/*
 * Generic DCT based hybrid video encoder
 * Copyright (c) 2000, 2001, 2002 Fabrice Bellard
 * Copyright (c) 2002-2004 Michael Niedermayer
 *
 * This file is part of FFmpeg.
 *
 * FFmpeg is free software; you can redistribute it and/or
 * modify it under the terms of the GNU Lesser General Public
 * License as published by the Free Software Foundation; either
 * version 2.1 of the License, or (at your option) any later version.
 *
 * FFmpeg is distributed in the hope that it will be useful,
 * but WITHOUT ANY WARRANTY; without even the implied warranty of
 * MERCHANTABILITY or FITNESS FOR A PARTICULAR PURPOSE.  See the GNU
 * Lesser General Public License for more details.
 *
 * You should have received a copy of the GNU Lesser General Public
 * License along with FFmpeg; if not, write to the Free Software
 * Foundation, Inc., 51 Franklin Street, Fifth Floor, Boston, MA 02110-1301 USA
 */

/**
 * @file
 * mpegvideo header.
 */

#ifndef AVCODEC_MPEGVIDEO_H
#define AVCODEC_MPEGVIDEO_H

#include "avcodec.h"
#include "dsputil.h"
#include "error_resilience.h"
#include "get_bits.h"
#include "h264chroma.h"
#include "put_bits.h"
#include "ratecontrol.h"
#include "parser.h"
#include "mpeg12data.h"
#include "rl.h"
#include "thread.h"
#include "videodsp.h"

#include "libavutil/opt.h"
#include "libavutil/timecode.h"

#define FRAME_SKIPPED 100 ///< return value for header parsers if frame is not coded

enum OutputFormat {
    FMT_MPEG1,
    FMT_H261,
    FMT_H263,
    FMT_MJPEG,
    FMT_H264,
};

#define MPEG_BUF_SIZE (16 * 1024)

#define QMAT_SHIFT_MMX 16
#define QMAT_SHIFT 21

#define MAX_FCODE 7
#define MAX_MV 4096

#define MAX_THREADS 32
#define MAX_PICTURE_COUNT 36

#define ME_MAP_SIZE 64
#define ME_MAP_SHIFT 3
#define ME_MAP_MV_BITS 11

#define MAX_MB_BYTES (30*16*16*3/8 + 120)

#define INPLACE_OFFSET 16

/* Start codes. */
#define SEQ_END_CODE            0x000001b7
#define SEQ_START_CODE          0x000001b3
#define GOP_START_CODE          0x000001b8
#define PICTURE_START_CODE      0x00000100
#define SLICE_MIN_START_CODE    0x00000101
#define SLICE_MAX_START_CODE    0x000001af
#define EXT_START_CODE          0x000001b5
#define USER_START_CODE         0x000001b2

/**
 * Value of Picture.reference when Picture is not a reference picture, but
 * is held for delayed output.
 */
#define DELAYED_PIC_REF 4

struct MpegEncContext;

/**
 * Picture.
 */
typedef struct Picture{
    struct AVFrame f;
    ThreadFrame tf;

    AVBufferRef *qscale_table_buf;
    int8_t *qscale_table;

    AVBufferRef *motion_val_buf[2];
    int16_t (*motion_val[2])[2];

    AVBufferRef *mb_type_buf;
    uint32_t *mb_type;

    AVBufferRef *mbskip_table_buf;
    uint8_t *mbskip_table;

    AVBufferRef *ref_index_buf[2];
    int8_t *ref_index[2];

    AVBufferRef *mb_var_buf;
    uint16_t *mb_var;           ///< Table for MB variances

    AVBufferRef *mc_mb_var_buf;
    uint16_t *mc_mb_var;        ///< Table for motion compensated MB variances

    AVBufferRef *mb_mean_buf;
    uint8_t *mb_mean;           ///< Table for MB luminance

    AVBufferRef *hwaccel_priv_buf;
    /**
     * hardware accelerator private data
     */
    void *hwaccel_picture_private;

#define MB_TYPE_INTRA MB_TYPE_INTRA4x4 //default mb_type if there is just one type
#define IS_INTRA4x4(a)   ((a)&MB_TYPE_INTRA4x4)
#define IS_INTRA16x16(a) ((a)&MB_TYPE_INTRA16x16)
#define IS_PCM(a)        ((a)&MB_TYPE_INTRA_PCM)
#define IS_INTRA(a)      ((a)&7)
#define IS_INTER(a)      ((a)&(MB_TYPE_16x16|MB_TYPE_16x8|MB_TYPE_8x16|MB_TYPE_8x8))
#define IS_SKIP(a)       ((a)&MB_TYPE_SKIP)
#define IS_INTRA_PCM(a)  ((a)&MB_TYPE_INTRA_PCM)
#define IS_INTERLACED(a) ((a)&MB_TYPE_INTERLACED)
#define IS_DIRECT(a)     ((a)&MB_TYPE_DIRECT2)
#define IS_GMC(a)        ((a)&MB_TYPE_GMC)
#define IS_16X16(a)      ((a)&MB_TYPE_16x16)
#define IS_16X8(a)       ((a)&MB_TYPE_16x8)
#define IS_8X16(a)       ((a)&MB_TYPE_8x16)
#define IS_8X8(a)        ((a)&MB_TYPE_8x8)
#define IS_SUB_8X8(a)    ((a)&MB_TYPE_16x16) //note reused
#define IS_SUB_8X4(a)    ((a)&MB_TYPE_16x8)  //note reused
#define IS_SUB_4X8(a)    ((a)&MB_TYPE_8x16)  //note reused
#define IS_SUB_4X4(a)    ((a)&MB_TYPE_8x8)   //note reused
#define IS_ACPRED(a)     ((a)&MB_TYPE_ACPRED)
#define IS_QUANT(a)      ((a)&MB_TYPE_QUANT)
#define IS_DIR(a, part, list) ((a) & (MB_TYPE_P0L0<<((part)+2*(list))))
#define USES_LIST(a, list) ((a) & ((MB_TYPE_P0L0|MB_TYPE_P1L0)<<(2*(list)))) ///< does this mb use listX, note does not work if subMBs
#define HAS_CBP(a)        ((a)&MB_TYPE_CBP)

    int field_poc[2];           ///< h264 top/bottom POC
    int poc;                    ///< h264 frame POC
    int frame_num;              ///< h264 frame_num (raw frame_num from slice header)
    int mmco_reset;             ///< h264 MMCO_RESET set this 1. Reordering code must not mix pictures before and after MMCO_RESET.
    int pic_id;                 /**< h264 pic_num (short -> no wrap version of pic_num,
                                     pic_num & max_pic_num; long -> long_pic_num) */
    int long_ref;               ///< 1->long term reference 0->short term reference
    int ref_poc[2][2][32];      ///< h264 POCs of the frames/fields used as reference (FIXME need per slice)
    int ref_count[2][2];        ///< number of entries in ref_poc              (FIXME need per slice)
    int mbaff;                  ///< h264 1 -> MBAFF frame 0-> not MBAFF
    int field_picture;          ///< whether or not the picture was encoded in separate fields
    int sync;                   ///< has been decoded after a keyframe

    int mb_var_sum;             ///< sum of MB variance for current frame
    int mc_mb_var_sum;          ///< motion compensated MB variance for current frame

    int b_frame_score;          /* */
    int needs_realloc;          ///< Picture needs to be reallocated (eg due to a frame size change)
<<<<<<< HEAD
    int period_since_free;      ///< "cycles" since this Picture has been freed
    /**
     * hardware accelerator private data
     */
    void *hwaccel_picture_private;
=======

    int reference;
    int shared;
>>>>>>> 759001c5
} Picture;

/**
 * Motion estimation context.
 */
typedef struct MotionEstContext{
    AVCodecContext *avctx;
    int skip;                          ///< set if ME is skipped for the current MB
    int co_located_mv[4][2];           ///< mv from last P-frame for direct mode ME
    int direct_basis_mv[4][2];
    uint8_t *scratchpad;               ///< data area for the ME algo, so that the ME does not need to malloc/free
    uint8_t *best_mb;
    uint8_t *temp_mb[2];
    uint8_t *temp;
    int best_bits;
    uint32_t *map;                     ///< map to avoid duplicate evaluations
    uint32_t *score_map;               ///< map to store the scores
    unsigned map_generation;
    int pre_penalty_factor;
    int penalty_factor;                /**< an estimate of the bits required to
                                        code a given mv value, e.g. (1,0) takes
                                        more bits than (0,0). We have to
                                        estimate whether any reduction in
                                        residual is worth the extra bits. */
    int sub_penalty_factor;
    int mb_penalty_factor;
    int flags;
    int sub_flags;
    int mb_flags;
    int pre_pass;                      ///< = 1 for the pre pass
    int dia_size;
    int xmin;
    int xmax;
    int ymin;
    int ymax;
    int pred_x;
    int pred_y;
    uint8_t *src[4][4];
    uint8_t *ref[4][4];
    int stride;
    int uvstride;
    /* temp variables for picture complexity calculation */
    int mc_mb_var_sum_temp;
    int mb_var_sum_temp;
    int scene_change_score;
/*    cmp, chroma_cmp;*/
    op_pixels_func (*hpel_put)[4];
    op_pixels_func (*hpel_avg)[4];
    qpel_mc_func (*qpel_put)[16];
    qpel_mc_func (*qpel_avg)[16];
    uint8_t (*mv_penalty)[MAX_MV*2+1];  ///< amount of bits needed to encode a MV
    uint8_t *current_mv_penalty;
    int (*sub_motion_search)(struct MpegEncContext * s,
                                  int *mx_ptr, int *my_ptr, int dmin,
                                  int src_index, int ref_index,
                                  int size, int h);
}MotionEstContext;

/**
 * MpegEncContext.
 */
typedef struct MpegEncContext {
    AVClass *class;
    struct AVCodecContext *avctx;
    /* the following parameters must be initialized before encoding */
    int width, height;///< picture size. must be a multiple of 16
    int gop_size;
    int intra_only;   ///< if true, only intra pictures are generated
    int bit_rate;     ///< wanted bit rate
    enum OutputFormat out_format; ///< output format
    int h263_pred;    ///< use mpeg4/h263 ac/dc predictions
    int pb_frame;     ///< PB frame mode (0 = none, 1 = base, 2 = improved)

/* the following codec id fields are deprecated in favor of codec_id */
    int h263_plus;    ///< h263 plus headers
    int h263_flv;     ///< use flv h263 header

    enum AVCodecID codec_id;     /* see AV_CODEC_ID_xxx */
    int fixed_qscale; ///< fixed qscale if non zero
    int encoding;     ///< true if we are encoding (vs decoding)
    int flags;        ///< AVCodecContext.flags (HQ, MV4, ...)
    int flags2;       ///< AVCodecContext.flags2
    int max_b_frames; ///< max number of b-frames for encoding
    int luma_elim_threshold;
    int chroma_elim_threshold;
    int strict_std_compliance; ///< strictly follow the std (MPEG4, ...)
    int workaround_bugs;       ///< workaround bugs in encoders which cannot be detected automatically
    int codec_tag;             ///< internal codec_tag upper case converted from avctx codec_tag
    int stream_codec_tag;      ///< internal stream_codec_tag upper case converted from avctx stream_codec_tag
    /* the following fields are managed internally by the encoder */

    /* sequence parameters */
    int context_initialized;
    int input_picture_number;  ///< used to set pic->display_picture_number, should not be used for/by anything else
    int coded_picture_number;  ///< used to set pic->coded_picture_number, should not be used for/by anything else
    int picture_number;       //FIXME remove, unclear definition
    int picture_in_gop_number; ///< 0-> first pic in gop, ...
    int mb_width, mb_height;   ///< number of MBs horizontally & vertically
    int mb_stride;             ///< mb_width+1 used for some arrays to allow simple addressing of left & top MBs without sig11
    int b8_stride;             ///< 2*mb_width+1 used for some 8x8 block arrays to allow simple addressing
    int b4_stride;             ///< 4*mb_width+1 used for some 4x4 block arrays to allow simple addressing
    int h_edge_pos, v_edge_pos;///< horizontal / vertical position of the right/bottom edge (pixel replication)
    int mb_num;                ///< number of MBs of a picture
    int linesize;              ///< line size, in bytes, may be different from width
    int uvlinesize;            ///< line size, for chroma in bytes, may be different from width
    Picture *picture;          ///< main picture buffer
    Picture **input_picture;   ///< next pictures on display order for encoding
    Picture **reordered_input_picture; ///< pointer to the next pictures in codedorder for encoding

    int y_dc_scale, c_dc_scale;
    int ac_pred;
    int block_last_index[12];  ///< last non zero coefficient in block
    int h263_aic;              ///< Advanded INTRA Coding (AIC)

    /* scantables */
    ScanTable inter_scantable; ///< if inter == intra then intra should be used to reduce tha cache usage
    ScanTable intra_scantable;
    ScanTable intra_h_scantable;
    ScanTable intra_v_scantable;

    /* WARNING: changes above this line require updates to hardcoded
     *          offsets used in asm. */

    int64_t user_specified_pts;///< last non zero pts from AVFrame which was passed into avcodec_encode_video()
    /**
     * pts difference between the first and second input frame, used for
     * calculating dts of the first frame when there's a delay */
    int64_t dts_delta;
    /**
     * reordered pts to be used as dts for the next output frame when there's
     * a delay */
    int64_t reordered_pts;

    /** bit output */
    PutBitContext pb;

    int start_mb_y;            ///< start mb_y of this thread (so current thread should process start_mb_y <= row < end_mb_y)
    int end_mb_y;              ///< end   mb_y of this thread (so current thread should process start_mb_y <= row < end_mb_y)
    struct MpegEncContext *thread_context[MAX_THREADS];
    int slice_context_count;   ///< number of used thread_contexts

    /**
     * copy of the previous picture structure.
     * note, linesize & data, might not match the previous picture (for field pictures)
     */
    Picture last_picture;

    /**
     * copy of the next picture structure.
     * note, linesize & data, might not match the next picture (for field pictures)
     */
    Picture next_picture;

    /**
     * copy of the source picture structure for encoding.
     * note, linesize & data, might not match the source picture (for field pictures)
     */
    Picture new_picture;

    /**
     * copy of the current picture structure.
     * note, linesize & data, might not match the current picture (for field pictures)
     */
    Picture current_picture;    ///< buffer to store the decompressed current picture

    Picture *last_picture_ptr;     ///< pointer to the previous picture.
    Picture *next_picture_ptr;     ///< pointer to the next picture (for bidir pred)
    Picture *current_picture_ptr;  ///< pointer to the current picture
    uint8_t *visualization_buffer[3]; ///< temporary buffer vor MV visualization
    int last_dc[3];                ///< last DC values for MPEG1
    int16_t *dc_val_base;
    int16_t *dc_val[3];            ///< used for mpeg4 DC prediction, all 3 arrays must be continuous
    const uint8_t *y_dc_scale_table;     ///< qscale -> y_dc_scale table
    const uint8_t *c_dc_scale_table;     ///< qscale -> c_dc_scale table
    const uint8_t *chroma_qscale_table;  ///< qscale -> chroma_qscale (h263)
    uint8_t *coded_block_base;
    uint8_t *coded_block;          ///< used for coded block pattern prediction (msmpeg4v3, wmv1)
    int16_t (*ac_val_base)[16];
    int16_t (*ac_val[3])[16];      ///< used for for mpeg4 AC prediction, all 3 arrays must be continuous
    int mb_skipped;                ///< MUST BE SET only during DECODING
    uint8_t *mbskip_table;        /**< used to avoid copy if macroblock skipped (for black regions for example)
                                   and used for b-frame encoding & decoding (contains skip table of next P Frame) */
    uint8_t *mbintra_table;       ///< used to avoid setting {ac, dc, cbp}-pred stuff to zero on inter MB decoding
    uint8_t *cbp_table;           ///< used to store cbp, ac_pred for partitioned decoding
    uint8_t *pred_dir_table;      ///< used to store pred_dir for partitioned decoding
    uint8_t *edge_emu_buffer;     ///< temporary buffer for if MVs point to out-of-frame data
    uint8_t *rd_scratchpad;       ///< scratchpad for rate distortion mb decision
    uint8_t *obmc_scratchpad;
    uint8_t *b_scratchpad;        ///< scratchpad used for writing into write only buffers

    int qscale;                 ///< QP
    int chroma_qscale;          ///< chroma QP
    unsigned int lambda;        ///< lagrange multipler used in rate distortion
    unsigned int lambda2;       ///< (lambda*lambda) >> FF_LAMBDA_SHIFT
    int *lambda_table;
    int adaptive_quant;         ///< use adaptive quantization
    int dquant;                 ///< qscale difference to prev qscale
    int closed_gop;             ///< MPEG1/2 GOP is closed
    int pict_type;              ///< AV_PICTURE_TYPE_I, AV_PICTURE_TYPE_P, AV_PICTURE_TYPE_B, ...
    int vbv_delay;
    int last_pict_type; //FIXME removes
    int last_non_b_pict_type;   ///< used for mpeg4 gmc b-frames & ratecontrol
    int droppable;
    int frame_rate_index;
    AVRational mpeg2_frame_rate_ext;
    int last_lambda_for[5];     ///< last lambda for a specific pict type
    int skipdct;                ///< skip dct and code zero residual

    /* motion compensation */
    int unrestricted_mv;        ///< mv can point outside of the coded picture
    int h263_long_vectors;      ///< use horrible h263v1 long vector mode

    DSPContext dsp;             ///< pointers for accelerated dsp functions
    H264ChromaContext h264chroma;
    VideoDSPContext vdsp;
    int f_code;                 ///< forward MV resolution
    int b_code;                 ///< backward MV resolution for B Frames (mpeg4)
    int16_t (*p_mv_table_base)[2];
    int16_t (*b_forw_mv_table_base)[2];
    int16_t (*b_back_mv_table_base)[2];
    int16_t (*b_bidir_forw_mv_table_base)[2];
    int16_t (*b_bidir_back_mv_table_base)[2];
    int16_t (*b_direct_mv_table_base)[2];
    int16_t (*p_field_mv_table_base[2][2])[2];
    int16_t (*b_field_mv_table_base[2][2][2])[2];
    int16_t (*p_mv_table)[2];            ///< MV table (1MV per MB) p-frame encoding
    int16_t (*b_forw_mv_table)[2];       ///< MV table (1MV per MB) forward mode b-frame encoding
    int16_t (*b_back_mv_table)[2];       ///< MV table (1MV per MB) backward mode b-frame encoding
    int16_t (*b_bidir_forw_mv_table)[2]; ///< MV table (1MV per MB) bidir mode b-frame encoding
    int16_t (*b_bidir_back_mv_table)[2]; ///< MV table (1MV per MB) bidir mode b-frame encoding
    int16_t (*b_direct_mv_table)[2];     ///< MV table (1MV per MB) direct mode b-frame encoding
    int16_t (*p_field_mv_table[2][2])[2];   ///< MV table (2MV per MB) interlaced p-frame encoding
    int16_t (*b_field_mv_table[2][2][2])[2];///< MV table (4MV per MB) interlaced b-frame encoding
    uint8_t (*p_field_select_table[2]);
    uint8_t (*b_field_select_table[2][2]);
    int me_method;                       ///< ME algorithm
    int mv_dir;
#define MV_DIR_FORWARD   1
#define MV_DIR_BACKWARD  2
#define MV_DIRECT        4 ///< bidirectional mode where the difference equals the MV of the last P/S/I-Frame (mpeg4)
    int mv_type;
#define MV_TYPE_16X16       0   ///< 1 vector for the whole mb
#define MV_TYPE_8X8         1   ///< 4 vectors (h263, mpeg4 4MV)
#define MV_TYPE_16X8        2   ///< 2 vectors, one per 16x8 block
#define MV_TYPE_FIELD       3   ///< 2 vectors, one per field
#define MV_TYPE_DMV         4   ///< 2 vectors, special mpeg2 Dual Prime Vectors
    /**motion vectors for a macroblock
       first coordinate : 0 = forward 1 = backward
       second "         : depend on type
       third  "         : 0 = x, 1 = y
    */
    int mv[2][4][2];
    int field_select[2][2];
    int last_mv[2][2][2];             ///< last MV, used for MV prediction in MPEG1 & B-frame MPEG4
    uint8_t *fcode_tab;               ///< smallest fcode needed for each MV
    int16_t direct_scale_mv[2][64];   ///< precomputed to avoid divisions in ff_mpeg4_set_direct_mv

    MotionEstContext me;

    int no_rounding;  /**< apply no rounding to motion compensation (MPEG4, msmpeg4, ...)
                        for b-frames rounding mode is always 0 */

    /* macroblock layer */
    int mb_x, mb_y;
    int mb_skip_run;
    int mb_intra;
    uint16_t *mb_type;           ///< Table for candidate MB types for encoding
#define CANDIDATE_MB_TYPE_INTRA    0x01
#define CANDIDATE_MB_TYPE_INTER    0x02
#define CANDIDATE_MB_TYPE_INTER4V  0x04
#define CANDIDATE_MB_TYPE_SKIPPED   0x08
//#define MB_TYPE_GMC      0x10

#define CANDIDATE_MB_TYPE_DIRECT   0x10
#define CANDIDATE_MB_TYPE_FORWARD  0x20
#define CANDIDATE_MB_TYPE_BACKWARD 0x40
#define CANDIDATE_MB_TYPE_BIDIR    0x80

#define CANDIDATE_MB_TYPE_INTER_I    0x100
#define CANDIDATE_MB_TYPE_FORWARD_I  0x200
#define CANDIDATE_MB_TYPE_BACKWARD_I 0x400
#define CANDIDATE_MB_TYPE_BIDIR_I    0x800

#define CANDIDATE_MB_TYPE_DIRECT0    0x1000

    int block_index[6]; ///< index to current MB in block based arrays with edges
    int block_wrap[6];
    uint8_t *dest[3];

    int *mb_index2xy;        ///< mb_index -> mb_x + mb_y*mb_stride

    /** matrix transmitted in the bitstream */
    uint16_t intra_matrix[64];
    uint16_t chroma_intra_matrix[64];
    uint16_t inter_matrix[64];
    uint16_t chroma_inter_matrix[64];
#define QUANT_BIAS_SHIFT 8
    int intra_quant_bias;    ///< bias for the quantizer
    int inter_quant_bias;    ///< bias for the quantizer
    int min_qcoeff;          ///< minimum encodable coefficient
    int max_qcoeff;          ///< maximum encodable coefficient
    int ac_esc_length;       ///< num of bits needed to encode the longest esc
    uint8_t *intra_ac_vlc_length;
    uint8_t *intra_ac_vlc_last_length;
    uint8_t *inter_ac_vlc_length;
    uint8_t *inter_ac_vlc_last_length;
    uint8_t *luma_dc_vlc_length;
#define UNI_AC_ENC_INDEX(run,level) ((run)*128 + (level))

    int coded_score[12];

    /** precomputed matrix (combine qscale and DCT renorm) */
    int (*q_intra_matrix)[64];
    int (*q_chroma_intra_matrix)[64];
    int (*q_inter_matrix)[64];
    /** identical to the above but for MMX & these are not permutated, second 64 entries are bias*/
    uint16_t (*q_intra_matrix16)[2][64];
    uint16_t (*q_chroma_intra_matrix16)[2][64];
    uint16_t (*q_inter_matrix16)[2][64];

    /* noise reduction */
    int (*dct_error_sum)[64];
    int dct_count[2];
    uint16_t (*dct_offset)[64];

    void *opaque;              ///< private data for the user

    /* bit rate control */
    int64_t total_bits;
    int frame_bits;                ///< bits used for the current frame
    int stuffing_bits;             ///< bits used for stuffing
    int next_lambda;               ///< next lambda used for retrying to encode a frame
    RateControlContext rc_context; ///< contains stuff only accessed in ratecontrol.c

    /* statistics, used for 2-pass encoding */
    int mv_bits;
    int header_bits;
    int i_tex_bits;
    int p_tex_bits;
    int i_count;
    int f_count;
    int b_count;
    int skip_count;
    int misc_bits; ///< cbp, mb_type
    int last_bits; ///< temp var used for calculating the above vars

    /* error concealment / resync */
    int resync_mb_x;                 ///< x position of last resync marker
    int resync_mb_y;                 ///< y position of last resync marker
    GetBitContext last_resync_gb;    ///< used to search for the next resync marker
    int mb_num_left;                 ///< number of MBs left in this video packet (for partitioned Slices only)
    int next_p_frame_damaged;        ///< set if the next p frame is damaged, to avoid showing trashed b frames
    int err_recognition;

    ParseContext parse_context;

    /* H.263 specific */
    int gob_index;
    int obmc;                       ///< overlapped block motion compensation
    int showed_packed_warning;      ///< flag for having shown the warning about divxs invalid b frames
    int mb_info;                    ///< interval for outputting info about mb offsets as side data
    int prev_mb_info, last_mb_info;
    uint8_t *mb_info_ptr;
    int mb_info_size;

    /* H.263+ specific */
    int umvplus;                    ///< == H263+ && unrestricted_mv
    int h263_aic_dir;               ///< AIC direction: 0 = left, 1 = top
    int h263_slice_structured;
    int alt_inter_vlc;              ///< alternative inter vlc
    int modified_quant;
    int loop_filter;
    int custom_pcf;

    /* mpeg4 specific */
    int time_increment_bits;        ///< number of bits to represent the fractional part of time
    int last_time_base;
    int time_base;                  ///< time in seconds of last I,P,S Frame
    int64_t time;                   ///< time of current frame
    int64_t last_non_b_time;
    uint16_t pp_time;               ///< time distance between the last 2 p,s,i frames
    uint16_t pb_time;               ///< time distance between the last b and p,s,i frame
    uint16_t pp_field_time;
    uint16_t pb_field_time;         ///< like above, just for interlaced
    int shape;
    int vol_sprite_usage;
    int sprite_width;
    int sprite_height;
    int sprite_left;
    int sprite_top;
    int sprite_brightness_change;
    int num_sprite_warping_points;
    int real_sprite_warping_points;
    uint16_t sprite_traj[4][2];      ///< sprite trajectory points
    int sprite_offset[2][2];         ///< sprite offset[isChroma][isMVY]
    int sprite_delta[2][2];          ///< sprite_delta [isY][isMVY]
    int sprite_shift[2];             ///< sprite shift [isChroma]
    int mcsel;
    int quant_precision;
    int quarter_sample;              ///< 1->qpel, 0->half pel ME/MC
    int scalability;
    int hierachy_type;
    int enhancement_type;
    int new_pred;
    int reduced_res_vop;
    int aspect_ratio_info; //FIXME remove
    int sprite_warping_accuracy;
    int low_latency_sprite;
    int data_partitioning;           ///< data partitioning flag from header
    int partitioned_frame;           ///< is current frame partitioned
    int rvlc;                        ///< reversible vlc
    int resync_marker;               ///< could this stream contain resync markers
    int low_delay;                   ///< no reordering needed / has no b-frames
    int vo_type;
    int vol_control_parameters;      ///< does the stream contain the low_delay flag, used to workaround buggy encoders
    int intra_dc_threshold;          ///< QP above whch the ac VLC should be used for intra dc
    int use_intra_dc_vlc;
    PutBitContext tex_pb;            ///< used for data partitioned VOPs
    PutBitContext pb2;               ///< used for data partitioned VOPs
    int mpeg_quant;
    int t_frame;                       ///< time distance of first I -> B, used for interlaced b frames
    int padding_bug_score;             ///< used to detect the VERY common padding bug in MPEG4
    int cplx_estimation_trash_i;
    int cplx_estimation_trash_p;
    int cplx_estimation_trash_b;

    /* divx specific, used to workaround (many) bugs in divx5 */
    int divx_version;
    int divx_build;
    int divx_packed;
    uint8_t *bitstream_buffer; //Divx 5.01 puts several frames in a single one, this is used to reorder them
    int bitstream_buffer_size;
    unsigned int allocated_bitstream_buffer_size;

    int xvid_build;

    /* lavc specific stuff, used to workaround bugs in libavcodec */
    int lavc_build;

    /* RV10 specific */
    int rv10_version; ///< RV10 version: 0 or 3
    int rv10_first_dc_coded[3];
    int orig_width, orig_height;

    /* MJPEG specific */
    struct MJpegContext *mjpeg_ctx;
    int mjpeg_vsample[3];       ///< vertical sampling factors, default = {2, 1, 1}
    int mjpeg_hsample[3];       ///< horizontal sampling factors, default = {2, 1, 1}
    int esc_pos;

    /* MSMPEG4 specific */
    int mv_table_index;
    int rl_table_index;
    int rl_chroma_table_index;
    int dc_table_index;
    int use_skip_mb_code;
    int slice_height;      ///< in macroblocks
    int first_slice_line;  ///< used in mpeg4 too to handle resync markers
    int flipflop_rounding;
    int msmpeg4_version;   ///< 0=not msmpeg4, 1=mp41, 2=mp42, 3=mp43/divx3 4=wmv1/7 5=wmv2/8
    int per_mb_rl_table;
    int esc3_level_length;
    int esc3_run_length;
    /** [mb_intra][isChroma][level][run][last] */
    int (*ac_stats)[2][MAX_LEVEL+1][MAX_RUN+1][2];
    int inter_intra_pred;
    int mspel;

    /* decompression specific */
    GetBitContext gb;

    /* Mpeg1 specific */
    int gop_picture_number;  ///< index of the first picture of a GOP based on fake_pic_num & mpeg1 specific
    int last_mv_dir;         ///< last mv_dir, used for b frame encoding
    int broken_link;         ///< no_output_of_prior_pics_flag
    uint8_t *vbv_delay_ptr;  ///< pointer to vbv_delay in the bitstream

    /* MPEG-2-specific - I wished not to have to support this mess. */
    int progressive_sequence;
    int mpeg_f_code[2][2];
    int picture_structure;
/* picture type */
#define PICT_TOP_FIELD     1
#define PICT_BOTTOM_FIELD  2
#define PICT_FRAME         3

    int intra_dc_precision;
    int frame_pred_frame_dct;
    int top_field_first;
    int concealment_motion_vectors;
    int q_scale_type;
    int intra_vlc_format;
    int alternate_scan;
    int repeat_first_field;
    int chroma_420_type;
    int chroma_format;
#define CHROMA_420 1
#define CHROMA_422 2
#define CHROMA_444 3
    int chroma_x_shift;//depend on pix_format, that depend on chroma_format
    int chroma_y_shift;

    int progressive_frame;
    int full_pel[2];
    int interlaced_dct;
    int first_slice;
    int first_field;         ///< is 1 for the first field of a field picture 0 otherwise
    int drop_frame_timecode; ///< timecode is in drop frame format.
    int scan_offset;         ///< reserve space for SVCD scan offset user data.

    /* RTP specific */
    int rtp_mode;

    char *tc_opt_str;        ///< timecode option string
    AVTimecode tc;           ///< timecode context

    uint8_t *ptr_lastgob;
    int swap_uv;             //vcr2 codec is an MPEG-2 variant with U and V swapped
    int16_t (*pblocks[12])[64];

    int16_t (*block)[64]; ///< points to one of the following blocks
    int16_t (*blocks)[12][64]; // for HQ mode we need to keep the best block
    int (*decode_mb)(struct MpegEncContext *s, int16_t block[6][64]); // used by some codecs to avoid a switch()
#define SLICE_OK         0
#define SLICE_ERROR     -1
#define SLICE_END       -2 ///<end marker found
#define SLICE_NOEND     -3 ///<no end marker or error found but mb count exceeded

    void (*dct_unquantize_mpeg1_intra)(struct MpegEncContext *s,
                           int16_t *block/*align 16*/, int n, int qscale);
    void (*dct_unquantize_mpeg1_inter)(struct MpegEncContext *s,
                           int16_t *block/*align 16*/, int n, int qscale);
    void (*dct_unquantize_mpeg2_intra)(struct MpegEncContext *s,
                           int16_t *block/*align 16*/, int n, int qscale);
    void (*dct_unquantize_mpeg2_inter)(struct MpegEncContext *s,
                           int16_t *block/*align 16*/, int n, int qscale);
    void (*dct_unquantize_h263_intra)(struct MpegEncContext *s,
                           int16_t *block/*align 16*/, int n, int qscale);
    void (*dct_unquantize_h263_inter)(struct MpegEncContext *s,
                           int16_t *block/*align 16*/, int n, int qscale);
    void (*dct_unquantize_h261_intra)(struct MpegEncContext *s,
                           int16_t *block/*align 16*/, int n, int qscale);
    void (*dct_unquantize_h261_inter)(struct MpegEncContext *s,
                           int16_t *block/*align 16*/, int n, int qscale);
    void (*dct_unquantize_intra)(struct MpegEncContext *s, // unquantizer to use (mpeg4 can use both)
                           int16_t *block/*align 16*/, int n, int qscale);
    void (*dct_unquantize_inter)(struct MpegEncContext *s, // unquantizer to use (mpeg4 can use both)
                           int16_t *block/*align 16*/, int n, int qscale);
    int (*dct_quantize)(struct MpegEncContext *s, int16_t *block/*align 16*/, int n, int qscale, int *overflow);
    int (*fast_dct_quantize)(struct MpegEncContext *s, int16_t *block/*align 16*/, int n, int qscale, int *overflow);
    void (*denoise_dct)(struct MpegEncContext *s, int16_t *block);

    int mpv_flags;      ///< flags set by private options
    int quantizer_noise_shaping;

    /* temp buffers for rate control */
    float *cplx_tab, *bits_tab;

    /* flag to indicate a reinitialization is required, e.g. after
     * a frame size change */
    int context_reinit;

    ERContext er;
} MpegEncContext;

#define REBASE_PICTURE(pic, new_ctx, old_ctx)             \
    ((pic && pic >= old_ctx->picture &&                   \
      pic < old_ctx->picture + MAX_PICTURE_COUNT) ?  \
        &new_ctx->picture[pic - old_ctx->picture] : NULL)

/* mpegvideo_enc common options */
#define FF_MPV_FLAG_SKIP_RD      0x0001
#define FF_MPV_FLAG_STRICT_GOP   0x0002
#define FF_MPV_FLAG_QP_RD        0x0004
#define FF_MPV_FLAG_CBP_RD       0x0008

#define FF_MPV_OFFSET(x) offsetof(MpegEncContext, x)
#define FF_MPV_OPT_FLAGS (AV_OPT_FLAG_VIDEO_PARAM | AV_OPT_FLAG_ENCODING_PARAM)
#define FF_MPV_COMMON_OPTS \
{ "mpv_flags",      "Flags common for all mpegvideo-based encoders.", FF_MPV_OFFSET(mpv_flags), AV_OPT_TYPE_FLAGS, { .i64 = 0 }, INT_MIN, INT_MAX, FF_MPV_OPT_FLAGS, "mpv_flags" },\
{ "skip_rd",        "RD optimal MB level residual skipping", 0, AV_OPT_TYPE_CONST, { .i64 = FF_MPV_FLAG_SKIP_RD },    0, 0, FF_MPV_OPT_FLAGS, "mpv_flags" },\
{ "strict_gop",     "Strictly enforce gop size",             0, AV_OPT_TYPE_CONST, { .i64 = FF_MPV_FLAG_STRICT_GOP }, 0, 0, FF_MPV_OPT_FLAGS, "mpv_flags" },\
{ "qp_rd",          "Use rate distortion optimization for qp selection", 0, AV_OPT_TYPE_CONST, { .i64 = FF_MPV_FLAG_QP_RD },  0, 0, FF_MPV_OPT_FLAGS, "mpv_flags" },\
{ "cbp_rd",         "use rate distortion optimization for CBP",          0, AV_OPT_TYPE_CONST, { .i64 = FF_MPV_FLAG_CBP_RD }, 0, 0, FF_MPV_OPT_FLAGS, "mpv_flags" },\
{ "luma_elim_threshold",   "single coefficient elimination threshold for luminance (negative values also consider dc coefficient)",\
                                                                      FF_MPV_OFFSET(luma_elim_threshold), AV_OPT_TYPE_INT, { .i64 = 0 }, INT_MIN, INT_MAX, FF_MPV_OPT_FLAGS },\
{ "chroma_elim_threshold", "single coefficient elimination threshold for chrominance (negative values also consider dc coefficient)",\
                                                                      FF_MPV_OFFSET(chroma_elim_threshold), AV_OPT_TYPE_INT, { .i64 = 0 }, INT_MIN, INT_MAX, FF_MPV_OPT_FLAGS },\
{ "quantizer_noise_shaping", NULL,                                  FF_MPV_OFFSET(quantizer_noise_shaping), AV_OPT_TYPE_INT, { .i64 = 0 },       0, INT_MAX, FF_MPV_OPT_FLAGS },

extern const AVOption ff_mpv_generic_options[];

#define FF_MPV_GENERIC_CLASS(name) \
static const AVClass name ## _class = {\
    .class_name = #name " encoder",\
    .item_name  = av_default_item_name,\
    .option     = ff_mpv_generic_options,\
    .version    = LIBAVUTIL_VERSION_INT,\
};

/**
 * Set the given MpegEncContext to common defaults (same for encoding
 * and decoding).  The changed fields will not depend upon the prior
 * state of the MpegEncContext.
 */
void ff_MPV_common_defaults(MpegEncContext *s);

void ff_MPV_decode_defaults(MpegEncContext *s);
int ff_MPV_common_init(MpegEncContext *s);
int ff_mpv_frame_size_alloc(MpegEncContext *s, int linesize);
int ff_MPV_common_frame_size_change(MpegEncContext *s);
void ff_MPV_common_end(MpegEncContext *s);
void ff_MPV_decode_mb(MpegEncContext *s, int16_t block[12][64]);
int ff_MPV_frame_start(MpegEncContext *s, AVCodecContext *avctx);
void ff_MPV_frame_end(MpegEncContext *s);
int ff_MPV_encode_init(AVCodecContext *avctx);
int ff_MPV_encode_end(AVCodecContext *avctx);
int ff_MPV_encode_picture(AVCodecContext *avctx, AVPacket *pkt,
                          AVFrame *frame, int *got_packet);
void ff_dct_encode_init_x86(MpegEncContext *s);
void ff_MPV_common_init_x86(MpegEncContext *s);
void ff_MPV_common_init_axp(MpegEncContext *s);
void ff_MPV_common_init_arm(MpegEncContext *s);
void ff_MPV_common_init_altivec(MpegEncContext *s);
void ff_MPV_common_init_bfin(MpegEncContext *s);
void ff_clean_intra_table_entries(MpegEncContext *s);
void ff_draw_horiz_band(AVCodecContext *avctx, DSPContext *dsp, Picture *cur,
                        Picture *last, int y, int h, int picture_structure,
                        int first_field, int draw_edges, int low_delay,
                        int v_edge_pos, int h_edge_pos);
void ff_mpeg_draw_horiz_band(MpegEncContext *s, int y, int h);
void ff_mpeg_flush(AVCodecContext *avctx);
void ff_print_debug_info(MpegEncContext *s, Picture *p);
void ff_write_quant_matrix(PutBitContext *pb, uint16_t *matrix);
void ff_release_unused_pictures(MpegEncContext *s, int remove_current);
int ff_find_unused_picture(MpegEncContext *s, int shared);
void ff_denoise_dct(MpegEncContext *s, int16_t *block);
int ff_update_duplicate_context(MpegEncContext *dst, MpegEncContext *src);
int ff_MPV_lowest_referenced_row(MpegEncContext *s, int dir);
void ff_MPV_report_decode_progress(MpegEncContext *s);
int ff_mpeg_update_thread_context(AVCodecContext *dst, const AVCodecContext *src);
const uint8_t *avpriv_mpv_find_start_code(const uint8_t *p, const uint8_t *end, uint32_t *state);
void ff_set_qscale(MpegEncContext * s, int qscale);

void ff_mpeg_er_frame_start(MpegEncContext *s);

int ff_dct_common_init(MpegEncContext *s);
int ff_dct_encode_init(MpegEncContext *s);
void ff_convert_matrix(DSPContext *dsp, int (*qmat)[64], uint16_t (*qmat16)[2][64],
                       const uint16_t *quant_matrix, int bias, int qmin, int qmax, int intra);
int ff_dct_quantize_c(MpegEncContext *s, int16_t *block, int n, int qscale, int *overflow);

void ff_init_block_index(MpegEncContext *s);

void ff_MPV_motion(MpegEncContext *s,
                   uint8_t *dest_y, uint8_t *dest_cb,
                   uint8_t *dest_cr, int dir,
                   uint8_t **ref_picture,
                   op_pixels_func (*pix_op)[4],
                   qpel_mc_func (*qpix_op)[16]);

/**
 * Allocate a Picture.
 * The pixels are allocated/set by calling get_buffer() if shared = 0.
 */
int ff_alloc_picture(MpegEncContext *s, Picture *pic, int shared);

extern const enum AVPixelFormat ff_pixfmt_list_420[];

/**
 * permute block according to permuatation.
 * @param last last non zero element in scantable order
 */
void ff_block_permute(int16_t *block, uint8_t *permutation, const uint8_t *scantable, int last);

static inline void ff_update_block_index(MpegEncContext *s){
    const int block_size= 8 >> s->avctx->lowres;

    s->block_index[0]+=2;
    s->block_index[1]+=2;
    s->block_index[2]+=2;
    s->block_index[3]+=2;
    s->block_index[4]++;
    s->block_index[5]++;
    s->dest[0]+= 2*block_size;
    s->dest[1]+= block_size;
    s->dest[2]+= block_size;
}

static inline int get_bits_diff(MpegEncContext *s){
    const int bits= put_bits_count(&s->pb);
    const int last= s->last_bits;

    s->last_bits = bits;

    return bits - last;
}

static inline int ff_h263_round_chroma(int x){
    static const uint8_t h263_chroma_roundtab[16] = {
    //  0  1  2  3  4  5  6  7  8  9 10 11 12 13 14 15
        0, 0, 0, 1, 1, 1, 1, 1, 0, 0, 0, 0, 0, 0, 1, 1,
    };
    return h263_chroma_roundtab[x & 0xf] + (x >> 3);
}

/* motion_est.c */
void ff_estimate_p_frame_motion(MpegEncContext * s,
                             int mb_x, int mb_y);
void ff_estimate_b_frame_motion(MpegEncContext * s,
                             int mb_x, int mb_y);
int ff_get_best_fcode(MpegEncContext * s, int16_t (*mv_table)[2], int type);
void ff_fix_long_p_mvs(MpegEncContext * s);
void ff_fix_long_mvs(MpegEncContext * s, uint8_t *field_select_table, int field_select,
                     int16_t (*mv_table)[2], int f_code, int type, int truncate);
int ff_init_me(MpegEncContext *s);
int ff_pre_estimate_p_frame_motion(MpegEncContext * s, int mb_x, int mb_y);
int ff_epzs_motion_search(MpegEncContext * s, int *mx_ptr, int *my_ptr,
                             int P[10][2], int src_index, int ref_index, int16_t (*last_mv)[2],
                             int ref_mv_scale, int size, int h);
int ff_get_mb_score(MpegEncContext * s, int mx, int my, int src_index,
                               int ref_index, int size, int h, int add_rate);

/* mpeg12.c */
extern const uint8_t ff_mpeg1_dc_scale_table[128];
extern const uint8_t * const ff_mpeg2_dc_scale_table[4];

void ff_mpeg1_encode_picture_header(MpegEncContext *s, int picture_number);
void ff_mpeg1_encode_mb(MpegEncContext *s,
                        int16_t block[6][64],
                        int motion_x, int motion_y);
void ff_mpeg1_encode_init(MpegEncContext *s);
void ff_mpeg1_encode_slice_header(MpegEncContext *s);
void ff_mpeg1_clean_buffers(MpegEncContext *s);
int ff_mpeg1_find_frame_end(ParseContext *pc, const uint8_t *buf, int buf_size, AVCodecParserContext *s);

extern const uint8_t ff_aic_dc_scale_table[32];
extern const uint8_t ff_h263_chroma_qscale_table[32];
extern const uint8_t ff_h263_loop_filter_strength[32];

/* h261.c */
void ff_h261_loop_filter(MpegEncContext *s);
void ff_h261_reorder_mb_index(MpegEncContext* s);
void ff_h261_encode_mb(MpegEncContext *s,
                    int16_t block[6][64],
                    int motion_x, int motion_y);
void ff_h261_encode_picture_header(MpegEncContext * s, int picture_number);
void ff_h261_encode_init(MpegEncContext *s);
int ff_h261_get_picture_format(int width, int height);


/* rv10.c */
void ff_rv10_encode_picture_header(MpegEncContext *s, int picture_number);
int ff_rv_decode_dc(MpegEncContext *s, int n);
void ff_rv20_encode_picture_header(MpegEncContext *s, int picture_number);


/* msmpeg4.c */
void ff_msmpeg4_encode_picture_header(MpegEncContext * s, int picture_number);
void ff_msmpeg4_encode_ext_header(MpegEncContext * s);
void ff_msmpeg4_encode_mb(MpegEncContext * s,
                          int16_t block[6][64],
                          int motion_x, int motion_y);
int ff_msmpeg4_decode_picture_header(MpegEncContext * s);
int ff_msmpeg4_decode_ext_header(MpegEncContext * s, int buf_size);
int ff_msmpeg4_decode_init(AVCodecContext *avctx);
void ff_msmpeg4_encode_init(MpegEncContext *s);
int ff_wmv2_decode_picture_header(MpegEncContext * s);
int ff_wmv2_decode_secondary_picture_header(MpegEncContext * s);
void ff_wmv2_add_mb(MpegEncContext *s, int16_t block[6][64], uint8_t *dest_y, uint8_t *dest_cb, uint8_t *dest_cr);
void ff_mspel_motion(MpegEncContext *s,
                               uint8_t *dest_y, uint8_t *dest_cb, uint8_t *dest_cr,
                               uint8_t **ref_picture, op_pixels_func (*pix_op)[4],
                               int motion_x, int motion_y, int h);
int ff_wmv2_encode_picture_header(MpegEncContext * s, int picture_number);
void ff_wmv2_encode_mb(MpegEncContext * s,
                       int16_t block[6][64],
                       int motion_x, int motion_y);

int ff_mpeg_ref_picture(MpegEncContext *s, Picture *dst, Picture *src);
void ff_mpeg_unref_picture(MpegEncContext *s, Picture *picture);

#endif /* AVCODEC_MPEGVIDEO_H */<|MERGE_RESOLUTION|>--- conflicted
+++ resolved
@@ -171,17 +171,10 @@
 
     int b_frame_score;          /* */
     int needs_realloc;          ///< Picture needs to be reallocated (eg due to a frame size change)
-<<<<<<< HEAD
     int period_since_free;      ///< "cycles" since this Picture has been freed
-    /**
-     * hardware accelerator private data
-     */
-    void *hwaccel_picture_private;
-=======
 
     int reference;
     int shared;
->>>>>>> 759001c5
 } Picture;
 
 /**
@@ -964,4 +957,9 @@
 int ff_mpeg_ref_picture(MpegEncContext *s, Picture *dst, Picture *src);
 void ff_mpeg_unref_picture(MpegEncContext *s, Picture *picture);
 
+void ff_print_debug_info2(AVCodecContext *avctx, Picture *pict, uint8_t *mbskip_table,
+                         uint8_t *visualization_buffer[3], int *low_delay,
+                         int mb_width, int mb_height, int mb_stride, int quarter_sample);
+
+
 #endif /* AVCODEC_MPEGVIDEO_H */