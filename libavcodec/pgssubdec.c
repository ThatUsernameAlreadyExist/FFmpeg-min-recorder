--- conflicted
+++ resolved
@@ -527,10 +527,6 @@
     .init           = init_decoder,
     .close          = close_decoder,
     .decode         = decode,
-<<<<<<< HEAD
-    .long_name = NULL_IF_CONFIG_SMALL("HDMV Presentation Graphic Stream subtitles"),
+    .long_name      = NULL_IF_CONFIG_SMALL("HDMV Presentation Graphic Stream subtitles"),
     .priv_class     = &pgsdec_class,
-=======
-    .long_name      = NULL_IF_CONFIG_SMALL("HDMV Presentation Graphic Stream subtitles"),
->>>>>>> d293e346
 };