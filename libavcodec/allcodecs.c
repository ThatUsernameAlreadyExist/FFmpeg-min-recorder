--- conflicted
+++ resolved
@@ -100,12 +100,8 @@
     REGISTER_ENCODER(A64MULTI5,         a64multi5);
     REGISTER_DECODER(AASC,              aasc);
     REGISTER_DECODER(AIC,               aic);
-<<<<<<< HEAD
+    REGISTER_ENCDEC (ALIAS_PIX,         alias_pix);
     REGISTER_ENCDEC (AMV,               amv);
-=======
-    REGISTER_ENCDEC (ALIAS_PIX,         alias_pix);
-    REGISTER_DECODER(AMV,               amv);
->>>>>>> e50f5d3c
     REGISTER_DECODER(ANM,               anm);
     REGISTER_DECODER(ANSI,              ansi);
     REGISTER_ENCDEC (ASV1,              asv1);
