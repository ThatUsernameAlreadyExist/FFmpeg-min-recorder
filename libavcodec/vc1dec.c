/*
 * VC-1 and WMV3 decoder
 * Copyright (c) 2011 Mashiat Sarker Shakkhar
 * Copyright (c) 2006-2007 Konstantin Shishkov
 * Partly based on vc9.c (c) 2005 Anonymous, Alex Beregszaszi, Michael Niedermayer
 *
 * This file is part of FFmpeg.
 *
 * FFmpeg is free software; you can redistribute it and/or
 * modify it under the terms of the GNU Lesser General Public
 * License as published by the Free Software Foundation; either
 * version 2.1 of the License, or (at your option) any later version.
 *
 * FFmpeg is distributed in the hope that it will be useful,
 * but WITHOUT ANY WARRANTY; without even the implied warranty of
 * MERCHANTABILITY or FITNESS FOR A PARTICULAR PURPOSE.  See the GNU
 * Lesser General Public License for more details.
 *
 * You should have received a copy of the GNU Lesser General Public
 * License along with FFmpeg; if not, write to the Free Software
 * Foundation, Inc., 51 Franklin Street, Fifth Floor, Boston, MA 02110-1301 USA
 */

/**
 * @file
 * VC-1 and WMV3 decoder
 */

#include "internal.h"
#include "dsputil.h"
#include "avcodec.h"
#include "mpegvideo.h"
#include "h263.h"
#include "h264chroma.h"
#include "vc1.h"
#include "vc1data.h"
#include "vc1acdata.h"
#include "msmpeg4data.h"
#include "unary.h"
#include "mathops.h"
#include "vdpau_internal.h"
#include "libavutil/avassert.h"

#undef NDEBUG
#include <assert.h>

#define MB_INTRA_VLC_BITS 9
#define DC_VLC_BITS 9


// offset tables for interlaced picture MVDATA decoding
static const int offset_table1[9] = {  0,  1,  2,  4,  8, 16, 32,  64, 128 };
static const int offset_table2[9] = {  0,  1,  3,  7, 15, 31, 63, 127, 255 };

/***********************************************************************/
/**
 * @name VC-1 Bitplane decoding
 * @see 8.7, p56
 * @{
 */

/**
 * Imode types
 * @{
 */
enum Imode {
    IMODE_RAW,
    IMODE_NORM2,
    IMODE_DIFF2,
    IMODE_NORM6,
    IMODE_DIFF6,
    IMODE_ROWSKIP,
    IMODE_COLSKIP
};
/** @} */ //imode defines

static void init_block_index(VC1Context *v)
{
    MpegEncContext *s = &v->s;
    ff_init_block_index(s);
    if (v->field_mode && v->second_field) {
        s->dest[0] += s->current_picture_ptr->f.linesize[0];
        s->dest[1] += s->current_picture_ptr->f.linesize[1];
        s->dest[2] += s->current_picture_ptr->f.linesize[2];
    }
}


/** @} */ //Bitplane group

static void vc1_put_signed_blocks_clamped(VC1Context *v)
{
    MpegEncContext *s = &v->s;
    int topleft_mb_pos, top_mb_pos;
    int stride_y, fieldtx = 0;
    int v_dist;

    /* The put pixels loop is always one MB row behind the decoding loop,
     * because we can only put pixels when overlap filtering is done, and
     * for filtering of the bottom edge of a MB, we need the next MB row
     * present as well.
     * Within the row, the put pixels loop is also one MB col behind the
     * decoding loop. The reason for this is again, because for filtering
     * of the right MB edge, we need the next MB present. */
    if (!s->first_slice_line) {
        if (s->mb_x) {
            topleft_mb_pos = (s->mb_y - 1) * s->mb_stride + s->mb_x - 1;
            if (v->fcm == ILACE_FRAME)
                fieldtx = v->fieldtx_plane[topleft_mb_pos];
            stride_y       = s->linesize << fieldtx;
            v_dist         = (16 - fieldtx) >> (fieldtx == 0);
            s->dsp.put_signed_pixels_clamped(v->block[v->topleft_blk_idx][0],
                                             s->dest[0] - 16 * s->linesize - 16,
                                             stride_y);
            s->dsp.put_signed_pixels_clamped(v->block[v->topleft_blk_idx][1],
                                             s->dest[0] - 16 * s->linesize - 8,
                                             stride_y);
            s->dsp.put_signed_pixels_clamped(v->block[v->topleft_blk_idx][2],
                                             s->dest[0] - v_dist * s->linesize - 16,
                                             stride_y);
            s->dsp.put_signed_pixels_clamped(v->block[v->topleft_blk_idx][3],
                                             s->dest[0] - v_dist * s->linesize - 8,
                                             stride_y);
            s->dsp.put_signed_pixels_clamped(v->block[v->topleft_blk_idx][4],
                                             s->dest[1] - 8 * s->uvlinesize - 8,
                                             s->uvlinesize);
            s->dsp.put_signed_pixels_clamped(v->block[v->topleft_blk_idx][5],
                                             s->dest[2] - 8 * s->uvlinesize - 8,
                                             s->uvlinesize);
        }
        if (s->mb_x == s->mb_width - 1) {
            top_mb_pos = (s->mb_y - 1) * s->mb_stride + s->mb_x;
            if (v->fcm == ILACE_FRAME)
                fieldtx = v->fieldtx_plane[top_mb_pos];
            stride_y   = s->linesize << fieldtx;
            v_dist     = fieldtx ? 15 : 8;
            s->dsp.put_signed_pixels_clamped(v->block[v->top_blk_idx][0],
                                             s->dest[0] - 16 * s->linesize,
                                             stride_y);
            s->dsp.put_signed_pixels_clamped(v->block[v->top_blk_idx][1],
                                             s->dest[0] - 16 * s->linesize + 8,
                                             stride_y);
            s->dsp.put_signed_pixels_clamped(v->block[v->top_blk_idx][2],
                                             s->dest[0] - v_dist * s->linesize,
                                             stride_y);
            s->dsp.put_signed_pixels_clamped(v->block[v->top_blk_idx][3],
                                             s->dest[0] - v_dist * s->linesize + 8,
                                             stride_y);
            s->dsp.put_signed_pixels_clamped(v->block[v->top_blk_idx][4],
                                             s->dest[1] - 8 * s->uvlinesize,
                                             s->uvlinesize);
            s->dsp.put_signed_pixels_clamped(v->block[v->top_blk_idx][5],
                                             s->dest[2] - 8 * s->uvlinesize,
                                             s->uvlinesize);
        }
    }

#define inc_blk_idx(idx) do { \
        idx++; \
        if (idx >= v->n_allocated_blks) \
            idx = 0; \
    } while (0)

    inc_blk_idx(v->topleft_blk_idx);
    inc_blk_idx(v->top_blk_idx);
    inc_blk_idx(v->left_blk_idx);
    inc_blk_idx(v->cur_blk_idx);
}

static void vc1_loop_filter_iblk(VC1Context *v, int pq)
{
    MpegEncContext *s = &v->s;
    int j;
    if (!s->first_slice_line) {
        v->vc1dsp.vc1_v_loop_filter16(s->dest[0], s->linesize, pq);
        if (s->mb_x)
            v->vc1dsp.vc1_h_loop_filter16(s->dest[0] - 16 * s->linesize, s->linesize, pq);
        v->vc1dsp.vc1_h_loop_filter16(s->dest[0] - 16 * s->linesize + 8, s->linesize, pq);
        for (j = 0; j < 2; j++) {
            v->vc1dsp.vc1_v_loop_filter8(s->dest[j + 1], s->uvlinesize, pq);
            if (s->mb_x)
                v->vc1dsp.vc1_h_loop_filter8(s->dest[j + 1] - 8 * s->uvlinesize, s->uvlinesize, pq);
        }
    }
    v->vc1dsp.vc1_v_loop_filter16(s->dest[0] + 8 * s->linesize, s->linesize, pq);

    if (s->mb_y == s->end_mb_y - 1) {
        if (s->mb_x) {
            v->vc1dsp.vc1_h_loop_filter16(s->dest[0], s->linesize, pq);
            v->vc1dsp.vc1_h_loop_filter8(s->dest[1], s->uvlinesize, pq);
            v->vc1dsp.vc1_h_loop_filter8(s->dest[2], s->uvlinesize, pq);
        }
        v->vc1dsp.vc1_h_loop_filter16(s->dest[0] + 8, s->linesize, pq);
    }
}

static void vc1_loop_filter_iblk_delayed(VC1Context *v, int pq)
{
    MpegEncContext *s = &v->s;
    int j;

    /* The loopfilter runs 1 row and 1 column behind the overlap filter, which
     * means it runs two rows/cols behind the decoding loop. */
    if (!s->first_slice_line) {
        if (s->mb_x) {
            if (s->mb_y >= s->start_mb_y + 2) {
                v->vc1dsp.vc1_v_loop_filter16(s->dest[0] - 16 * s->linesize - 16, s->linesize, pq);

                if (s->mb_x >= 2)
                    v->vc1dsp.vc1_h_loop_filter16(s->dest[0] - 32 * s->linesize - 16, s->linesize, pq);
                v->vc1dsp.vc1_h_loop_filter16(s->dest[0] - 32 * s->linesize - 8, s->linesize, pq);
                for (j = 0; j < 2; j++) {
                    v->vc1dsp.vc1_v_loop_filter8(s->dest[j + 1] - 8 * s->uvlinesize - 8, s->uvlinesize, pq);
                    if (s->mb_x >= 2) {
                        v->vc1dsp.vc1_h_loop_filter8(s->dest[j + 1] - 16 * s->uvlinesize - 8, s->uvlinesize, pq);
                    }
                }
            }
            v->vc1dsp.vc1_v_loop_filter16(s->dest[0] - 8 * s->linesize - 16, s->linesize, pq);
        }

        if (s->mb_x == s->mb_width - 1) {
            if (s->mb_y >= s->start_mb_y + 2) {
                v->vc1dsp.vc1_v_loop_filter16(s->dest[0] - 16 * s->linesize, s->linesize, pq);

                if (s->mb_x)
                    v->vc1dsp.vc1_h_loop_filter16(s->dest[0] - 32 * s->linesize, s->linesize, pq);
                v->vc1dsp.vc1_h_loop_filter16(s->dest[0] - 32 * s->linesize + 8, s->linesize, pq);
                for (j = 0; j < 2; j++) {
                    v->vc1dsp.vc1_v_loop_filter8(s->dest[j + 1] - 8 * s->uvlinesize, s->uvlinesize, pq);
                    if (s->mb_x >= 2) {
                        v->vc1dsp.vc1_h_loop_filter8(s->dest[j + 1] - 16 * s->uvlinesize, s->uvlinesize, pq);
                    }
                }
            }
            v->vc1dsp.vc1_v_loop_filter16(s->dest[0] - 8 * s->linesize, s->linesize, pq);
        }

        if (s->mb_y == s->end_mb_y) {
            if (s->mb_x) {
                if (s->mb_x >= 2)
                    v->vc1dsp.vc1_h_loop_filter16(s->dest[0] - 16 * s->linesize - 16, s->linesize, pq);
                v->vc1dsp.vc1_h_loop_filter16(s->dest[0] - 16 * s->linesize - 8, s->linesize, pq);
                if (s->mb_x >= 2) {
                    for (j = 0; j < 2; j++) {
                        v->vc1dsp.vc1_h_loop_filter8(s->dest[j + 1] - 8 * s->uvlinesize - 8, s->uvlinesize, pq);
                    }
                }
            }

            if (s->mb_x == s->mb_width - 1) {
                if (s->mb_x)
                    v->vc1dsp.vc1_h_loop_filter16(s->dest[0] - 16 * s->linesize, s->linesize, pq);
                v->vc1dsp.vc1_h_loop_filter16(s->dest[0] - 16 * s->linesize + 8, s->linesize, pq);
                if (s->mb_x) {
                    for (j = 0; j < 2; j++) {
                        v->vc1dsp.vc1_h_loop_filter8(s->dest[j + 1] - 8 * s->uvlinesize, s->uvlinesize, pq);
                    }
                }
            }
        }
    }
}

static void vc1_smooth_overlap_filter_iblk(VC1Context *v)
{
    MpegEncContext *s = &v->s;
    int mb_pos;

    if (v->condover == CONDOVER_NONE)
        return;

    mb_pos = s->mb_x + s->mb_y * s->mb_stride;

    /* Within a MB, the horizontal overlap always runs before the vertical.
     * To accomplish that, we run the H on left and internal borders of the
     * currently decoded MB. Then, we wait for the next overlap iteration
     * to do H overlap on the right edge of this MB, before moving over and
     * running the V overlap. Therefore, the V overlap makes us trail by one
     * MB col and the H overlap filter makes us trail by one MB row. This
     * is reflected in the time at which we run the put_pixels loop. */
    if (v->condover == CONDOVER_ALL || v->pq >= 9 || v->over_flags_plane[mb_pos]) {
        if (s->mb_x && (v->condover == CONDOVER_ALL || v->pq >= 9 ||
                        v->over_flags_plane[mb_pos - 1])) {
            v->vc1dsp.vc1_h_s_overlap(v->block[v->left_blk_idx][1],
                                      v->block[v->cur_blk_idx][0]);
            v->vc1dsp.vc1_h_s_overlap(v->block[v->left_blk_idx][3],
                                      v->block[v->cur_blk_idx][2]);
            if (!(s->flags & CODEC_FLAG_GRAY)) {
                v->vc1dsp.vc1_h_s_overlap(v->block[v->left_blk_idx][4],
                                          v->block[v->cur_blk_idx][4]);
                v->vc1dsp.vc1_h_s_overlap(v->block[v->left_blk_idx][5],
                                          v->block[v->cur_blk_idx][5]);
            }
        }
        v->vc1dsp.vc1_h_s_overlap(v->block[v->cur_blk_idx][0],
                                  v->block[v->cur_blk_idx][1]);
        v->vc1dsp.vc1_h_s_overlap(v->block[v->cur_blk_idx][2],
                                  v->block[v->cur_blk_idx][3]);

        if (s->mb_x == s->mb_width - 1) {
            if (!s->first_slice_line && (v->condover == CONDOVER_ALL || v->pq >= 9 ||
                                         v->over_flags_plane[mb_pos - s->mb_stride])) {
                v->vc1dsp.vc1_v_s_overlap(v->block[v->top_blk_idx][2],
                                          v->block[v->cur_blk_idx][0]);
                v->vc1dsp.vc1_v_s_overlap(v->block[v->top_blk_idx][3],
                                          v->block[v->cur_blk_idx][1]);
                if (!(s->flags & CODEC_FLAG_GRAY)) {
                    v->vc1dsp.vc1_v_s_overlap(v->block[v->top_blk_idx][4],
                                              v->block[v->cur_blk_idx][4]);
                    v->vc1dsp.vc1_v_s_overlap(v->block[v->top_blk_idx][5],
                                              v->block[v->cur_blk_idx][5]);
                }
            }
            v->vc1dsp.vc1_v_s_overlap(v->block[v->cur_blk_idx][0],
                                      v->block[v->cur_blk_idx][2]);
            v->vc1dsp.vc1_v_s_overlap(v->block[v->cur_blk_idx][1],
                                      v->block[v->cur_blk_idx][3]);
        }
    }
    if (s->mb_x && (v->condover == CONDOVER_ALL || v->over_flags_plane[mb_pos - 1])) {
        if (!s->first_slice_line && (v->condover == CONDOVER_ALL || v->pq >= 9 ||
                                     v->over_flags_plane[mb_pos - s->mb_stride - 1])) {
            v->vc1dsp.vc1_v_s_overlap(v->block[v->topleft_blk_idx][2],
                                      v->block[v->left_blk_idx][0]);
            v->vc1dsp.vc1_v_s_overlap(v->block[v->topleft_blk_idx][3],
                                      v->block[v->left_blk_idx][1]);
            if (!(s->flags & CODEC_FLAG_GRAY)) {
                v->vc1dsp.vc1_v_s_overlap(v->block[v->topleft_blk_idx][4],
                                          v->block[v->left_blk_idx][4]);
                v->vc1dsp.vc1_v_s_overlap(v->block[v->topleft_blk_idx][5],
                                          v->block[v->left_blk_idx][5]);
            }
        }
        v->vc1dsp.vc1_v_s_overlap(v->block[v->left_blk_idx][0],
                                  v->block[v->left_blk_idx][2]);
        v->vc1dsp.vc1_v_s_overlap(v->block[v->left_blk_idx][1],
                                  v->block[v->left_blk_idx][3]);
    }
}

/** Do motion compensation over 1 macroblock
 * Mostly adapted hpel_motion and qpel_motion from mpegvideo.c
 */
static void vc1_mc_1mv(VC1Context *v, int dir)
{
    MpegEncContext *s = &v->s;
    DSPContext *dsp   = &v->s.dsp;
    H264ChromaContext *h264chroma = &v->h264chroma;
    uint8_t *srcY, *srcU, *srcV;
    int dxy, mx, my, uvmx, uvmy, src_x, src_y, uvsrc_x, uvsrc_y;
    int off, off_uv;
    int v_edge_pos = s->v_edge_pos >> v->field_mode;

    if ((!v->field_mode ||
         (v->ref_field_type[dir] == 1 && v->cur_field_type == 1)) &&
        !v->s.last_picture.f.data[0])
        return;

    mx = s->mv[dir][0][0];
    my = s->mv[dir][0][1];

    // store motion vectors for further use in B frames
    if (s->pict_type == AV_PICTURE_TYPE_P) {
        s->current_picture.f.motion_val[1][s->block_index[0] + v->blocks_off][0] = mx;
        s->current_picture.f.motion_val[1][s->block_index[0] + v->blocks_off][1] = my;
    }

    uvmx = (mx + ((mx & 3) == 3)) >> 1;
    uvmy = (my + ((my & 3) == 3)) >> 1;
    v->luma_mv[s->mb_x][0] = uvmx;
    v->luma_mv[s->mb_x][1] = uvmy;

    if (v->field_mode &&
        v->cur_field_type != v->ref_field_type[dir]) {
        my   = my   - 2 + 4 * v->cur_field_type;
        uvmy = uvmy - 2 + 4 * v->cur_field_type;
    }

    // fastuvmc shall be ignored for interlaced frame picture
    if (v->fastuvmc && (v->fcm != ILACE_FRAME)) {
        uvmx = uvmx + ((uvmx < 0) ? (uvmx & 1) : -(uvmx & 1));
        uvmy = uvmy + ((uvmy < 0) ? (uvmy & 1) : -(uvmy & 1));
    }
    if (v->field_mode) { // interlaced field picture
        if (!dir) {
            if ((v->cur_field_type != v->ref_field_type[dir]) && v->second_field) {
                srcY = s->current_picture.f.data[0];
                srcU = s->current_picture.f.data[1];
                srcV = s->current_picture.f.data[2];
            } else {
                srcY = s->last_picture.f.data[0];
                srcU = s->last_picture.f.data[1];
                srcV = s->last_picture.f.data[2];
            }
        } else {
            srcY = s->next_picture.f.data[0];
            srcU = s->next_picture.f.data[1];
            srcV = s->next_picture.f.data[2];
        }
    } else {
        if (!dir) {
            srcY = s->last_picture.f.data[0];
            srcU = s->last_picture.f.data[1];
            srcV = s->last_picture.f.data[2];
        } else {
            srcY = s->next_picture.f.data[0];
            srcU = s->next_picture.f.data[1];
            srcV = s->next_picture.f.data[2];
        }
    }

    if(!srcY)
        return;

    src_x   = s->mb_x * 16 + (mx   >> 2);
    src_y   = s->mb_y * 16 + (my   >> 2);
    uvsrc_x = s->mb_x *  8 + (uvmx >> 2);
    uvsrc_y = s->mb_y *  8 + (uvmy >> 2);

    if (v->profile != PROFILE_ADVANCED) {
        src_x   = av_clip(  src_x, -16, s->mb_width  * 16);
        src_y   = av_clip(  src_y, -16, s->mb_height * 16);
        uvsrc_x = av_clip(uvsrc_x,  -8, s->mb_width  *  8);
        uvsrc_y = av_clip(uvsrc_y,  -8, s->mb_height *  8);
    } else {
        src_x   = av_clip(  src_x, -17, s->avctx->coded_width);
        src_y   = av_clip(  src_y, -18, s->avctx->coded_height + 1);
        uvsrc_x = av_clip(uvsrc_x,  -8, s->avctx->coded_width  >> 1);
        uvsrc_y = av_clip(uvsrc_y,  -8, s->avctx->coded_height >> 1);
    }

    srcY += src_y   * s->linesize   + src_x;
    srcU += uvsrc_y * s->uvlinesize + uvsrc_x;
    srcV += uvsrc_y * s->uvlinesize + uvsrc_x;

    if (v->field_mode && v->ref_field_type[dir]) {
        srcY += s->current_picture_ptr->f.linesize[0];
        srcU += s->current_picture_ptr->f.linesize[1];
        srcV += s->current_picture_ptr->f.linesize[2];
    }

    /* for grayscale we should not try to read from unknown area */
    if (s->flags & CODEC_FLAG_GRAY) {
        srcU = s->edge_emu_buffer + 18 * s->linesize;
        srcV = s->edge_emu_buffer + 18 * s->linesize;
    }

    if (v->rangeredfrm || (v->mv_mode == MV_PMODE_INTENSITY_COMP)
        || s->h_edge_pos < 22 || v_edge_pos < 22
        || (unsigned)(src_x - s->mspel) > s->h_edge_pos - (mx&3) - 16 - s->mspel * 3
        || (unsigned)(src_y - 1)        > v_edge_pos    - (my&3) - 16 - 3) {
        uint8_t *uvbuf = s->edge_emu_buffer + 19 * s->linesize;

        srcY -= s->mspel * (1 + s->linesize);
        s->vdsp.emulated_edge_mc(s->edge_emu_buffer, srcY, s->linesize,
                                 17 + s->mspel * 2, 17 + s->mspel * 2,
                                 src_x - s->mspel, src_y - s->mspel,
                                 s->h_edge_pos, v_edge_pos);
        srcY = s->edge_emu_buffer;
        s->vdsp.emulated_edge_mc(uvbuf     , srcU, s->uvlinesize, 8 + 1, 8 + 1,
                                 uvsrc_x, uvsrc_y, s->h_edge_pos >> 1, v_edge_pos >> 1);
        s->vdsp.emulated_edge_mc(uvbuf + 16, srcV, s->uvlinesize, 8 + 1, 8 + 1,
                                 uvsrc_x, uvsrc_y, s->h_edge_pos >> 1, v_edge_pos >> 1);
        srcU = uvbuf;
        srcV = uvbuf + 16;
        /* if we deal with range reduction we need to scale source blocks */
        if (v->rangeredfrm) {
            int i, j;
            uint8_t *src, *src2;

            src = srcY;
            for (j = 0; j < 17 + s->mspel * 2; j++) {
                for (i = 0; i < 17 + s->mspel * 2; i++)
                    src[i] = ((src[i] - 128) >> 1) + 128;
                src += s->linesize;
            }
            src  = srcU;
            src2 = srcV;
            for (j = 0; j < 9; j++) {
                for (i = 0; i < 9; i++) {
                    src[i]  = ((src[i]  - 128) >> 1) + 128;
                    src2[i] = ((src2[i] - 128) >> 1) + 128;
                }
                src  += s->uvlinesize;
                src2 += s->uvlinesize;
            }
        }
        /* if we deal with intensity compensation we need to scale source blocks */
        if (v->mv_mode == MV_PMODE_INTENSITY_COMP) {
            int i, j;
            uint8_t *src, *src2;

            src = srcY;
            for (j = 0; j < 17 + s->mspel * 2; j++) {
                for (i = 0; i < 17 + s->mspel * 2; i++)
                    src[i] = v->luty[src[i]];
                src += s->linesize;
            }
            src  = srcU;
            src2 = srcV;
            for (j = 0; j < 9; j++) {
                for (i = 0; i < 9; i++) {
                    src[i]  = v->lutuv[src[i]];
                    src2[i] = v->lutuv[src2[i]];
                }
                src  += s->uvlinesize;
                src2 += s->uvlinesize;
            }
        }
        srcY += s->mspel * (1 + s->linesize);
    }

        off    = 0;
        off_uv = 0;
    if (s->mspel) {
        dxy = ((my & 3) << 2) | (mx & 3);
        v->vc1dsp.put_vc1_mspel_pixels_tab[dxy](s->dest[0] + off    , srcY    , s->linesize, v->rnd);
        v->vc1dsp.put_vc1_mspel_pixels_tab[dxy](s->dest[0] + off + 8, srcY + 8, s->linesize, v->rnd);
        srcY += s->linesize * 8;
        v->vc1dsp.put_vc1_mspel_pixels_tab[dxy](s->dest[0] + off + 8 * s->linesize    , srcY    , s->linesize, v->rnd);
        v->vc1dsp.put_vc1_mspel_pixels_tab[dxy](s->dest[0] + off + 8 * s->linesize + 8, srcY + 8, s->linesize, v->rnd);
    } else { // hpel mc - always used for luma
        dxy = (my & 2) | ((mx & 2) >> 1);
        if (!v->rnd)
            dsp->put_pixels_tab[0][dxy](s->dest[0] + off, srcY, s->linesize, 16);
        else
            dsp->put_no_rnd_pixels_tab[0][dxy](s->dest[0] + off, srcY, s->linesize, 16);
    }

    if (s->flags & CODEC_FLAG_GRAY) return;
    /* Chroma MC always uses qpel bilinear */
    uvmx = (uvmx & 3) << 1;
    uvmy = (uvmy & 3) << 1;
    if (!v->rnd) {
        h264chroma->put_h264_chroma_pixels_tab[0](s->dest[1] + off_uv, srcU, s->uvlinesize, 8, uvmx, uvmy);
        h264chroma->put_h264_chroma_pixels_tab[0](s->dest[2] + off_uv, srcV, s->uvlinesize, 8, uvmx, uvmy);
    } else {
        v->vc1dsp.put_no_rnd_vc1_chroma_pixels_tab[0](s->dest[1] + off_uv, srcU, s->uvlinesize, 8, uvmx, uvmy);
        v->vc1dsp.put_no_rnd_vc1_chroma_pixels_tab[0](s->dest[2] + off_uv, srcV, s->uvlinesize, 8, uvmx, uvmy);
    }
}

static inline int median4(int a, int b, int c, int d)
{
    if (a < b) {
        if (c < d) return (FFMIN(b, d) + FFMAX(a, c)) / 2;
        else       return (FFMIN(b, c) + FFMAX(a, d)) / 2;
    } else {
        if (c < d) return (FFMIN(a, d) + FFMAX(b, c)) / 2;
        else       return (FFMIN(a, c) + FFMAX(b, d)) / 2;
    }
}

/** Do motion compensation for 4-MV macroblock - luminance block
 */
static void vc1_mc_4mv_luma(VC1Context *v, int n, int dir)
{
    MpegEncContext *s = &v->s;
    DSPContext *dsp = &v->s.dsp;
    uint8_t *srcY;
    int dxy, mx, my, src_x, src_y;
    int off;
    int fieldmv = (v->fcm == ILACE_FRAME) ? v->blk_mv_type[s->block_index[n]] : 0;
    int v_edge_pos = s->v_edge_pos >> v->field_mode;

    if ((!v->field_mode ||
         (v->ref_field_type[dir] == 1 && v->cur_field_type == 1)) &&
        !v->s.last_picture.f.data[0])
        return;

    mx = s->mv[dir][n][0];
    my = s->mv[dir][n][1];

    if (!dir) {
        if (v->field_mode) {
            if ((v->cur_field_type != v->ref_field_type[dir]) && v->second_field)
                srcY = s->current_picture.f.data[0];
            else
                srcY = s->last_picture.f.data[0];
        } else
            srcY = s->last_picture.f.data[0];
    } else
        srcY = s->next_picture.f.data[0];

    if(!srcY)
        return;

    if (v->field_mode) {
        if (v->cur_field_type != v->ref_field_type[dir])
            my = my - 2 + 4 * v->cur_field_type;
    }

    if (s->pict_type == AV_PICTURE_TYPE_P && n == 3 && v->field_mode) {
        int same_count = 0, opp_count = 0, k;
        int chosen_mv[2][4][2], f;
        int tx, ty;
        for (k = 0; k < 4; k++) {
            f = v->mv_f[0][s->block_index[k] + v->blocks_off];
            chosen_mv[f][f ? opp_count : same_count][0] = s->mv[0][k][0];
            chosen_mv[f][f ? opp_count : same_count][1] = s->mv[0][k][1];
            opp_count  += f;
            same_count += 1 - f;
        }
        f = opp_count > same_count;
        switch (f ? opp_count : same_count) {
        case 4:
            tx = median4(chosen_mv[f][0][0], chosen_mv[f][1][0],
                         chosen_mv[f][2][0], chosen_mv[f][3][0]);
            ty = median4(chosen_mv[f][0][1], chosen_mv[f][1][1],
                         chosen_mv[f][2][1], chosen_mv[f][3][1]);
            break;
        case 3:
            tx = mid_pred(chosen_mv[f][0][0], chosen_mv[f][1][0], chosen_mv[f][2][0]);
            ty = mid_pred(chosen_mv[f][0][1], chosen_mv[f][1][1], chosen_mv[f][2][1]);
            break;
        case 2:
            tx = (chosen_mv[f][0][0] + chosen_mv[f][1][0]) / 2;
            ty = (chosen_mv[f][0][1] + chosen_mv[f][1][1]) / 2;
            break;
        default:
            av_assert2(0);
        }
        s->current_picture.f.motion_val[1][s->block_index[0] + v->blocks_off][0] = tx;
        s->current_picture.f.motion_val[1][s->block_index[0] + v->blocks_off][1] = ty;
        for (k = 0; k < 4; k++)
            v->mv_f[1][s->block_index[k] + v->blocks_off] = f;
    }

    if (v->fcm == ILACE_FRAME) {  // not sure if needed for other types of picture
        int qx, qy;
        int width  = s->avctx->coded_width;
        int height = s->avctx->coded_height >> 1;
        qx = (s->mb_x * 16) + (mx >> 2);
        qy = (s->mb_y *  8) + (my >> 3);

        if (qx < -17)
            mx -= 4 * (qx + 17);
        else if (qx > width)
            mx -= 4 * (qx - width);
        if (qy < -18)
            my -= 8 * (qy + 18);
        else if (qy > height + 1)
            my -= 8 * (qy - height - 1);
    }

    if ((v->fcm == ILACE_FRAME) && fieldmv)
        off = ((n > 1) ? s->linesize : 0) + (n & 1) * 8;
    else
        off = s->linesize * 4 * (n & 2) + (n & 1) * 8;

    src_x = s->mb_x * 16 + (n & 1) * 8 + (mx >> 2);
    if (!fieldmv)
        src_y = s->mb_y * 16 + (n & 2) * 4 + (my >> 2);
    else
        src_y = s->mb_y * 16 + ((n > 1) ? 1 : 0) + (my >> 2);

    if (v->profile != PROFILE_ADVANCED) {
        src_x = av_clip(src_x, -16, s->mb_width  * 16);
        src_y = av_clip(src_y, -16, s->mb_height * 16);
    } else {
        src_x = av_clip(src_x, -17, s->avctx->coded_width);
        if (v->fcm == ILACE_FRAME) {
            if (src_y & 1)
                src_y = av_clip(src_y, -17, s->avctx->coded_height + 1);
            else
                src_y = av_clip(src_y, -18, s->avctx->coded_height);
        } else {
            src_y = av_clip(src_y, -18, s->avctx->coded_height + 1);
        }
    }

    srcY += src_y * s->linesize + src_x;
    if (v->field_mode && v->ref_field_type[dir])
        srcY += s->current_picture_ptr->f.linesize[0];

    if (fieldmv && !(src_y & 1))
        v_edge_pos--;
    if (fieldmv && (src_y & 1) && src_y < 4)
        src_y--;
    if (v->rangeredfrm || (v->mv_mode == MV_PMODE_INTENSITY_COMP)
        || s->h_edge_pos < 13 || v_edge_pos < 23
        || (unsigned)(src_x - s->mspel) > s->h_edge_pos - (mx & 3) - 8 - s->mspel * 2
        || (unsigned)(src_y - (s->mspel << fieldmv)) > v_edge_pos - (my & 3) - ((8 + s->mspel * 2) << fieldmv)) {
        srcY -= s->mspel * (1 + (s->linesize << fieldmv));
        /* check emulate edge stride and offset */
        s->vdsp.emulated_edge_mc(s->edge_emu_buffer, srcY, s->linesize,
                                 9 + s->mspel * 2, (9 + s->mspel * 2) << fieldmv,
                                 src_x - s->mspel, src_y - (s->mspel << fieldmv),
                                 s->h_edge_pos, v_edge_pos);
        srcY = s->edge_emu_buffer;
        /* if we deal with range reduction we need to scale source blocks */
        if (v->rangeredfrm) {
            int i, j;
            uint8_t *src;

            src = srcY;
            for (j = 0; j < 9 + s->mspel * 2; j++) {
                for (i = 0; i < 9 + s->mspel * 2; i++)
                    src[i] = ((src[i] - 128) >> 1) + 128;
                src += s->linesize << fieldmv;
            }
        }
        /* if we deal with intensity compensation we need to scale source blocks */
        if (v->mv_mode == MV_PMODE_INTENSITY_COMP) {
            int i, j;
            uint8_t *src;

            src = srcY;
            for (j = 0; j < 9 + s->mspel * 2; j++) {
                for (i = 0; i < 9 + s->mspel * 2; i++)
                    src[i] = v->luty[src[i]];
                src += s->linesize << fieldmv;
            }
        }
        srcY += s->mspel * (1 + (s->linesize << fieldmv));
    }

    if (s->mspel) {
        dxy = ((my & 3) << 2) | (mx & 3);
        v->vc1dsp.put_vc1_mspel_pixels_tab[dxy](s->dest[0] + off, srcY, s->linesize << fieldmv, v->rnd);
    } else { // hpel mc - always used for luma
        dxy = (my & 2) | ((mx & 2) >> 1);
        if (!v->rnd)
            dsp->put_pixels_tab[1][dxy](s->dest[0] + off, srcY, s->linesize, 8);
        else
            dsp->put_no_rnd_pixels_tab[1][dxy](s->dest[0] + off, srcY, s->linesize, 8);
    }
}

static av_always_inline int get_chroma_mv(int *mvx, int *mvy, int *a, int flag, int *tx, int *ty)
{
    int idx, i;
    static const int count[16] = { 0, 1, 1, 2, 1, 2, 2, 3, 1, 2, 2, 3, 2, 3, 3, 4};

    idx =  ((a[3] != flag) << 3)
         | ((a[2] != flag) << 2)
         | ((a[1] != flag) << 1)
         |  (a[0] != flag);
    if (!idx) {
        *tx = median4(mvx[0], mvx[1], mvx[2], mvx[3]);
        *ty = median4(mvy[0], mvy[1], mvy[2], mvy[3]);
        return 4;
    } else if (count[idx] == 1) {
        switch (idx) {
        case 0x1:
            *tx = mid_pred(mvx[1], mvx[2], mvx[3]);
            *ty = mid_pred(mvy[1], mvy[2], mvy[3]);
            return 3;
        case 0x2:
            *tx = mid_pred(mvx[0], mvx[2], mvx[3]);
            *ty = mid_pred(mvy[0], mvy[2], mvy[3]);
            return 3;
        case 0x4:
            *tx = mid_pred(mvx[0], mvx[1], mvx[3]);
            *ty = mid_pred(mvy[0], mvy[1], mvy[3]);
            return 3;
        case 0x8:
            *tx = mid_pred(mvx[0], mvx[1], mvx[2]);
            *ty = mid_pred(mvy[0], mvy[1], mvy[2]);
            return 3;
        }
    } else if (count[idx] == 2) {
        int t1 = 0, t2 = 0;
        for (i = 0; i < 3; i++)
            if (!a[i]) {
                t1 = i;
                break;
            }
        for (i = t1 + 1; i < 4; i++)
            if (!a[i]) {
                t2 = i;
                break;
            }
        *tx = (mvx[t1] + mvx[t2]) / 2;
        *ty = (mvy[t1] + mvy[t2]) / 2;
        return 2;
    } else {
        return 0;
    }
    return -1;
}

/** Do motion compensation for 4-MV macroblock - both chroma blocks
 */
static void vc1_mc_4mv_chroma(VC1Context *v, int dir)
{
    MpegEncContext *s = &v->s;
    H264ChromaContext *h264chroma = &v->h264chroma;
    uint8_t *srcU, *srcV;
    int uvmx, uvmy, uvsrc_x, uvsrc_y;
    int k, tx = 0, ty = 0;
    int mvx[4], mvy[4], intra[4], mv_f[4];
    int valid_count;
    int chroma_ref_type = v->cur_field_type, off = 0;
    int v_edge_pos = s->v_edge_pos >> v->field_mode;

    if (!v->field_mode && !v->s.last_picture.f.data[0])
        return;
    if (s->flags & CODEC_FLAG_GRAY)
        return;

    for (k = 0; k < 4; k++) {
        mvx[k] = s->mv[dir][k][0];
        mvy[k] = s->mv[dir][k][1];
        intra[k] = v->mb_type[0][s->block_index[k]];
        if (v->field_mode)
            mv_f[k] = v->mv_f[dir][s->block_index[k] + v->blocks_off];
    }

    /* calculate chroma MV vector from four luma MVs */
    if (!v->field_mode || (v->field_mode && !v->numref)) {
        valid_count = get_chroma_mv(mvx, mvy, intra, 0, &tx, &ty);
        chroma_ref_type = v->reffield;
        if (!valid_count) {
            s->current_picture.f.motion_val[1][s->block_index[0] + v->blocks_off][0] = 0;
            s->current_picture.f.motion_val[1][s->block_index[0] + v->blocks_off][1] = 0;
            v->luma_mv[s->mb_x][0] = v->luma_mv[s->mb_x][1] = 0;
            return; //no need to do MC for intra blocks
        }
    } else {
        int dominant = 0;
        if (mv_f[0] + mv_f[1] + mv_f[2] + mv_f[3] > 2)
            dominant = 1;
        valid_count = get_chroma_mv(mvx, mvy, mv_f, dominant, &tx, &ty);
        if (dominant)
            chroma_ref_type = !v->cur_field_type;
    }
    if (v->field_mode && chroma_ref_type == 1 && v->cur_field_type == 1 && !v->s.last_picture.f.data[0])
        return;
    s->current_picture.f.motion_val[1][s->block_index[0] + v->blocks_off][0] = tx;
    s->current_picture.f.motion_val[1][s->block_index[0] + v->blocks_off][1] = ty;
    uvmx = (tx + ((tx & 3) == 3)) >> 1;
    uvmy = (ty + ((ty & 3) == 3)) >> 1;

    v->luma_mv[s->mb_x][0] = uvmx;
    v->luma_mv[s->mb_x][1] = uvmy;

    if (v->fastuvmc) {
        uvmx = uvmx + ((uvmx < 0) ? (uvmx & 1) : -(uvmx & 1));
        uvmy = uvmy + ((uvmy < 0) ? (uvmy & 1) : -(uvmy & 1));
    }
    // Field conversion bias
    if (v->cur_field_type != chroma_ref_type)
        uvmy += 2 - 4 * chroma_ref_type;

    uvsrc_x = s->mb_x * 8 + (uvmx >> 2);
    uvsrc_y = s->mb_y * 8 + (uvmy >> 2);

    if (v->profile != PROFILE_ADVANCED) {
        uvsrc_x = av_clip(uvsrc_x, -8, s->mb_width  * 8);
        uvsrc_y = av_clip(uvsrc_y, -8, s->mb_height * 8);
    } else {
        uvsrc_x = av_clip(uvsrc_x, -8, s->avctx->coded_width  >> 1);
        uvsrc_y = av_clip(uvsrc_y, -8, s->avctx->coded_height >> 1);
    }

    if (!dir) {
        if (v->field_mode) {
            if ((v->cur_field_type != chroma_ref_type) && v->cur_field_type) {
                srcU = s->current_picture.f.data[1];
                srcV = s->current_picture.f.data[2];
            } else {
                srcU = s->last_picture.f.data[1];
                srcV = s->last_picture.f.data[2];
            }
        } else {
            srcU = s->last_picture.f.data[1];
            srcV = s->last_picture.f.data[2];
        }
    } else {
        srcU = s->next_picture.f.data[1];
        srcV = s->next_picture.f.data[2];
    }

    if(!srcU)
        return;

    srcU += uvsrc_y * s->uvlinesize + uvsrc_x;
    srcV += uvsrc_y * s->uvlinesize + uvsrc_x;

    if (v->field_mode) {
        if (chroma_ref_type) {
            srcU += s->current_picture_ptr->f.linesize[1];
            srcV += s->current_picture_ptr->f.linesize[2];
        }
        off = 0;
    }

    if (v->rangeredfrm || (v->mv_mode == MV_PMODE_INTENSITY_COMP)
        || s->h_edge_pos < 18 || v_edge_pos < 18
        || (unsigned)uvsrc_x > (s->h_edge_pos >> 1) - 9
        || (unsigned)uvsrc_y > (v_edge_pos    >> 1) - 9) {
        s->vdsp.emulated_edge_mc(s->edge_emu_buffer     , srcU, s->uvlinesize,
                                 8 + 1, 8 + 1, uvsrc_x, uvsrc_y,
                                 s->h_edge_pos >> 1, v_edge_pos >> 1);
        s->vdsp.emulated_edge_mc(s->edge_emu_buffer + 16, srcV, s->uvlinesize,
                                 8 + 1, 8 + 1, uvsrc_x, uvsrc_y,
                                 s->h_edge_pos >> 1, v_edge_pos >> 1);
        srcU = s->edge_emu_buffer;
        srcV = s->edge_emu_buffer + 16;

        /* if we deal with range reduction we need to scale source blocks */
        if (v->rangeredfrm) {
            int i, j;
            uint8_t *src, *src2;

            src  = srcU;
            src2 = srcV;
            for (j = 0; j < 9; j++) {
                for (i = 0; i < 9; i++) {
                    src[i]  = ((src[i]  - 128) >> 1) + 128;
                    src2[i] = ((src2[i] - 128) >> 1) + 128;
                }
                src  += s->uvlinesize;
                src2 += s->uvlinesize;
            }
        }
        /* if we deal with intensity compensation we need to scale source blocks */
        if (v->mv_mode == MV_PMODE_INTENSITY_COMP) {
            int i, j;
            uint8_t *src, *src2;

            src  = srcU;
            src2 = srcV;
            for (j = 0; j < 9; j++) {
                for (i = 0; i < 9; i++) {
                    src[i]  = v->lutuv[src[i]];
                    src2[i] = v->lutuv[src2[i]];
                }
                src  += s->uvlinesize;
                src2 += s->uvlinesize;
            }
        }
    }

    /* Chroma MC always uses qpel bilinear */
    uvmx = (uvmx & 3) << 1;
    uvmy = (uvmy & 3) << 1;
    if (!v->rnd) {
        h264chroma->put_h264_chroma_pixels_tab[0](s->dest[1] + off, srcU, s->uvlinesize, 8, uvmx, uvmy);
        h264chroma->put_h264_chroma_pixels_tab[0](s->dest[2] + off, srcV, s->uvlinesize, 8, uvmx, uvmy);
    } else {
        v->vc1dsp.put_no_rnd_vc1_chroma_pixels_tab[0](s->dest[1] + off, srcU, s->uvlinesize, 8, uvmx, uvmy);
        v->vc1dsp.put_no_rnd_vc1_chroma_pixels_tab[0](s->dest[2] + off, srcV, s->uvlinesize, 8, uvmx, uvmy);
    }
}

/** Do motion compensation for 4-MV field chroma macroblock (both U and V)
 */
static void vc1_mc_4mv_chroma4(VC1Context *v)
{
    MpegEncContext *s = &v->s;
    H264ChromaContext *h264chroma = &v->h264chroma;
    uint8_t *srcU, *srcV;
    int uvsrc_x, uvsrc_y;
    int uvmx_field[4], uvmy_field[4];
    int i, off, tx, ty;
    int fieldmv = v->blk_mv_type[s->block_index[0]];
    static const int s_rndtblfield[16] = { 0, 0, 1, 2, 4, 4, 5, 6, 2, 2, 3, 8, 6, 6, 7, 12 };
    int v_dist = fieldmv ? 1 : 4; // vertical offset for lower sub-blocks
    int v_edge_pos = s->v_edge_pos >> 1;

    if (!v->s.last_picture.f.data[0])
        return;
    if (s->flags & CODEC_FLAG_GRAY)
        return;

    for (i = 0; i < 4; i++) {
        tx = s->mv[0][i][0];
        uvmx_field[i] = (tx + ((tx & 3) == 3)) >> 1;
        ty = s->mv[0][i][1];
        if (fieldmv)
            uvmy_field[i] = (ty >> 4) * 8 + s_rndtblfield[ty & 0xF];
        else
            uvmy_field[i] = (ty + ((ty & 3) == 3)) >> 1;
    }

    for (i = 0; i < 4; i++) {
        off = (i & 1) * 4 + ((i & 2) ? v_dist * s->uvlinesize : 0);
        uvsrc_x = s->mb_x * 8 +  (i & 1) * 4           + (uvmx_field[i] >> 2);
        uvsrc_y = s->mb_y * 8 + ((i & 2) ? v_dist : 0) + (uvmy_field[i] >> 2);
        // FIXME: implement proper pull-back (see vc1cropmv.c, vc1CROPMV_ChromaPullBack())
        uvsrc_x = av_clip(uvsrc_x, -8, s->avctx->coded_width  >> 1);
        uvsrc_y = av_clip(uvsrc_y, -8, s->avctx->coded_height >> 1);
        srcU = s->last_picture.f.data[1] + uvsrc_y * s->uvlinesize + uvsrc_x;
        srcV = s->last_picture.f.data[2] + uvsrc_y * s->uvlinesize + uvsrc_x;
        uvmx_field[i] = (uvmx_field[i] & 3) << 1;
        uvmy_field[i] = (uvmy_field[i] & 3) << 1;

        if (fieldmv && !(uvsrc_y & 1))
            v_edge_pos = (s->v_edge_pos >> 1) - 1;

        if (fieldmv && (uvsrc_y & 1) && uvsrc_y < 2)
            uvsrc_y--;
        if ((v->mv_mode == MV_PMODE_INTENSITY_COMP)
            || s->h_edge_pos < 10 || v_edge_pos < (5 << fieldmv)
            || (unsigned)uvsrc_x > (s->h_edge_pos >> 1) - 5
            || (unsigned)uvsrc_y > v_edge_pos - (5 << fieldmv)) {
            s->vdsp.emulated_edge_mc(s->edge_emu_buffer, srcU, s->uvlinesize,
                                     5, (5 << fieldmv), uvsrc_x, uvsrc_y,
                                     s->h_edge_pos >> 1, v_edge_pos);
            s->vdsp.emulated_edge_mc(s->edge_emu_buffer + 16, srcV, s->uvlinesize,
                                     5, (5 << fieldmv), uvsrc_x, uvsrc_y,
                                     s->h_edge_pos >> 1, v_edge_pos);
            srcU = s->edge_emu_buffer;
            srcV = s->edge_emu_buffer + 16;

            /* if we deal with intensity compensation we need to scale source blocks */
            if (v->mv_mode == MV_PMODE_INTENSITY_COMP) {
                int i, j;
                uint8_t *src, *src2;

                src  = srcU;
                src2 = srcV;
                for (j = 0; j < 5; j++) {
                    for (i = 0; i < 5; i++) {
                        src[i]  = v->lutuv[src[i]];
                        src2[i] = v->lutuv[src2[i]];
                    }
                    src  += s->uvlinesize << 1;
                    src2 += s->uvlinesize << 1;
                }
            }
        }
        if (!v->rnd) {
            h264chroma->put_h264_chroma_pixels_tab[1](s->dest[1] + off, srcU, s->uvlinesize << fieldmv, 4, uvmx_field[i], uvmy_field[i]);
            h264chroma->put_h264_chroma_pixels_tab[1](s->dest[2] + off, srcV, s->uvlinesize << fieldmv, 4, uvmx_field[i], uvmy_field[i]);
        } else {
            v->vc1dsp.put_no_rnd_vc1_chroma_pixels_tab[1](s->dest[1] + off, srcU, s->uvlinesize << fieldmv, 4, uvmx_field[i], uvmy_field[i]);
            v->vc1dsp.put_no_rnd_vc1_chroma_pixels_tab[1](s->dest[2] + off, srcV, s->uvlinesize << fieldmv, 4, uvmx_field[i], uvmy_field[i]);
        }
    }
}

/***********************************************************************/
/**
 * @name VC-1 Block-level functions
 * @see 7.1.4, p91 and 8.1.1.7, p(1)04
 * @{
 */

/**
 * @def GET_MQUANT
 * @brief Get macroblock-level quantizer scale
 */
#define GET_MQUANT()                                           \
    if (v->dquantfrm) {                                        \
        int edges = 0;                                         \
        if (v->dqprofile == DQPROFILE_ALL_MBS) {               \
            if (v->dqbilevel) {                                \
                mquant = (get_bits1(gb)) ? v->altpq : v->pq;   \
            } else {                                           \
                mqdiff = get_bits(gb, 3);                      \
                if (mqdiff != 7)                               \
                    mquant = v->pq + mqdiff;                   \
                else                                           \
                    mquant = get_bits(gb, 5);                  \
            }                                                  \
        }                                                      \
        if (v->dqprofile == DQPROFILE_SINGLE_EDGE)             \
            edges = 1 << v->dqsbedge;                          \
        else if (v->dqprofile == DQPROFILE_DOUBLE_EDGES)       \
            edges = (3 << v->dqsbedge) % 15;                   \
        else if (v->dqprofile == DQPROFILE_FOUR_EDGES)         \
            edges = 15;                                        \
        if ((edges&1) && !s->mb_x)                             \
            mquant = v->altpq;                                 \
        if ((edges&2) && s->first_slice_line)                  \
            mquant = v->altpq;                                 \
        if ((edges&4) && s->mb_x == (s->mb_width - 1))         \
            mquant = v->altpq;                                 \
        if ((edges&8) && s->mb_y == (s->mb_height - 1))        \
            mquant = v->altpq;                                 \
        if (!mquant || mquant > 31) {                          \
            av_log(v->s.avctx, AV_LOG_ERROR,                   \
                   "Overriding invalid mquant %d\n", mquant);  \
            mquant = 1;                                        \
        }                                                      \
    }

/**
 * @def GET_MVDATA(_dmv_x, _dmv_y)
 * @brief Get MV differentials
 * @see MVDATA decoding from 8.3.5.2, p(1)20
 * @param _dmv_x Horizontal differential for decoded MV
 * @param _dmv_y Vertical differential for decoded MV
 */
#define GET_MVDATA(_dmv_x, _dmv_y)                                      \
    index = 1 + get_vlc2(gb, ff_vc1_mv_diff_vlc[s->mv_table_index].table, \
                         VC1_MV_DIFF_VLC_BITS, 2);                      \
    if (index > 36) {                                                   \
        mb_has_coeffs = 1;                                              \
        index -= 37;                                                    \
    } else                                                              \
        mb_has_coeffs = 0;                                              \
    s->mb_intra = 0;                                                    \
    if (!index) {                                                       \
        _dmv_x = _dmv_y = 0;                                            \
    } else if (index == 35) {                                           \
        _dmv_x = get_bits(gb, v->k_x - 1 + s->quarter_sample);          \
        _dmv_y = get_bits(gb, v->k_y - 1 + s->quarter_sample);          \
    } else if (index == 36) {                                           \
        _dmv_x = 0;                                                     \
        _dmv_y = 0;                                                     \
        s->mb_intra = 1;                                                \
    } else {                                                            \
        index1 = index % 6;                                             \
        if (!s->quarter_sample && index1 == 5) val = 1;                 \
        else                                   val = 0;                 \
        if (size_table[index1] - val > 0)                               \
            val = get_bits(gb, size_table[index1] - val);               \
        else                                   val = 0;                 \
        sign = 0 - (val&1);                                             \
        _dmv_x = (sign ^ ((val>>1) + offset_table[index1])) - sign;     \
                                                                        \
        index1 = index / 6;                                             \
        if (!s->quarter_sample && index1 == 5) val = 1;                 \
        else                                   val = 0;                 \
        if (size_table[index1] - val > 0)                               \
            val = get_bits(gb, size_table[index1] - val);               \
        else                                   val = 0;                 \
        sign = 0 - (val & 1);                                           \
        _dmv_y = (sign ^ ((val >> 1) + offset_table[index1])) - sign;   \
    }

static av_always_inline void get_mvdata_interlaced(VC1Context *v, int *dmv_x,
                                                   int *dmv_y, int *pred_flag)
{
    int index, index1;
    int extend_x = 0, extend_y = 0;
    GetBitContext *gb = &v->s.gb;
    int bits, esc;
    int val, sign;
    const int* offs_tab;

    if (v->numref) {
        bits = VC1_2REF_MVDATA_VLC_BITS;
        esc  = 125;
    } else {
        bits = VC1_1REF_MVDATA_VLC_BITS;
        esc  = 71;
    }
    switch (v->dmvrange) {
    case 1:
        extend_x = 1;
        break;
    case 2:
        extend_y = 1;
        break;
    case 3:
        extend_x = extend_y = 1;
        break;
    }
    index = get_vlc2(gb, v->imv_vlc->table, bits, 3);
    if (index == esc) {
        *dmv_x = get_bits(gb, v->k_x);
        *dmv_y = get_bits(gb, v->k_y);
        if (v->numref) {
            if (pred_flag) {
                *pred_flag = *dmv_y & 1;
                *dmv_y     = (*dmv_y + *pred_flag) >> 1;
            } else {
                *dmv_y     = (*dmv_y + (*dmv_y & 1)) >> 1;
            }
        }
    }
    else {
        av_assert0(index < esc);
        if (extend_x)
            offs_tab = offset_table2;
        else
            offs_tab = offset_table1;
        index1 = (index + 1) % 9;
        if (index1 != 0) {
            val    = get_bits(gb, index1 + extend_x);
            sign   = 0 -(val & 1);
            *dmv_x = (sign ^ ((val >> 1) + offs_tab[index1])) - sign;
        } else
            *dmv_x = 0;
        if (extend_y)
            offs_tab = offset_table2;
        else
            offs_tab = offset_table1;
        index1 = (index + 1) / 9;
        if (index1 > v->numref) {
            val    = get_bits(gb, (index1 + (extend_y << v->numref)) >> v->numref);
            sign   = 0 - (val & 1);
            *dmv_y = (sign ^ ((val >> 1) + offs_tab[index1 >> v->numref])) - sign;
        } else
            *dmv_y = 0;
        if (v->numref && pred_flag)
            *pred_flag = index1 & 1;
    }
}

static av_always_inline int scaleforsame_x(VC1Context *v, int n /* MV */, int dir)
{
    int scaledvalue, refdist;
    int scalesame1, scalesame2;
    int scalezone1_x, zone1offset_x;
    int table_index = dir ^ v->second_field;

    if (v->s.pict_type != AV_PICTURE_TYPE_B)
        refdist = v->refdist;
    else
        refdist = dir ? v->brfd : v->frfd;
    if (refdist > 3)
        refdist = 3;
    scalesame1    = ff_vc1_field_mvpred_scales[table_index][1][refdist];
    scalesame2    = ff_vc1_field_mvpred_scales[table_index][2][refdist];
    scalezone1_x  = ff_vc1_field_mvpred_scales[table_index][3][refdist];
    zone1offset_x = ff_vc1_field_mvpred_scales[table_index][5][refdist];

    if (FFABS(n) > 255)
        scaledvalue = n;
    else {
        if (FFABS(n) < scalezone1_x)
            scaledvalue = (n * scalesame1) >> 8;
        else {
            if (n < 0)
                scaledvalue = ((n * scalesame2) >> 8) - zone1offset_x;
            else
                scaledvalue = ((n * scalesame2) >> 8) + zone1offset_x;
        }
    }
    return av_clip(scaledvalue, -v->range_x, v->range_x - 1);
}

static av_always_inline int scaleforsame_y(VC1Context *v, int i, int n /* MV */, int dir)
{
    int scaledvalue, refdist;
    int scalesame1, scalesame2;
    int scalezone1_y, zone1offset_y;
    int table_index = dir ^ v->second_field;

    if (v->s.pict_type != AV_PICTURE_TYPE_B)
        refdist = v->refdist;
    else
        refdist = dir ? v->brfd : v->frfd;
    if (refdist > 3)
        refdist = 3;
    scalesame1    = ff_vc1_field_mvpred_scales[table_index][1][refdist];
    scalesame2    = ff_vc1_field_mvpred_scales[table_index][2][refdist];
    scalezone1_y  = ff_vc1_field_mvpred_scales[table_index][4][refdist];
    zone1offset_y = ff_vc1_field_mvpred_scales[table_index][6][refdist];

    if (FFABS(n) > 63)
        scaledvalue = n;
    else {
        if (FFABS(n) < scalezone1_y)
            scaledvalue = (n * scalesame1) >> 8;
        else {
            if (n < 0)
                scaledvalue = ((n * scalesame2) >> 8) - zone1offset_y;
            else
                scaledvalue = ((n * scalesame2) >> 8) + zone1offset_y;
        }
    }

    if (v->cur_field_type && !v->ref_field_type[dir])
        return av_clip(scaledvalue, -v->range_y / 2 + 1, v->range_y / 2);
    else
        return av_clip(scaledvalue, -v->range_y / 2, v->range_y / 2 - 1);
}

static av_always_inline int scaleforopp_x(VC1Context *v, int n /* MV */)
{
    int scalezone1_x, zone1offset_x;
    int scaleopp1, scaleopp2, brfd;
    int scaledvalue;

    brfd = FFMIN(v->brfd, 3);
    scalezone1_x  = ff_vc1_b_field_mvpred_scales[3][brfd];
    zone1offset_x = ff_vc1_b_field_mvpred_scales[5][brfd];
    scaleopp1     = ff_vc1_b_field_mvpred_scales[1][brfd];
    scaleopp2     = ff_vc1_b_field_mvpred_scales[2][brfd];

    if (FFABS(n) > 255)
        scaledvalue = n;
    else {
        if (FFABS(n) < scalezone1_x)
            scaledvalue = (n * scaleopp1) >> 8;
        else {
            if (n < 0)
                scaledvalue = ((n * scaleopp2) >> 8) - zone1offset_x;
            else
                scaledvalue = ((n * scaleopp2) >> 8) + zone1offset_x;
        }
    }
    return av_clip(scaledvalue, -v->range_x, v->range_x - 1);
}

static av_always_inline int scaleforopp_y(VC1Context *v, int n /* MV */, int dir)
{
    int scalezone1_y, zone1offset_y;
    int scaleopp1, scaleopp2, brfd;
    int scaledvalue;

    brfd = FFMIN(v->brfd, 3);
    scalezone1_y  = ff_vc1_b_field_mvpred_scales[4][brfd];
    zone1offset_y = ff_vc1_b_field_mvpred_scales[6][brfd];
    scaleopp1     = ff_vc1_b_field_mvpred_scales[1][brfd];
    scaleopp2     = ff_vc1_b_field_mvpred_scales[2][brfd];

    if (FFABS(n) > 63)
        scaledvalue = n;
    else {
        if (FFABS(n) < scalezone1_y)
            scaledvalue = (n * scaleopp1) >> 8;
        else {
            if (n < 0)
                scaledvalue = ((n * scaleopp2) >> 8) - zone1offset_y;
            else
                scaledvalue = ((n * scaleopp2) >> 8) + zone1offset_y;
        }
    }
    if (v->cur_field_type && !v->ref_field_type[dir]) {
        return av_clip(scaledvalue, -v->range_y / 2 + 1, v->range_y / 2);
    } else {
        return av_clip(scaledvalue, -v->range_y / 2, v->range_y / 2 - 1);
    }
}

static av_always_inline int scaleforsame(VC1Context *v, int i, int n /* MV */,
                                         int dim, int dir)
{
    int brfd, scalesame;
    int hpel = 1 - v->s.quarter_sample;

    n >>= hpel;
    if (v->s.pict_type != AV_PICTURE_TYPE_B || v->second_field || !dir) {
        if (dim)
            n = scaleforsame_y(v, i, n, dir) << hpel;
        else
            n = scaleforsame_x(v, n, dir) << hpel;
        return n;
    }
    brfd      = FFMIN(v->brfd, 3);
    scalesame = ff_vc1_b_field_mvpred_scales[0][brfd];

    n = (n * scalesame >> 8) << hpel;
    return n;
}

static av_always_inline int scaleforopp(VC1Context *v, int n /* MV */,
                                        int dim, int dir)
{
    int refdist, scaleopp;
    int hpel = 1 - v->s.quarter_sample;

    n >>= hpel;
    if (v->s.pict_type == AV_PICTURE_TYPE_B && !v->second_field && dir == 1) {
        if (dim)
            n = scaleforopp_y(v, n, dir) << hpel;
        else
            n = scaleforopp_x(v, n) << hpel;
        return n;
    }
    if (v->s.pict_type != AV_PICTURE_TYPE_B)
        refdist = FFMIN(v->refdist, 3);
    else
        refdist = dir ? v->brfd : v->frfd;
    scaleopp = ff_vc1_field_mvpred_scales[dir ^ v->second_field][0][refdist];

    n = (n * scaleopp >> 8) << hpel;
    return n;
}

/** Predict and set motion vector
 */
static inline void vc1_pred_mv(VC1Context *v, int n, int dmv_x, int dmv_y,
                               int mv1, int r_x, int r_y, uint8_t* is_intra,
                               int pred_flag, int dir)
{
    MpegEncContext *s = &v->s;
    int xy, wrap, off = 0;
    int16_t *A, *B, *C;
    int px, py;
    int sum;
    int mixedmv_pic, num_samefield = 0, num_oppfield = 0;
    int opposite, a_f, b_f, c_f;
    int16_t field_predA[2];
    int16_t field_predB[2];
    int16_t field_predC[2];
    int a_valid, b_valid, c_valid;
    int hybridmv_thresh, y_bias = 0;

    if (v->mv_mode == MV_PMODE_MIXED_MV ||
        ((v->mv_mode == MV_PMODE_INTENSITY_COMP) && (v->mv_mode2 == MV_PMODE_MIXED_MV)))
        mixedmv_pic = 1;
    else
        mixedmv_pic = 0;
    /* scale MV difference to be quad-pel */
    dmv_x <<= 1 - s->quarter_sample;
    dmv_y <<= 1 - s->quarter_sample;

    wrap = s->b8_stride;
    xy   = s->block_index[n];

    if (s->mb_intra) {
        s->mv[0][n][0] = s->current_picture.f.motion_val[0][xy + v->blocks_off][0] = 0;
        s->mv[0][n][1] = s->current_picture.f.motion_val[0][xy + v->blocks_off][1] = 0;
        s->current_picture.f.motion_val[1][xy + v->blocks_off][0] = 0;
        s->current_picture.f.motion_val[1][xy + v->blocks_off][1] = 0;
        if (mv1) { /* duplicate motion data for 1-MV block */
            s->current_picture.f.motion_val[0][xy + 1 + v->blocks_off][0]        = 0;
            s->current_picture.f.motion_val[0][xy + 1 + v->blocks_off][1]        = 0;
            s->current_picture.f.motion_val[0][xy + wrap + v->blocks_off][0]     = 0;
            s->current_picture.f.motion_val[0][xy + wrap + v->blocks_off][1]     = 0;
            s->current_picture.f.motion_val[0][xy + wrap + 1 + v->blocks_off][0] = 0;
            s->current_picture.f.motion_val[0][xy + wrap + 1 + v->blocks_off][1] = 0;
            v->luma_mv[s->mb_x][0] = v->luma_mv[s->mb_x][1] = 0;
            s->current_picture.f.motion_val[1][xy + 1 + v->blocks_off][0]        = 0;
            s->current_picture.f.motion_val[1][xy + 1 + v->blocks_off][1]        = 0;
            s->current_picture.f.motion_val[1][xy + wrap][0]                     = 0;
            s->current_picture.f.motion_val[1][xy + wrap + v->blocks_off][1]     = 0;
            s->current_picture.f.motion_val[1][xy + wrap + 1 + v->blocks_off][0] = 0;
            s->current_picture.f.motion_val[1][xy + wrap + 1 + v->blocks_off][1] = 0;
        }
        return;
    }

    C = s->current_picture.f.motion_val[dir][xy -    1 + v->blocks_off];
    A = s->current_picture.f.motion_val[dir][xy - wrap + v->blocks_off];
    if (mv1) {
        if (v->field_mode && mixedmv_pic)
            off = (s->mb_x == (s->mb_width - 1)) ? -2 : 2;
        else
            off = (s->mb_x == (s->mb_width - 1)) ? -1 : 2;
    } else {
        //in 4-MV mode different blocks have different B predictor position
        switch (n) {
        case 0:
            off = (s->mb_x > 0) ? -1 : 1;
            break;
        case 1:
            off = (s->mb_x == (s->mb_width - 1)) ? -1 : 1;
            break;
        case 2:
            off = 1;
            break;
        case 3:
            off = -1;
        }
    }
    B = s->current_picture.f.motion_val[dir][xy - wrap + off + v->blocks_off];

    a_valid = !s->first_slice_line || (n == 2 || n == 3);
    b_valid = a_valid && (s->mb_width > 1);
    c_valid = s->mb_x || (n == 1 || n == 3);
    if (v->field_mode) {
        a_valid = a_valid && !is_intra[xy - wrap];
        b_valid = b_valid && !is_intra[xy - wrap + off];
        c_valid = c_valid && !is_intra[xy - 1];
    }

    if (a_valid) {
        a_f = v->mv_f[dir][xy - wrap + v->blocks_off];
        num_oppfield  += a_f;
        num_samefield += 1 - a_f;
        field_predA[0] = A[0];
        field_predA[1] = A[1];
    } else {
        field_predA[0] = field_predA[1] = 0;
        a_f = 0;
    }
    if (b_valid) {
        b_f = v->mv_f[dir][xy - wrap + off + v->blocks_off];
        num_oppfield  += b_f;
        num_samefield += 1 - b_f;
        field_predB[0] = B[0];
        field_predB[1] = B[1];
    } else {
        field_predB[0] = field_predB[1] = 0;
        b_f = 0;
    }
    if (c_valid) {
        c_f = v->mv_f[dir][xy - 1 + v->blocks_off];
        num_oppfield  += c_f;
        num_samefield += 1 - c_f;
        field_predC[0] = C[0];
        field_predC[1] = C[1];
    } else {
        field_predC[0] = field_predC[1] = 0;
        c_f = 0;
    }

    if (v->field_mode) {
        if (!v->numref)
            // REFFIELD determines if the last field or the second-last field is
            // to be used as reference
            opposite = 1 - v->reffield;
        else {
            if (num_samefield <= num_oppfield)
                opposite = 1 - pred_flag;
            else
                opposite = pred_flag;
        }
    } else
        opposite = 0;
    if (opposite) {
        if (a_valid && !a_f) {
            field_predA[0] = scaleforopp(v, field_predA[0], 0, dir);
            field_predA[1] = scaleforopp(v, field_predA[1], 1, dir);
        }
        if (b_valid && !b_f) {
            field_predB[0] = scaleforopp(v, field_predB[0], 0, dir);
            field_predB[1] = scaleforopp(v, field_predB[1], 1, dir);
        }
        if (c_valid && !c_f) {
            field_predC[0] = scaleforopp(v, field_predC[0], 0, dir);
            field_predC[1] = scaleforopp(v, field_predC[1], 1, dir);
        }
        v->mv_f[dir][xy + v->blocks_off] = 1;
        v->ref_field_type[dir] = !v->cur_field_type;
    } else {
        if (a_valid && a_f) {
            field_predA[0] = scaleforsame(v, n, field_predA[0], 0, dir);
            field_predA[1] = scaleforsame(v, n, field_predA[1], 1, dir);
        }
        if (b_valid && b_f) {
            field_predB[0] = scaleforsame(v, n, field_predB[0], 0, dir);
            field_predB[1] = scaleforsame(v, n, field_predB[1], 1, dir);
        }
        if (c_valid && c_f) {
            field_predC[0] = scaleforsame(v, n, field_predC[0], 0, dir);
            field_predC[1] = scaleforsame(v, n, field_predC[1], 1, dir);
        }
        v->mv_f[dir][xy + v->blocks_off] = 0;
        v->ref_field_type[dir] = v->cur_field_type;
    }

    if (a_valid) {
        px = field_predA[0];
        py = field_predA[1];
    } else if (c_valid) {
        px = field_predC[0];
        py = field_predC[1];
    } else if (b_valid) {
        px = field_predB[0];
        py = field_predB[1];
    } else {
        px = 0;
        py = 0;
    }

    if (num_samefield + num_oppfield > 1) {
        px = mid_pred(field_predA[0], field_predB[0], field_predC[0]);
        py = mid_pred(field_predA[1], field_predB[1], field_predC[1]);
    }

    /* Pullback MV as specified in 8.3.5.3.4 */
    if (!v->field_mode) {
        int qx, qy, X, Y;
        qx = (s->mb_x << 6) + ((n == 1 || n == 3) ? 32 : 0);
        qy = (s->mb_y << 6) + ((n == 2 || n == 3) ? 32 : 0);
        X  = (s->mb_width  << 6) - 4;
        Y  = (s->mb_height << 6) - 4;
        if (mv1) {
            if (qx + px < -60) px = -60 - qx;
            if (qy + py < -60) py = -60 - qy;
        } else {
            if (qx + px < -28) px = -28 - qx;
            if (qy + py < -28) py = -28 - qy;
        }
        if (qx + px > X) px = X - qx;
        if (qy + py > Y) py = Y - qy;
    }

    if (!v->field_mode || s->pict_type != AV_PICTURE_TYPE_B) {
        /* Calculate hybrid prediction as specified in 8.3.5.3.5 (also 10.3.5.4.3.5) */
        hybridmv_thresh = 32;
        if (a_valid && c_valid) {
            if (is_intra[xy - wrap])
                sum = FFABS(px) + FFABS(py);
            else
                sum = FFABS(px - field_predA[0]) + FFABS(py - field_predA[1]);
            if (sum > hybridmv_thresh) {
                if (get_bits1(&s->gb)) {     // read HYBRIDPRED bit
                    px = field_predA[0];
                    py = field_predA[1];
                } else {
                    px = field_predC[0];
                    py = field_predC[1];
                }
            } else {
                if (is_intra[xy - 1])
                    sum = FFABS(px) + FFABS(py);
                else
                    sum = FFABS(px - field_predC[0]) + FFABS(py - field_predC[1]);
                if (sum > hybridmv_thresh) {
                    if (get_bits1(&s->gb)) {
                        px = field_predA[0];
                        py = field_predA[1];
                    } else {
                        px = field_predC[0];
                        py = field_predC[1];
                    }
                }
            }
        }
    }

    if (v->field_mode && v->numref)
        r_y >>= 1;
    if (v->field_mode && v->cur_field_type && v->ref_field_type[dir] == 0)
        y_bias = 1;
    /* store MV using signed modulus of MV range defined in 4.11 */
    s->mv[dir][n][0] = s->current_picture.f.motion_val[dir][xy + v->blocks_off][0] = ((px + dmv_x + r_x) & ((r_x << 1) - 1)) - r_x;
    s->mv[dir][n][1] = s->current_picture.f.motion_val[dir][xy + v->blocks_off][1] = ((py + dmv_y + r_y - y_bias) & ((r_y << 1) - 1)) - r_y + y_bias;
    if (mv1) { /* duplicate motion data for 1-MV block */
        s->current_picture.f.motion_val[dir][xy +    1 +     v->blocks_off][0] = s->current_picture.f.motion_val[dir][xy + v->blocks_off][0];
        s->current_picture.f.motion_val[dir][xy +    1 +     v->blocks_off][1] = s->current_picture.f.motion_val[dir][xy + v->blocks_off][1];
        s->current_picture.f.motion_val[dir][xy + wrap +     v->blocks_off][0] = s->current_picture.f.motion_val[dir][xy + v->blocks_off][0];
        s->current_picture.f.motion_val[dir][xy + wrap +     v->blocks_off][1] = s->current_picture.f.motion_val[dir][xy + v->blocks_off][1];
        s->current_picture.f.motion_val[dir][xy + wrap + 1 + v->blocks_off][0] = s->current_picture.f.motion_val[dir][xy + v->blocks_off][0];
        s->current_picture.f.motion_val[dir][xy + wrap + 1 + v->blocks_off][1] = s->current_picture.f.motion_val[dir][xy + v->blocks_off][1];
        v->mv_f[dir][xy +    1 + v->blocks_off] = v->mv_f[dir][xy +            v->blocks_off];
        v->mv_f[dir][xy + wrap + v->blocks_off] = v->mv_f[dir][xy + wrap + 1 + v->blocks_off] = v->mv_f[dir][xy + v->blocks_off];
    }
}

/** Predict and set motion vector for interlaced frame picture MBs
 */
static inline void vc1_pred_mv_intfr(VC1Context *v, int n, int dmv_x, int dmv_y,
                                     int mvn, int r_x, int r_y, uint8_t* is_intra)
{
    MpegEncContext *s = &v->s;
    int xy, wrap, off = 0;
    int A[2], B[2], C[2];
    int px, py;
    int a_valid = 0, b_valid = 0, c_valid = 0;
    int field_a, field_b, field_c; // 0: same, 1: opposit
    int total_valid, num_samefield, num_oppfield;
    int pos_c, pos_b, n_adj;

    wrap = s->b8_stride;
    xy = s->block_index[n];

    if (s->mb_intra) {
        s->mv[0][n][0] = s->current_picture.f.motion_val[0][xy][0] = 0;
        s->mv[0][n][1] = s->current_picture.f.motion_val[0][xy][1] = 0;
        s->current_picture.f.motion_val[1][xy][0] = 0;
        s->current_picture.f.motion_val[1][xy][1] = 0;
        if (mvn == 1) { /* duplicate motion data for 1-MV block */
            s->current_picture.f.motion_val[0][xy + 1][0]        = 0;
            s->current_picture.f.motion_val[0][xy + 1][1]        = 0;
            s->current_picture.f.motion_val[0][xy + wrap][0]     = 0;
            s->current_picture.f.motion_val[0][xy + wrap][1]     = 0;
            s->current_picture.f.motion_val[0][xy + wrap + 1][0] = 0;
            s->current_picture.f.motion_val[0][xy + wrap + 1][1] = 0;
            v->luma_mv[s->mb_x][0] = v->luma_mv[s->mb_x][1] = 0;
            s->current_picture.f.motion_val[1][xy + 1][0]        = 0;
            s->current_picture.f.motion_val[1][xy + 1][1]        = 0;
            s->current_picture.f.motion_val[1][xy + wrap][0]     = 0;
            s->current_picture.f.motion_val[1][xy + wrap][1]     = 0;
            s->current_picture.f.motion_val[1][xy + wrap + 1][0] = 0;
            s->current_picture.f.motion_val[1][xy + wrap + 1][1] = 0;
        }
        return;
    }

    off = ((n == 0) || (n == 1)) ? 1 : -1;
    /* predict A */
    if (s->mb_x || (n == 1) || (n == 3)) {
        if ((v->blk_mv_type[xy]) // current block (MB) has a field MV
            || (!v->blk_mv_type[xy] && !v->blk_mv_type[xy - 1])) { // or both have frame MV
            A[0] = s->current_picture.f.motion_val[0][xy - 1][0];
            A[1] = s->current_picture.f.motion_val[0][xy - 1][1];
            a_valid = 1;
        } else { // current block has frame mv and cand. has field MV (so average)
            A[0] = (s->current_picture.f.motion_val[0][xy - 1][0]
                    + s->current_picture.f.motion_val[0][xy - 1 + off * wrap][0] + 1) >> 1;
            A[1] = (s->current_picture.f.motion_val[0][xy - 1][1]
                    + s->current_picture.f.motion_val[0][xy - 1 + off * wrap][1] + 1) >> 1;
            a_valid = 1;
        }
        if (!(n & 1) && v->is_intra[s->mb_x - 1]) {
            a_valid = 0;
            A[0] = A[1] = 0;
        }
    } else
        A[0] = A[1] = 0;
    /* Predict B and C */
    B[0] = B[1] = C[0] = C[1] = 0;
    if (n == 0 || n == 1 || v->blk_mv_type[xy]) {
        if (!s->first_slice_line) {
            if (!v->is_intra[s->mb_x - s->mb_stride]) {
                b_valid = 1;
                n_adj   = n | 2;
                pos_b   = s->block_index[n_adj] - 2 * wrap;
                if (v->blk_mv_type[pos_b] && v->blk_mv_type[xy]) {
                    n_adj = (n & 2) | (n & 1);
                }
                B[0] = s->current_picture.f.motion_val[0][s->block_index[n_adj] - 2 * wrap][0];
                B[1] = s->current_picture.f.motion_val[0][s->block_index[n_adj] - 2 * wrap][1];
                if (v->blk_mv_type[pos_b] && !v->blk_mv_type[xy]) {
                    B[0] = (B[0] + s->current_picture.f.motion_val[0][s->block_index[n_adj ^ 2] - 2 * wrap][0] + 1) >> 1;
                    B[1] = (B[1] + s->current_picture.f.motion_val[0][s->block_index[n_adj ^ 2] - 2 * wrap][1] + 1) >> 1;
                }
            }
            if (s->mb_width > 1) {
                if (!v->is_intra[s->mb_x - s->mb_stride + 1]) {
                    c_valid = 1;
                    n_adj   = 2;
                    pos_c   = s->block_index[2] - 2 * wrap + 2;
                    if (v->blk_mv_type[pos_c] && v->blk_mv_type[xy]) {
                        n_adj = n & 2;
                    }
                    C[0] = s->current_picture.f.motion_val[0][s->block_index[n_adj] - 2 * wrap + 2][0];
                    C[1] = s->current_picture.f.motion_val[0][s->block_index[n_adj] - 2 * wrap + 2][1];
                    if (v->blk_mv_type[pos_c] && !v->blk_mv_type[xy]) {
                        C[0] = (1 + C[0] + (s->current_picture.f.motion_val[0][s->block_index[n_adj ^ 2] - 2 * wrap + 2][0])) >> 1;
                        C[1] = (1 + C[1] + (s->current_picture.f.motion_val[0][s->block_index[n_adj ^ 2] - 2 * wrap + 2][1])) >> 1;
                    }
                    if (s->mb_x == s->mb_width - 1) {
                        if (!v->is_intra[s->mb_x - s->mb_stride - 1]) {
                            c_valid = 1;
                            n_adj   = 3;
                            pos_c   = s->block_index[3] - 2 * wrap - 2;
                            if (v->blk_mv_type[pos_c] && v->blk_mv_type[xy]) {
                                n_adj = n | 1;
                            }
                            C[0] = s->current_picture.f.motion_val[0][s->block_index[n_adj] - 2 * wrap - 2][0];
                            C[1] = s->current_picture.f.motion_val[0][s->block_index[n_adj] - 2 * wrap - 2][1];
                            if (v->blk_mv_type[pos_c] && !v->blk_mv_type[xy]) {
                                C[0] = (1 + C[0] + s->current_picture.f.motion_val[0][s->block_index[1] - 2 * wrap - 2][0]) >> 1;
                                C[1] = (1 + C[1] + s->current_picture.f.motion_val[0][s->block_index[1] - 2 * wrap - 2][1]) >> 1;
                            }
                        } else
                            c_valid = 0;
                    }
                }
            }
        }
    } else {
        pos_b   = s->block_index[1];
        b_valid = 1;
        B[0]    = s->current_picture.f.motion_val[0][pos_b][0];
        B[1]    = s->current_picture.f.motion_val[0][pos_b][1];
        pos_c   = s->block_index[0];
        c_valid = 1;
        C[0]    = s->current_picture.f.motion_val[0][pos_c][0];
        C[1]    = s->current_picture.f.motion_val[0][pos_c][1];
    }

    total_valid = a_valid + b_valid + c_valid;
    // check if predictor A is out of bounds
    if (!s->mb_x && !(n == 1 || n == 3)) {
        A[0] = A[1] = 0;
    }
    // check if predictor B is out of bounds
    if ((s->first_slice_line && v->blk_mv_type[xy]) || (s->first_slice_line && !(n & 2))) {
        B[0] = B[1] = C[0] = C[1] = 0;
    }
    if (!v->blk_mv_type[xy]) {
        if (s->mb_width == 1) {
            px = B[0];
            py = B[1];
        } else {
            if (total_valid >= 2) {
                px = mid_pred(A[0], B[0], C[0]);
                py = mid_pred(A[1], B[1], C[1]);
            } else if (total_valid) {
                if      (a_valid) { px = A[0]; py = A[1]; }
                else if (b_valid) { px = B[0]; py = B[1]; }
                else if (c_valid) { px = C[0]; py = C[1]; }
                else av_assert2(0);
            } else
                px = py = 0;
        }
    } else {
        if (a_valid)
            field_a = (A[1] & 4) ? 1 : 0;
        else
            field_a = 0;
        if (b_valid)
            field_b = (B[1] & 4) ? 1 : 0;
        else
            field_b = 0;
        if (c_valid)
            field_c = (C[1] & 4) ? 1 : 0;
        else
            field_c = 0;

        num_oppfield  = field_a + field_b + field_c;
        num_samefield = total_valid - num_oppfield;
        if (total_valid == 3) {
            if ((num_samefield == 3) || (num_oppfield == 3)) {
                px = mid_pred(A[0], B[0], C[0]);
                py = mid_pred(A[1], B[1], C[1]);
            } else if (num_samefield >= num_oppfield) {
                /* take one MV from same field set depending on priority
                the check for B may not be necessary */
                px = !field_a ? A[0] : B[0];
                py = !field_a ? A[1] : B[1];
            } else {
                px =  field_a ? A[0] : B[0];
                py =  field_a ? A[1] : B[1];
            }
        } else if (total_valid == 2) {
            if (num_samefield >= num_oppfield) {
                if (!field_a && a_valid) {
                    px = A[0];
                    py = A[1];
                } else if (!field_b && b_valid) {
                    px = B[0];
                    py = B[1];
                } else if (c_valid) {
                    px = C[0];
                    py = C[1];
                } else px = py = 0;
            } else {
                if (field_a && a_valid) {
                    px = A[0];
                    py = A[1];
                } else if (field_b && b_valid) {
                    px = B[0];
                    py = B[1];
                } else if (c_valid) {
                    px = C[0];
                    py = C[1];
                } else px = py = 0;
            }
        } else if (total_valid == 1) {
            px = (a_valid) ? A[0] : ((b_valid) ? B[0] : C[0]);
            py = (a_valid) ? A[1] : ((b_valid) ? B[1] : C[1]);
        } else
            px = py = 0;
    }

    /* store MV using signed modulus of MV range defined in 4.11 */
    s->mv[0][n][0] = s->current_picture.f.motion_val[0][xy][0] = ((px + dmv_x + r_x) & ((r_x << 1) - 1)) - r_x;
    s->mv[0][n][1] = s->current_picture.f.motion_val[0][xy][1] = ((py + dmv_y + r_y) & ((r_y << 1) - 1)) - r_y;
    if (mvn == 1) { /* duplicate motion data for 1-MV block */
        s->current_picture.f.motion_val[0][xy +    1    ][0] = s->current_picture.f.motion_val[0][xy][0];
        s->current_picture.f.motion_val[0][xy +    1    ][1] = s->current_picture.f.motion_val[0][xy][1];
        s->current_picture.f.motion_val[0][xy + wrap    ][0] = s->current_picture.f.motion_val[0][xy][0];
        s->current_picture.f.motion_val[0][xy + wrap    ][1] = s->current_picture.f.motion_val[0][xy][1];
        s->current_picture.f.motion_val[0][xy + wrap + 1][0] = s->current_picture.f.motion_val[0][xy][0];
        s->current_picture.f.motion_val[0][xy + wrap + 1][1] = s->current_picture.f.motion_val[0][xy][1];
    } else if (mvn == 2) { /* duplicate motion data for 2-Field MV block */
        s->current_picture.f.motion_val[0][xy + 1][0] = s->current_picture.f.motion_val[0][xy][0];
        s->current_picture.f.motion_val[0][xy + 1][1] = s->current_picture.f.motion_val[0][xy][1];
        s->mv[0][n + 1][0] = s->mv[0][n][0];
        s->mv[0][n + 1][1] = s->mv[0][n][1];
    }
}

/** Motion compensation for direct or interpolated blocks in B-frames
 */
static void vc1_interp_mc(VC1Context *v)
{
    MpegEncContext *s = &v->s;
    DSPContext *dsp = &v->s.dsp;
    H264ChromaContext *h264chroma = &v->h264chroma;
    uint8_t *srcY, *srcU, *srcV;
    int dxy, mx, my, uvmx, uvmy, src_x, src_y, uvsrc_x, uvsrc_y;
    int off, off_uv;
    int v_edge_pos = s->v_edge_pos >> v->field_mode;

    if (!v->field_mode && !v->s.next_picture.f.data[0])
        return;

    mx   = s->mv[1][0][0];
    my   = s->mv[1][0][1];
    uvmx = (mx + ((mx & 3) == 3)) >> 1;
    uvmy = (my + ((my & 3) == 3)) >> 1;
    if (v->field_mode) {
        if (v->cur_field_type != v->ref_field_type[1])
            my   = my   - 2 + 4 * v->cur_field_type;
            uvmy = uvmy - 2 + 4 * v->cur_field_type;
    }
    if (v->fastuvmc) {
        uvmx = uvmx + ((uvmx < 0) ? -(uvmx & 1) : (uvmx & 1));
        uvmy = uvmy + ((uvmy < 0) ? -(uvmy & 1) : (uvmy & 1));
    }
    srcY = s->next_picture.f.data[0];
    srcU = s->next_picture.f.data[1];
    srcV = s->next_picture.f.data[2];

    src_x   = s->mb_x * 16 + (mx   >> 2);
    src_y   = s->mb_y * 16 + (my   >> 2);
    uvsrc_x = s->mb_x *  8 + (uvmx >> 2);
    uvsrc_y = s->mb_y *  8 + (uvmy >> 2);

    if (v->profile != PROFILE_ADVANCED) {
        src_x   = av_clip(  src_x, -16, s->mb_width  * 16);
        src_y   = av_clip(  src_y, -16, s->mb_height * 16);
        uvsrc_x = av_clip(uvsrc_x,  -8, s->mb_width  *  8);
        uvsrc_y = av_clip(uvsrc_y,  -8, s->mb_height *  8);
    } else {
        src_x   = av_clip(  src_x, -17, s->avctx->coded_width);
        src_y   = av_clip(  src_y, -18, s->avctx->coded_height + 1);
        uvsrc_x = av_clip(uvsrc_x,  -8, s->avctx->coded_width  >> 1);
        uvsrc_y = av_clip(uvsrc_y,  -8, s->avctx->coded_height >> 1);
    }

    srcY += src_y   * s->linesize   + src_x;
    srcU += uvsrc_y * s->uvlinesize + uvsrc_x;
    srcV += uvsrc_y * s->uvlinesize + uvsrc_x;

    if (v->field_mode && v->ref_field_type[1]) {
        srcY += s->current_picture_ptr->f.linesize[0];
        srcU += s->current_picture_ptr->f.linesize[1];
        srcV += s->current_picture_ptr->f.linesize[2];
    }

    /* for grayscale we should not try to read from unknown area */
    if (s->flags & CODEC_FLAG_GRAY) {
        srcU = s->edge_emu_buffer + 18 * s->linesize;
        srcV = s->edge_emu_buffer + 18 * s->linesize;
    }

    if (v->rangeredfrm || s->h_edge_pos < 22 || v_edge_pos < 22
        || (unsigned)(src_x - 1) > s->h_edge_pos - (mx & 3) - 16 - 3
        || (unsigned)(src_y - 1) > v_edge_pos    - (my & 3) - 16 - 3) {
        uint8_t *uvbuf = s->edge_emu_buffer + 19 * s->linesize;

        srcY -= s->mspel * (1 + s->linesize);
        s->vdsp.emulated_edge_mc(s->edge_emu_buffer, srcY, s->linesize,
                                 17 + s->mspel * 2, 17 + s->mspel * 2,
                                 src_x - s->mspel, src_y - s->mspel,
                                 s->h_edge_pos, v_edge_pos);
        srcY = s->edge_emu_buffer;
        s->vdsp.emulated_edge_mc(uvbuf     , srcU, s->uvlinesize, 8 + 1, 8 + 1,
                                 uvsrc_x, uvsrc_y, s->h_edge_pos >> 1, v_edge_pos >> 1);
        s->vdsp.emulated_edge_mc(uvbuf + 16, srcV, s->uvlinesize, 8 + 1, 8 + 1,
                                 uvsrc_x, uvsrc_y, s->h_edge_pos >> 1, v_edge_pos >> 1);
        srcU = uvbuf;
        srcV = uvbuf + 16;
        /* if we deal with range reduction we need to scale source blocks */
        if (v->rangeredfrm) {
            int i, j;
            uint8_t *src, *src2;

            src = srcY;
            for (j = 0; j < 17 + s->mspel * 2; j++) {
                for (i = 0; i < 17 + s->mspel * 2; i++)
                    src[i] = ((src[i] - 128) >> 1) + 128;
                src += s->linesize;
            }
            src = srcU;
            src2 = srcV;
            for (j = 0; j < 9; j++) {
                for (i = 0; i < 9; i++) {
                    src[i]  = ((src[i]  - 128) >> 1) + 128;
                    src2[i] = ((src2[i] - 128) >> 1) + 128;
                }
                src  += s->uvlinesize;
                src2 += s->uvlinesize;
            }
        }
        srcY += s->mspel * (1 + s->linesize);
    }

        off    = 0;
        off_uv = 0;

    if (s->mspel) {
        dxy = ((my & 3) << 2) | (mx & 3);
        v->vc1dsp.avg_vc1_mspel_pixels_tab[dxy](s->dest[0] + off    , srcY    , s->linesize, v->rnd);
        v->vc1dsp.avg_vc1_mspel_pixels_tab[dxy](s->dest[0] + off + 8, srcY + 8, s->linesize, v->rnd);
        srcY += s->linesize * 8;
        v->vc1dsp.avg_vc1_mspel_pixels_tab[dxy](s->dest[0] + off + 8 * s->linesize    , srcY    , s->linesize, v->rnd);
        v->vc1dsp.avg_vc1_mspel_pixels_tab[dxy](s->dest[0] + off + 8 * s->linesize + 8, srcY + 8, s->linesize, v->rnd);
    } else { // hpel mc
        dxy = (my & 2) | ((mx & 2) >> 1);

        if (!v->rnd)
            dsp->avg_pixels_tab[0][dxy](s->dest[0] + off, srcY, s->linesize, 16);
        else
            dsp->avg_no_rnd_pixels_tab[dxy](s->dest[0] + off, srcY, s->linesize, 16);
    }

    if (s->flags & CODEC_FLAG_GRAY) return;
    /* Chroma MC always uses qpel blilinear */
    uvmx = (uvmx & 3) << 1;
    uvmy = (uvmy & 3) << 1;
    if (!v->rnd) {
        h264chroma->avg_h264_chroma_pixels_tab[0](s->dest[1] + off_uv, srcU, s->uvlinesize, 8, uvmx, uvmy);
        h264chroma->avg_h264_chroma_pixels_tab[0](s->dest[2] + off_uv, srcV, s->uvlinesize, 8, uvmx, uvmy);
    } else {
        v->vc1dsp.avg_no_rnd_vc1_chroma_pixels_tab[0](s->dest[1] + off_uv, srcU, s->uvlinesize, 8, uvmx, uvmy);
        v->vc1dsp.avg_no_rnd_vc1_chroma_pixels_tab[0](s->dest[2] + off_uv, srcV, s->uvlinesize, 8, uvmx, uvmy);
    }
}

static av_always_inline int scale_mv(int value, int bfrac, int inv, int qs)
{
    int n = bfrac;

#if B_FRACTION_DEN==256
    if (inv)
        n -= 256;
    if (!qs)
        return 2 * ((value * n + 255) >> 9);
    return (value * n + 128) >> 8;
#else
    if (inv)
        n -= B_FRACTION_DEN;
    if (!qs)
        return 2 * ((value * n + B_FRACTION_DEN - 1) / (2 * B_FRACTION_DEN));
    return (value * n + B_FRACTION_DEN/2) / B_FRACTION_DEN;
#endif
}

/** Reconstruct motion vector for B-frame and do motion compensation
 */
static inline void vc1_b_mc(VC1Context *v, int dmv_x[2], int dmv_y[2],
                            int direct, int mode)
{
    if (v->use_ic) {
        v->mv_mode2 = v->mv_mode;
        v->mv_mode  = MV_PMODE_INTENSITY_COMP;
    }
    if (direct) {
        vc1_mc_1mv(v, 0);
        vc1_interp_mc(v);
        if (v->use_ic)
            v->mv_mode = v->mv_mode2;
        return;
    }
    if (mode == BMV_TYPE_INTERPOLATED) {
        vc1_mc_1mv(v, 0);
        vc1_interp_mc(v);
        if (v->use_ic)
            v->mv_mode = v->mv_mode2;
        return;
    }

    if (v->use_ic && (mode == BMV_TYPE_BACKWARD))
        v->mv_mode = v->mv_mode2;
    vc1_mc_1mv(v, (mode == BMV_TYPE_BACKWARD));
    if (v->use_ic)
        v->mv_mode = v->mv_mode2;
}

static inline void vc1_pred_b_mv(VC1Context *v, int dmv_x[2], int dmv_y[2],
                                 int direct, int mvtype)
{
    MpegEncContext *s = &v->s;
    int xy, wrap, off = 0;
    int16_t *A, *B, *C;
    int px, py;
    int sum;
    int r_x, r_y;
    const uint8_t *is_intra = v->mb_type[0];

    r_x = v->range_x;
    r_y = v->range_y;
    /* scale MV difference to be quad-pel */
    dmv_x[0] <<= 1 - s->quarter_sample;
    dmv_y[0] <<= 1 - s->quarter_sample;
    dmv_x[1] <<= 1 - s->quarter_sample;
    dmv_y[1] <<= 1 - s->quarter_sample;

    wrap = s->b8_stride;
    xy = s->block_index[0];

    if (s->mb_intra) {
        s->current_picture.f.motion_val[0][xy + v->blocks_off][0] =
        s->current_picture.f.motion_val[0][xy + v->blocks_off][1] =
        s->current_picture.f.motion_val[1][xy + v->blocks_off][0] =
        s->current_picture.f.motion_val[1][xy + v->blocks_off][1] = 0;
        return;
    }
    if (!v->field_mode) {
        s->mv[0][0][0] = scale_mv(s->next_picture.f.motion_val[1][xy][0], v->bfraction, 0, s->quarter_sample);
        s->mv[0][0][1] = scale_mv(s->next_picture.f.motion_val[1][xy][1], v->bfraction, 0, s->quarter_sample);
        s->mv[1][0][0] = scale_mv(s->next_picture.f.motion_val[1][xy][0], v->bfraction, 1, s->quarter_sample);
        s->mv[1][0][1] = scale_mv(s->next_picture.f.motion_val[1][xy][1], v->bfraction, 1, s->quarter_sample);

        /* Pullback predicted motion vectors as specified in 8.4.5.4 */
        s->mv[0][0][0] = av_clip(s->mv[0][0][0], -60 - (s->mb_x << 6), (s->mb_width  << 6) - 4 - (s->mb_x << 6));
        s->mv[0][0][1] = av_clip(s->mv[0][0][1], -60 - (s->mb_y << 6), (s->mb_height << 6) - 4 - (s->mb_y << 6));
        s->mv[1][0][0] = av_clip(s->mv[1][0][0], -60 - (s->mb_x << 6), (s->mb_width  << 6) - 4 - (s->mb_x << 6));
        s->mv[1][0][1] = av_clip(s->mv[1][0][1], -60 - (s->mb_y << 6), (s->mb_height << 6) - 4 - (s->mb_y << 6));
    }
    if (direct) {
        s->current_picture.f.motion_val[0][xy + v->blocks_off][0] = s->mv[0][0][0];
        s->current_picture.f.motion_val[0][xy + v->blocks_off][1] = s->mv[0][0][1];
        s->current_picture.f.motion_val[1][xy + v->blocks_off][0] = s->mv[1][0][0];
        s->current_picture.f.motion_val[1][xy + v->blocks_off][1] = s->mv[1][0][1];
        return;
    }

    if ((mvtype == BMV_TYPE_FORWARD) || (mvtype == BMV_TYPE_INTERPOLATED)) {
        C   = s->current_picture.f.motion_val[0][xy - 2];
        A   = s->current_picture.f.motion_val[0][xy - wrap * 2];
        off = (s->mb_x == (s->mb_width - 1)) ? -2 : 2;
        B   = s->current_picture.f.motion_val[0][xy - wrap * 2 + off];

        if (!s->mb_x) C[0] = C[1] = 0;
        if (!s->first_slice_line) { // predictor A is not out of bounds
            if (s->mb_width == 1) {
                px = A[0];
                py = A[1];
            } else {
                px = mid_pred(A[0], B[0], C[0]);
                py = mid_pred(A[1], B[1], C[1]);
            }
        } else if (s->mb_x) { // predictor C is not out of bounds
            px = C[0];
            py = C[1];
        } else {
            px = py = 0;
        }
        /* Pullback MV as specified in 8.3.5.3.4 */
        {
            int qx, qy, X, Y;
            if (v->profile < PROFILE_ADVANCED) {
                qx = (s->mb_x << 5);
                qy = (s->mb_y << 5);
                X  = (s->mb_width  << 5) - 4;
                Y  = (s->mb_height << 5) - 4;
                if (qx + px < -28) px = -28 - qx;
                if (qy + py < -28) py = -28 - qy;
                if (qx + px > X) px = X - qx;
                if (qy + py > Y) py = Y - qy;
            } else {
                qx = (s->mb_x << 6);
                qy = (s->mb_y << 6);
                X  = (s->mb_width  << 6) - 4;
                Y  = (s->mb_height << 6) - 4;
                if (qx + px < -60) px = -60 - qx;
                if (qy + py < -60) py = -60 - qy;
                if (qx + px > X) px = X - qx;
                if (qy + py > Y) py = Y - qy;
            }
        }
        /* Calculate hybrid prediction as specified in 8.3.5.3.5 */
        if (0 && !s->first_slice_line && s->mb_x) {
            if (is_intra[xy - wrap])
                sum = FFABS(px) + FFABS(py);
            else
                sum = FFABS(px - A[0]) + FFABS(py - A[1]);
            if (sum > 32) {
                if (get_bits1(&s->gb)) {
                    px = A[0];
                    py = A[1];
                } else {
                    px = C[0];
                    py = C[1];
                }
            } else {
                if (is_intra[xy - 2])
                    sum = FFABS(px) + FFABS(py);
                else
                    sum = FFABS(px - C[0]) + FFABS(py - C[1]);
                if (sum > 32) {
                    if (get_bits1(&s->gb)) {
                        px = A[0];
                        py = A[1];
                    } else {
                        px = C[0];
                        py = C[1];
                    }
                }
            }
        }
        /* store MV using signed modulus of MV range defined in 4.11 */
        s->mv[0][0][0] = ((px + dmv_x[0] + r_x) & ((r_x << 1) - 1)) - r_x;
        s->mv[0][0][1] = ((py + dmv_y[0] + r_y) & ((r_y << 1) - 1)) - r_y;
    }
    if ((mvtype == BMV_TYPE_BACKWARD) || (mvtype == BMV_TYPE_INTERPOLATED)) {
        C   = s->current_picture.f.motion_val[1][xy - 2];
        A   = s->current_picture.f.motion_val[1][xy - wrap * 2];
        off = (s->mb_x == (s->mb_width - 1)) ? -2 : 2;
        B   = s->current_picture.f.motion_val[1][xy - wrap * 2 + off];

        if (!s->mb_x)
            C[0] = C[1] = 0;
        if (!s->first_slice_line) { // predictor A is not out of bounds
            if (s->mb_width == 1) {
                px = A[0];
                py = A[1];
            } else {
                px = mid_pred(A[0], B[0], C[0]);
                py = mid_pred(A[1], B[1], C[1]);
            }
        } else if (s->mb_x) { // predictor C is not out of bounds
            px = C[0];
            py = C[1];
        } else {
            px = py = 0;
        }
        /* Pullback MV as specified in 8.3.5.3.4 */
        {
            int qx, qy, X, Y;
            if (v->profile < PROFILE_ADVANCED) {
                qx = (s->mb_x << 5);
                qy = (s->mb_y << 5);
                X  = (s->mb_width  << 5) - 4;
                Y  = (s->mb_height << 5) - 4;
                if (qx + px < -28) px = -28 - qx;
                if (qy + py < -28) py = -28 - qy;
                if (qx + px > X) px = X - qx;
                if (qy + py > Y) py = Y - qy;
            } else {
                qx = (s->mb_x << 6);
                qy = (s->mb_y << 6);
                X  = (s->mb_width  << 6) - 4;
                Y  = (s->mb_height << 6) - 4;
                if (qx + px < -60) px = -60 - qx;
                if (qy + py < -60) py = -60 - qy;
                if (qx + px > X) px = X - qx;
                if (qy + py > Y) py = Y - qy;
            }
        }
        /* Calculate hybrid prediction as specified in 8.3.5.3.5 */
        if (0 && !s->first_slice_line && s->mb_x) {
            if (is_intra[xy - wrap])
                sum = FFABS(px) + FFABS(py);
            else
                sum = FFABS(px - A[0]) + FFABS(py - A[1]);
            if (sum > 32) {
                if (get_bits1(&s->gb)) {
                    px = A[0];
                    py = A[1];
                } else {
                    px = C[0];
                    py = C[1];
                }
            } else {
                if (is_intra[xy - 2])
                    sum = FFABS(px) + FFABS(py);
                else
                    sum = FFABS(px - C[0]) + FFABS(py - C[1]);
                if (sum > 32) {
                    if (get_bits1(&s->gb)) {
                        px = A[0];
                        py = A[1];
                    } else {
                        px = C[0];
                        py = C[1];
                    }
                }
            }
        }
        /* store MV using signed modulus of MV range defined in 4.11 */

        s->mv[1][0][0] = ((px + dmv_x[1] + r_x) & ((r_x << 1) - 1)) - r_x;
        s->mv[1][0][1] = ((py + dmv_y[1] + r_y) & ((r_y << 1) - 1)) - r_y;
    }
    s->current_picture.f.motion_val[0][xy][0] = s->mv[0][0][0];
    s->current_picture.f.motion_val[0][xy][1] = s->mv[0][0][1];
    s->current_picture.f.motion_val[1][xy][0] = s->mv[1][0][0];
    s->current_picture.f.motion_val[1][xy][1] = s->mv[1][0][1];
}

static inline void vc1_pred_b_mv_intfi(VC1Context *v, int n, int *dmv_x, int *dmv_y, int mv1, int *pred_flag)
{
    int dir = (v->bmvtype == BMV_TYPE_BACKWARD) ? 1 : 0;
    MpegEncContext *s = &v->s;
    int mb_pos = s->mb_x + s->mb_y * s->mb_stride;

    if (v->bmvtype == BMV_TYPE_DIRECT) {
        int total_opp, k, f;
        if (s->next_picture.f.mb_type[mb_pos + v->mb_off] != MB_TYPE_INTRA) {
            s->mv[0][0][0] = scale_mv(s->next_picture.f.motion_val[1][s->block_index[0] + v->blocks_off][0],
                                      v->bfraction, 0, s->quarter_sample);
            s->mv[0][0][1] = scale_mv(s->next_picture.f.motion_val[1][s->block_index[0] + v->blocks_off][1],
                                      v->bfraction, 0, s->quarter_sample);
            s->mv[1][0][0] = scale_mv(s->next_picture.f.motion_val[1][s->block_index[0] + v->blocks_off][0],
                                      v->bfraction, 1, s->quarter_sample);
            s->mv[1][0][1] = scale_mv(s->next_picture.f.motion_val[1][s->block_index[0] + v->blocks_off][1],
                                      v->bfraction, 1, s->quarter_sample);

            total_opp = v->mv_f_next[0][s->block_index[0] + v->blocks_off]
                      + v->mv_f_next[0][s->block_index[1] + v->blocks_off]
                      + v->mv_f_next[0][s->block_index[2] + v->blocks_off]
                      + v->mv_f_next[0][s->block_index[3] + v->blocks_off];
            f = (total_opp > 2) ? 1 : 0;
        } else {
            s->mv[0][0][0] = s->mv[0][0][1] = 0;
            s->mv[1][0][0] = s->mv[1][0][1] = 0;
            f = 0;
        }
        v->ref_field_type[0] = v->ref_field_type[1] = v->cur_field_type ^ f;
        for (k = 0; k < 4; k++) {
            s->current_picture.f.motion_val[0][s->block_index[k] + v->blocks_off][0] = s->mv[0][0][0];
            s->current_picture.f.motion_val[0][s->block_index[k] + v->blocks_off][1] = s->mv[0][0][1];
            s->current_picture.f.motion_val[1][s->block_index[k] + v->blocks_off][0] = s->mv[1][0][0];
            s->current_picture.f.motion_val[1][s->block_index[k] + v->blocks_off][1] = s->mv[1][0][1];
            v->mv_f[0][s->block_index[k] + v->blocks_off] = f;
            v->mv_f[1][s->block_index[k] + v->blocks_off] = f;
        }
        return;
    }
    if (v->bmvtype == BMV_TYPE_INTERPOLATED) {
        vc1_pred_mv(v, 0, dmv_x[0], dmv_y[0],   1, v->range_x, v->range_y, v->mb_type[0], pred_flag[0], 0);
        vc1_pred_mv(v, 0, dmv_x[1], dmv_y[1],   1, v->range_x, v->range_y, v->mb_type[0], pred_flag[1], 1);
        return;
    }
    if (dir) { // backward
        vc1_pred_mv(v, n, dmv_x[1], dmv_y[1], mv1, v->range_x, v->range_y, v->mb_type[0], pred_flag[1], 1);
        if (n == 3 || mv1) {
            vc1_pred_mv(v, 0, dmv_x[0], dmv_y[0],   1, v->range_x, v->range_y, v->mb_type[0], 0, 0);
        }
    } else { // forward
        vc1_pred_mv(v, n, dmv_x[0], dmv_y[0], mv1, v->range_x, v->range_y, v->mb_type[0], pred_flag[0], 0);
        if (n == 3 || mv1) {
            vc1_pred_mv(v, 0, dmv_x[1], dmv_y[1],   1, v->range_x, v->range_y, v->mb_type[0], 0, 1);
        }
    }
}

/** Get predicted DC value for I-frames only
 * prediction dir: left=0, top=1
 * @param s MpegEncContext
 * @param overlap flag indicating that overlap filtering is used
 * @param pq integer part of picture quantizer
 * @param[in] n block index in the current MB
 * @param dc_val_ptr Pointer to DC predictor
 * @param dir_ptr Prediction direction for use in AC prediction
 */
static inline int vc1_i_pred_dc(MpegEncContext *s, int overlap, int pq, int n,
                                int16_t **dc_val_ptr, int *dir_ptr)
{
    int a, b, c, wrap, pred, scale;
    int16_t *dc_val;
    static const uint16_t dcpred[32] = {
        -1, 1024,  512,  341,  256,  205,  171,  146,  128,
             114,  102,   93,   85,   79,   73,   68,   64,
              60,   57,   54,   51,   49,   47,   45,   43,
              41,   39,   38,   37,   35,   34,   33
    };

    /* find prediction - wmv3_dc_scale always used here in fact */
    if (n < 4) scale = s->y_dc_scale;
    else       scale = s->c_dc_scale;

    wrap   = s->block_wrap[n];
    dc_val = s->dc_val[0] + s->block_index[n];

    /* B A
     * C X
     */
    c = dc_val[ - 1];
    b = dc_val[ - 1 - wrap];
    a = dc_val[ - wrap];

    if (pq < 9 || !overlap) {
        /* Set outer values */
        if (s->first_slice_line && (n != 2 && n != 3))
            b = a = dcpred[scale];
        if (s->mb_x == 0 && (n != 1 && n != 3))
            b = c = dcpred[scale];
    } else {
        /* Set outer values */
        if (s->first_slice_line && (n != 2 && n != 3))
            b = a = 0;
        if (s->mb_x == 0 && (n != 1 && n != 3))
            b = c = 0;
    }

    if (abs(a - b) <= abs(b - c)) {
        pred     = c;
        *dir_ptr = 1; // left
    } else {
        pred     = a;
        *dir_ptr = 0; // top
    }

    /* update predictor */
    *dc_val_ptr = &dc_val[0];
    return pred;
}


/** Get predicted DC value
 * prediction dir: left=0, top=1
 * @param s MpegEncContext
 * @param overlap flag indicating that overlap filtering is used
 * @param pq integer part of picture quantizer
 * @param[in] n block index in the current MB
 * @param a_avail flag indicating top block availability
 * @param c_avail flag indicating left block availability
 * @param dc_val_ptr Pointer to DC predictor
 * @param dir_ptr Prediction direction for use in AC prediction
 */
static inline int vc1_pred_dc(MpegEncContext *s, int overlap, int pq, int n,
                              int a_avail, int c_avail,
                              int16_t **dc_val_ptr, int *dir_ptr)
{
    int a, b, c, wrap, pred;
    int16_t *dc_val;
    int mb_pos = s->mb_x + s->mb_y * s->mb_stride;
    int q1, q2 = 0;
    int dqscale_index;

    wrap = s->block_wrap[n];
    dc_val = s->dc_val[0] + s->block_index[n];

    /* B A
     * C X
     */
    c = dc_val[ - 1];
    b = dc_val[ - 1 - wrap];
    a = dc_val[ - wrap];
    /* scale predictors if needed */
    q1 = s->current_picture.f.qscale_table[mb_pos];
    dqscale_index = s->y_dc_scale_table[q1] - 1;
    if (dqscale_index < 0)
        return 0;
    if (c_avail && (n != 1 && n != 3)) {
        q2 = s->current_picture.f.qscale_table[mb_pos - 1];
        if (q2 && q2 != q1)
            c = (c * s->y_dc_scale_table[q2] * ff_vc1_dqscale[dqscale_index] + 0x20000) >> 18;
    }
    if (a_avail && (n != 2 && n != 3)) {
        q2 = s->current_picture.f.qscale_table[mb_pos - s->mb_stride];
        if (q2 && q2 != q1)
            a = (a * s->y_dc_scale_table[q2] * ff_vc1_dqscale[dqscale_index] + 0x20000) >> 18;
    }
    if (a_avail && c_avail && (n != 3)) {
        int off = mb_pos;
        if (n != 1)
            off--;
        if (n != 2)
            off -= s->mb_stride;
        q2 = s->current_picture.f.qscale_table[off];
        if (q2 && q2 != q1)
            b = (b * s->y_dc_scale_table[q2] * ff_vc1_dqscale[dqscale_index] + 0x20000) >> 18;
    }

    if (a_avail && c_avail) {
        if (abs(a - b) <= abs(b - c)) {
            pred     = c;
            *dir_ptr = 1; // left
        } else {
            pred     = a;
            *dir_ptr = 0; // top
        }
    } else if (a_avail) {
        pred     = a;
        *dir_ptr = 0; // top
    } else if (c_avail) {
        pred     = c;
        *dir_ptr = 1; // left
    } else {
        pred     = 0;
        *dir_ptr = 1; // left
    }

    /* update predictor */
    *dc_val_ptr = &dc_val[0];
    return pred;
}

/** @} */ // Block group

/**
 * @name VC1 Macroblock-level functions in Simple/Main Profiles
 * @see 7.1.4, p91 and 8.1.1.7, p(1)04
 * @{
 */

static inline int vc1_coded_block_pred(MpegEncContext * s, int n,
                                       uint8_t **coded_block_ptr)
{
    int xy, wrap, pred, a, b, c;

    xy   = s->block_index[n];
    wrap = s->b8_stride;

    /* B C
     * A X
     */
    a = s->coded_block[xy - 1       ];
    b = s->coded_block[xy - 1 - wrap];
    c = s->coded_block[xy     - wrap];

    if (b == c) {
        pred = a;
    } else {
        pred = c;
    }

    /* store value */
    *coded_block_ptr = &s->coded_block[xy];

    return pred;
}

/**
 * Decode one AC coefficient
 * @param v The VC1 context
 * @param last Last coefficient
 * @param skip How much zero coefficients to skip
 * @param value Decoded AC coefficient value
 * @param codingset set of VLC to decode data
 * @see 8.1.3.4
 */
static void vc1_decode_ac_coeff(VC1Context *v, int *last, int *skip,
                                int *value, int codingset)
{
    GetBitContext *gb = &v->s.gb;
    int index, escape, run = 0, level = 0, lst = 0;

    index = get_vlc2(gb, ff_vc1_ac_coeff_table[codingset].table, AC_VLC_BITS, 3);
    if (index != ff_vc1_ac_sizes[codingset] - 1) {
        run   = vc1_index_decode_table[codingset][index][0];
        level = vc1_index_decode_table[codingset][index][1];
        lst   = index >= vc1_last_decode_table[codingset] || get_bits_left(gb) < 0;
        if (get_bits1(gb))
            level = -level;
    } else {
        escape = decode210(gb);
        if (escape != 2) {
            index = get_vlc2(gb, ff_vc1_ac_coeff_table[codingset].table, AC_VLC_BITS, 3);
            run   = vc1_index_decode_table[codingset][index][0];
            level = vc1_index_decode_table[codingset][index][1];
            lst   = index >= vc1_last_decode_table[codingset];
            if (escape == 0) {
                if (lst)
                    level += vc1_last_delta_level_table[codingset][run];
                else
                    level += vc1_delta_level_table[codingset][run];
            } else {
                if (lst)
                    run += vc1_last_delta_run_table[codingset][level] + 1;
                else
                    run += vc1_delta_run_table[codingset][level] + 1;
            }
            if (get_bits1(gb))
                level = -level;
        } else {
            int sign;
            lst = get_bits1(gb);
            if (v->s.esc3_level_length == 0) {
                if (v->pq < 8 || v->dquantfrm) { // table 59
                    v->s.esc3_level_length = get_bits(gb, 3);
                    if (!v->s.esc3_level_length)
                        v->s.esc3_level_length = get_bits(gb, 2) + 8;
                } else { // table 60
                    v->s.esc3_level_length = get_unary(gb, 1, 6) + 2;
                }
                v->s.esc3_run_length = 3 + get_bits(gb, 2);
            }
            run   = get_bits(gb, v->s.esc3_run_length);
            sign  = get_bits1(gb);
            level = get_bits(gb, v->s.esc3_level_length);
            if (sign)
                level = -level;
        }
    }

    *last  = lst;
    *skip  = run;
    *value = level;
}

/** Decode intra block in intra frames - should be faster than decode_intra_block
 * @param v VC1Context
 * @param block block to decode
 * @param[in] n subblock index
 * @param coded are AC coeffs present or not
 * @param codingset set of VLC to decode data
 */
static int vc1_decode_i_block(VC1Context *v, int16_t block[64], int n,
                              int coded, int codingset)
{
    GetBitContext *gb = &v->s.gb;
    MpegEncContext *s = &v->s;
    int dc_pred_dir = 0; /* Direction of the DC prediction used */
    int i;
    int16_t *dc_val;
    int16_t *ac_val, *ac_val2;
    int dcdiff;

    /* Get DC differential */
    if (n < 4) {
        dcdiff = get_vlc2(&s->gb, ff_msmp4_dc_luma_vlc[s->dc_table_index].table, DC_VLC_BITS, 3);
    } else {
        dcdiff = get_vlc2(&s->gb, ff_msmp4_dc_chroma_vlc[s->dc_table_index].table, DC_VLC_BITS, 3);
    }
    if (dcdiff < 0) {
        av_log(s->avctx, AV_LOG_ERROR, "Illegal DC VLC\n");
        return -1;
    }
    if (dcdiff) {
        if (dcdiff == 119 /* ESC index value */) {
            /* TODO: Optimize */
            if (v->pq == 1)      dcdiff = get_bits(gb, 10);
            else if (v->pq == 2) dcdiff = get_bits(gb, 9);
            else                 dcdiff = get_bits(gb, 8);
        } else {
            if (v->pq == 1)
                dcdiff = (dcdiff << 2) + get_bits(gb, 2) - 3;
            else if (v->pq == 2)
                dcdiff = (dcdiff << 1) + get_bits1(gb)   - 1;
        }
        if (get_bits1(gb))
            dcdiff = -dcdiff;
    }

    /* Prediction */
    dcdiff += vc1_i_pred_dc(&v->s, v->overlap, v->pq, n, &dc_val, &dc_pred_dir);
    *dc_val = dcdiff;

    /* Store the quantized DC coeff, used for prediction */
    if (n < 4) {
        block[0] = dcdiff * s->y_dc_scale;
    } else {
        block[0] = dcdiff * s->c_dc_scale;
    }
    /* Skip ? */
    if (!coded) {
        goto not_coded;
    }

    // AC Decoding
    i = 1;

    {
        int last = 0, skip, value;
        const uint8_t *zz_table;
        int scale;
        int k;

        scale = v->pq * 2 + v->halfpq;

        if (v->s.ac_pred) {
            if (!dc_pred_dir)
                zz_table = v->zz_8x8[2];
            else
                zz_table = v->zz_8x8[3];
        } else
            zz_table = v->zz_8x8[1];

        ac_val  = s->ac_val[0][0] + s->block_index[n] * 16;
        ac_val2 = ac_val;
        if (dc_pred_dir) // left
            ac_val -= 16;
        else // top
            ac_val -= 16 * s->block_wrap[n];

        while (!last) {
            vc1_decode_ac_coeff(v, &last, &skip, &value, codingset);
            i += skip;
            if (i > 63)
                break;
            block[zz_table[i++]] = value;
        }

        /* apply AC prediction if needed */
        if (s->ac_pred) {
            if (dc_pred_dir) { // left
                for (k = 1; k < 8; k++)
                    block[k << v->left_blk_sh] += ac_val[k];
            } else { // top
                for (k = 1; k < 8; k++)
                    block[k << v->top_blk_sh] += ac_val[k + 8];
            }
        }
        /* save AC coeffs for further prediction */
        for (k = 1; k < 8; k++) {
            ac_val2[k]     = block[k << v->left_blk_sh];
            ac_val2[k + 8] = block[k << v->top_blk_sh];
        }

        /* scale AC coeffs */
        for (k = 1; k < 64; k++)
            if (block[k]) {
                block[k] *= scale;
                if (!v->pquantizer)
                    block[k] += (block[k] < 0) ? -v->pq : v->pq;
            }

        if (s->ac_pred) i = 63;
    }

not_coded:
    if (!coded) {
        int k, scale;
        ac_val  = s->ac_val[0][0] + s->block_index[n] * 16;
        ac_val2 = ac_val;

        i = 0;
        scale = v->pq * 2 + v->halfpq;
        memset(ac_val2, 0, 16 * 2);
        if (dc_pred_dir) { // left
            ac_val -= 16;
            if (s->ac_pred)
                memcpy(ac_val2, ac_val, 8 * 2);
        } else { // top
            ac_val -= 16 * s->block_wrap[n];
            if (s->ac_pred)
                memcpy(ac_val2 + 8, ac_val + 8, 8 * 2);
        }

        /* apply AC prediction if needed */
        if (s->ac_pred) {
            if (dc_pred_dir) { //left
                for (k = 1; k < 8; k++) {
                    block[k << v->left_blk_sh] = ac_val[k] * scale;
                    if (!v->pquantizer && block[k << v->left_blk_sh])
                        block[k << v->left_blk_sh] += (block[k << v->left_blk_sh] < 0) ? -v->pq : v->pq;
                }
            } else { // top
                for (k = 1; k < 8; k++) {
                    block[k << v->top_blk_sh] = ac_val[k + 8] * scale;
                    if (!v->pquantizer && block[k << v->top_blk_sh])
                        block[k << v->top_blk_sh] += (block[k << v->top_blk_sh] < 0) ? -v->pq : v->pq;
                }
            }
            i = 63;
        }
    }
    s->block_last_index[n] = i;

    return 0;
}

/** Decode intra block in intra frames - should be faster than decode_intra_block
 * @param v VC1Context
 * @param block block to decode
 * @param[in] n subblock number
 * @param coded are AC coeffs present or not
 * @param codingset set of VLC to decode data
 * @param mquant quantizer value for this macroblock
 */
static int vc1_decode_i_block_adv(VC1Context *v, int16_t block[64], int n,
                                  int coded, int codingset, int mquant)
{
    GetBitContext *gb = &v->s.gb;
    MpegEncContext *s = &v->s;
    int dc_pred_dir = 0; /* Direction of the DC prediction used */
    int i;
    int16_t *dc_val = NULL;
    int16_t *ac_val, *ac_val2;
    int dcdiff;
    int a_avail = v->a_avail, c_avail = v->c_avail;
    int use_pred = s->ac_pred;
    int scale;
    int q1, q2 = 0;
    int mb_pos = s->mb_x + s->mb_y * s->mb_stride;

    /* Get DC differential */
    if (n < 4) {
        dcdiff = get_vlc2(&s->gb, ff_msmp4_dc_luma_vlc[s->dc_table_index].table, DC_VLC_BITS, 3);
    } else {
        dcdiff = get_vlc2(&s->gb, ff_msmp4_dc_chroma_vlc[s->dc_table_index].table, DC_VLC_BITS, 3);
    }
    if (dcdiff < 0) {
        av_log(s->avctx, AV_LOG_ERROR, "Illegal DC VLC\n");
        return -1;
    }
    if (dcdiff) {
        if (dcdiff == 119 /* ESC index value */) {
            /* TODO: Optimize */
            if (mquant == 1)      dcdiff = get_bits(gb, 10);
            else if (mquant == 2) dcdiff = get_bits(gb, 9);
            else                  dcdiff = get_bits(gb, 8);
        } else {
            if (mquant == 1)
                dcdiff = (dcdiff << 2) + get_bits(gb, 2) - 3;
            else if (mquant == 2)
                dcdiff = (dcdiff << 1) + get_bits1(gb)   - 1;
        }
        if (get_bits1(gb))
            dcdiff = -dcdiff;
    }

    /* Prediction */
    dcdiff += vc1_pred_dc(&v->s, v->overlap, mquant, n, v->a_avail, v->c_avail, &dc_val, &dc_pred_dir);
    *dc_val = dcdiff;

    /* Store the quantized DC coeff, used for prediction */
    if (n < 4) {
        block[0] = dcdiff * s->y_dc_scale;
    } else {
        block[0] = dcdiff * s->c_dc_scale;
    }

    //AC Decoding
    i = 1;

    /* check if AC is needed at all */
    if (!a_avail && !c_avail)
        use_pred = 0;
    ac_val  = s->ac_val[0][0] + s->block_index[n] * 16;
    ac_val2 = ac_val;

    scale = mquant * 2 + ((mquant == v->pq) ? v->halfpq : 0);

    if (dc_pred_dir) // left
        ac_val -= 16;
    else // top
        ac_val -= 16 * s->block_wrap[n];

    q1 = s->current_picture.f.qscale_table[mb_pos];
    if ( dc_pred_dir && c_avail && mb_pos)
        q2 = s->current_picture.f.qscale_table[mb_pos - 1];
    if (!dc_pred_dir && a_avail && mb_pos >= s->mb_stride)
        q2 = s->current_picture.f.qscale_table[mb_pos - s->mb_stride];
    if ( dc_pred_dir && n == 1)
        q2 = q1;
    if (!dc_pred_dir && n == 2)
        q2 = q1;
    if (n == 3)
        q2 = q1;

    if (coded) {
        int last = 0, skip, value;
        const uint8_t *zz_table;
        int k;

        if (v->s.ac_pred) {
            if (!use_pred && v->fcm == ILACE_FRAME) {
                zz_table = v->zzi_8x8;
            } else {
                if (!dc_pred_dir) // top
                    zz_table = v->zz_8x8[2];
                else // left
                    zz_table = v->zz_8x8[3];
            }
        } else {
            if (v->fcm != ILACE_FRAME)
                zz_table = v->zz_8x8[1];
            else
                zz_table = v->zzi_8x8;
        }

        while (!last) {
            vc1_decode_ac_coeff(v, &last, &skip, &value, codingset);
            i += skip;
            if (i > 63)
                break;
            block[zz_table[i++]] = value;
        }

        /* apply AC prediction if needed */
        if (use_pred) {
            /* scale predictors if needed*/
            if (q2 && q1 != q2) {
                q1 = q1 * 2 + ((q1 == v->pq) ? v->halfpq : 0) - 1;
                q2 = q2 * 2 + ((q2 == v->pq) ? v->halfpq : 0) - 1;

                if (q1 < 1)
                    return AVERROR_INVALIDDATA;
                if (dc_pred_dir) { // left
                    for (k = 1; k < 8; k++)
                        block[k << v->left_blk_sh] += (ac_val[k] * q2 * ff_vc1_dqscale[q1 - 1] + 0x20000) >> 18;
                } else { // top
                    for (k = 1; k < 8; k++)
                        block[k << v->top_blk_sh] += (ac_val[k + 8] * q2 * ff_vc1_dqscale[q1 - 1] + 0x20000) >> 18;
                }
            } else {
                if (dc_pred_dir) { //left
                    for (k = 1; k < 8; k++)
                        block[k << v->left_blk_sh] += ac_val[k];
                } else { //top
                    for (k = 1; k < 8; k++)
                        block[k << v->top_blk_sh] += ac_val[k + 8];
                }
            }
        }
        /* save AC coeffs for further prediction */
        for (k = 1; k < 8; k++) {
            ac_val2[k    ] = block[k << v->left_blk_sh];
            ac_val2[k + 8] = block[k << v->top_blk_sh];
        }

        /* scale AC coeffs */
        for (k = 1; k < 64; k++)
            if (block[k]) {
                block[k] *= scale;
                if (!v->pquantizer)
                    block[k] += (block[k] < 0) ? -mquant : mquant;
            }

        if (use_pred) i = 63;
    } else { // no AC coeffs
        int k;

        memset(ac_val2, 0, 16 * 2);
        if (dc_pred_dir) { // left
            if (use_pred) {
                memcpy(ac_val2, ac_val, 8 * 2);
                if (q2 && q1 != q2) {
                    q1 = q1 * 2 + ((q1 == v->pq) ? v->halfpq : 0) - 1;
                    q2 = q2 * 2 + ((q2 == v->pq) ? v->halfpq : 0) - 1;
                    if (q1 < 1)
                        return AVERROR_INVALIDDATA;
                    for (k = 1; k < 8; k++)
                        ac_val2[k] = (ac_val2[k] * q2 * ff_vc1_dqscale[q1 - 1] + 0x20000) >> 18;
                }
            }
        } else { // top
            if (use_pred) {
                memcpy(ac_val2 + 8, ac_val + 8, 8 * 2);
                if (q2 && q1 != q2) {
                    q1 = q1 * 2 + ((q1 == v->pq) ? v->halfpq : 0) - 1;
                    q2 = q2 * 2 + ((q2 == v->pq) ? v->halfpq : 0) - 1;
                    if (q1 < 1)
                        return AVERROR_INVALIDDATA;
                    for (k = 1; k < 8; k++)
                        ac_val2[k + 8] = (ac_val2[k + 8] * q2 * ff_vc1_dqscale[q1 - 1] + 0x20000) >> 18;
                }
            }
        }

        /* apply AC prediction if needed */
        if (use_pred) {
            if (dc_pred_dir) { // left
                for (k = 1; k < 8; k++) {
                    block[k << v->left_blk_sh] = ac_val2[k] * scale;
                    if (!v->pquantizer && block[k << v->left_blk_sh])
                        block[k << v->left_blk_sh] += (block[k << v->left_blk_sh] < 0) ? -mquant : mquant;
                }
            } else { // top
                for (k = 1; k < 8; k++) {
                    block[k << v->top_blk_sh] = ac_val2[k + 8] * scale;
                    if (!v->pquantizer && block[k << v->top_blk_sh])
                        block[k << v->top_blk_sh] += (block[k << v->top_blk_sh] < 0) ? -mquant : mquant;
                }
            }
            i = 63;
        }
    }
    s->block_last_index[n] = i;

    return 0;
}

/** Decode intra block in inter frames - more generic version than vc1_decode_i_block
 * @param v VC1Context
 * @param block block to decode
 * @param[in] n subblock index
 * @param coded are AC coeffs present or not
 * @param mquant block quantizer
 * @param codingset set of VLC to decode data
 */
static int vc1_decode_intra_block(VC1Context *v, int16_t block[64], int n,
                                  int coded, int mquant, int codingset)
{
    GetBitContext *gb = &v->s.gb;
    MpegEncContext *s = &v->s;
    int dc_pred_dir = 0; /* Direction of the DC prediction used */
    int i;
    int16_t *dc_val = NULL;
    int16_t *ac_val, *ac_val2;
    int dcdiff;
    int mb_pos = s->mb_x + s->mb_y * s->mb_stride;
    int a_avail = v->a_avail, c_avail = v->c_avail;
    int use_pred = s->ac_pred;
    int scale;
    int q1, q2 = 0;

    s->dsp.clear_block(block);

    /* XXX: Guard against dumb values of mquant */
    mquant = (mquant < 1) ? 0 : ((mquant > 31) ? 31 : mquant);

    /* Set DC scale - y and c use the same */
    s->y_dc_scale = s->y_dc_scale_table[mquant];
    s->c_dc_scale = s->c_dc_scale_table[mquant];

    /* Get DC differential */
    if (n < 4) {
        dcdiff = get_vlc2(&s->gb, ff_msmp4_dc_luma_vlc[s->dc_table_index].table, DC_VLC_BITS, 3);
    } else {
        dcdiff = get_vlc2(&s->gb, ff_msmp4_dc_chroma_vlc[s->dc_table_index].table, DC_VLC_BITS, 3);
    }
    if (dcdiff < 0) {
        av_log(s->avctx, AV_LOG_ERROR, "Illegal DC VLC\n");
        return -1;
    }
    if (dcdiff) {
        if (dcdiff == 119 /* ESC index value */) {
            /* TODO: Optimize */
            if (mquant == 1)      dcdiff = get_bits(gb, 10);
            else if (mquant == 2) dcdiff = get_bits(gb, 9);
            else                  dcdiff = get_bits(gb, 8);
        } else {
            if (mquant == 1)
                dcdiff = (dcdiff << 2) + get_bits(gb, 2) - 3;
            else if (mquant == 2)
                dcdiff = (dcdiff << 1) + get_bits1(gb)   - 1;
        }
        if (get_bits1(gb))
            dcdiff = -dcdiff;
    }

    /* Prediction */
    dcdiff += vc1_pred_dc(&v->s, v->overlap, mquant, n, a_avail, c_avail, &dc_val, &dc_pred_dir);
    *dc_val = dcdiff;

    /* Store the quantized DC coeff, used for prediction */

    if (n < 4) {
        block[0] = dcdiff * s->y_dc_scale;
    } else {
        block[0] = dcdiff * s->c_dc_scale;
    }

    //AC Decoding
    i = 1;

    /* check if AC is needed at all and adjust direction if needed */
    if (!a_avail) dc_pred_dir = 1;
    if (!c_avail) dc_pred_dir = 0;
    if (!a_avail && !c_avail) use_pred = 0;
    ac_val = s->ac_val[0][0] + s->block_index[n] * 16;
    ac_val2 = ac_val;

    scale = mquant * 2 + v->halfpq;

    if (dc_pred_dir) //left
        ac_val -= 16;
    else //top
        ac_val -= 16 * s->block_wrap[n];

    q1 = s->current_picture.f.qscale_table[mb_pos];
    if (dc_pred_dir && c_avail && mb_pos)
        q2 = s->current_picture.f.qscale_table[mb_pos - 1];
    if (!dc_pred_dir && a_avail && mb_pos >= s->mb_stride)
        q2 = s->current_picture.f.qscale_table[mb_pos - s->mb_stride];
    if ( dc_pred_dir && n == 1)
        q2 = q1;
    if (!dc_pred_dir && n == 2)
        q2 = q1;
    if (n == 3) q2 = q1;

    if (coded) {
        int last = 0, skip, value;
        int k;

        while (!last) {
            vc1_decode_ac_coeff(v, &last, &skip, &value, codingset);
            i += skip;
            if (i > 63)
                break;
            if (v->fcm == PROGRESSIVE)
                block[v->zz_8x8[0][i++]] = value;
            else {
                if (use_pred && (v->fcm == ILACE_FRAME)) {
                    if (!dc_pred_dir) // top
                        block[v->zz_8x8[2][i++]] = value;
                    else // left
                        block[v->zz_8x8[3][i++]] = value;
                } else {
                    block[v->zzi_8x8[i++]] = value;
                }
            }
        }

        /* apply AC prediction if needed */
        if (use_pred) {
            /* scale predictors if needed*/
            if (q2 && q1 != q2) {
                q1 = q1 * 2 + ((q1 == v->pq) ? v->halfpq : 0) - 1;
                q2 = q2 * 2 + ((q2 == v->pq) ? v->halfpq : 0) - 1;

                if (q1 < 1)
                    return AVERROR_INVALIDDATA;
                if (dc_pred_dir) { // left
                    for (k = 1; k < 8; k++)
                        block[k << v->left_blk_sh] += (ac_val[k] * q2 * ff_vc1_dqscale[q1 - 1] + 0x20000) >> 18;
                } else { //top
                    for (k = 1; k < 8; k++)
                        block[k << v->top_blk_sh] += (ac_val[k + 8] * q2 * ff_vc1_dqscale[q1 - 1] + 0x20000) >> 18;
                }
            } else {
                if (dc_pred_dir) { // left
                    for (k = 1; k < 8; k++)
                        block[k << v->left_blk_sh] += ac_val[k];
                } else { // top
                    for (k = 1; k < 8; k++)
                        block[k << v->top_blk_sh] += ac_val[k + 8];
                }
            }
        }
        /* save AC coeffs for further prediction */
        for (k = 1; k < 8; k++) {
            ac_val2[k    ] = block[k << v->left_blk_sh];
            ac_val2[k + 8] = block[k << v->top_blk_sh];
        }

        /* scale AC coeffs */
        for (k = 1; k < 64; k++)
            if (block[k]) {
                block[k] *= scale;
                if (!v->pquantizer)
                    block[k] += (block[k] < 0) ? -mquant : mquant;
            }

        if (use_pred) i = 63;
    } else { // no AC coeffs
        int k;

        memset(ac_val2, 0, 16 * 2);
        if (dc_pred_dir) { // left
            if (use_pred) {
                memcpy(ac_val2, ac_val, 8 * 2);
                if (q2 && q1 != q2) {
                    q1 = q1 * 2 + ((q1 == v->pq) ? v->halfpq : 0) - 1;
                    q2 = q2 * 2 + ((q2 == v->pq) ? v->halfpq : 0) - 1;
                    if (q1 < 1)
                        return AVERROR_INVALIDDATA;
                    for (k = 1; k < 8; k++)
                        ac_val2[k] = (ac_val2[k] * q2 * ff_vc1_dqscale[q1 - 1] + 0x20000) >> 18;
                }
            }
        } else { // top
            if (use_pred) {
                memcpy(ac_val2 + 8, ac_val + 8, 8 * 2);
                if (q2 && q1 != q2) {
                    q1 = q1 * 2 + ((q1 == v->pq) ? v->halfpq : 0) - 1;
                    q2 = q2 * 2 + ((q2 == v->pq) ? v->halfpq : 0) - 1;
                    if (q1 < 1)
                        return AVERROR_INVALIDDATA;
                    for (k = 1; k < 8; k++)
                        ac_val2[k + 8] = (ac_val2[k + 8] * q2 * ff_vc1_dqscale[q1 - 1] + 0x20000) >> 18;
                }
            }
        }

        /* apply AC prediction if needed */
        if (use_pred) {
            if (dc_pred_dir) { // left
                for (k = 1; k < 8; k++) {
                    block[k << v->left_blk_sh] = ac_val2[k] * scale;
                    if (!v->pquantizer && block[k << v->left_blk_sh])
                        block[k << v->left_blk_sh] += (block[k << v->left_blk_sh] < 0) ? -mquant : mquant;
                }
            } else { // top
                for (k = 1; k < 8; k++) {
                    block[k << v->top_blk_sh] = ac_val2[k + 8] * scale;
                    if (!v->pquantizer && block[k << v->top_blk_sh])
                        block[k << v->top_blk_sh] += (block[k << v->top_blk_sh] < 0) ? -mquant : mquant;
                }
            }
            i = 63;
        }
    }
    s->block_last_index[n] = i;

    return 0;
}

/** Decode P block
 */
static int vc1_decode_p_block(VC1Context *v, int16_t block[64], int n,
                              int mquant, int ttmb, int first_block,
                              uint8_t *dst, int linesize, int skip_block,
                              int *ttmb_out)
{
    MpegEncContext *s = &v->s;
    GetBitContext *gb = &s->gb;
    int i, j;
    int subblkpat = 0;
    int scale, off, idx, last, skip, value;
    int ttblk = ttmb & 7;
    int pat = 0;

    s->dsp.clear_block(block);

    if (ttmb == -1) {
        ttblk = ff_vc1_ttblk_to_tt[v->tt_index][get_vlc2(gb, ff_vc1_ttblk_vlc[v->tt_index].table, VC1_TTBLK_VLC_BITS, 1)];
    }
    if (ttblk == TT_4X4) {
        subblkpat = ~(get_vlc2(gb, ff_vc1_subblkpat_vlc[v->tt_index].table, VC1_SUBBLKPAT_VLC_BITS, 1) + 1);
    }
    if ((ttblk != TT_8X8 && ttblk != TT_4X4)
        && ((v->ttmbf || (ttmb != -1 && (ttmb & 8) && !first_block))
            || (!v->res_rtm_flag && !first_block))) {
        subblkpat = decode012(gb);
        if (subblkpat)
            subblkpat ^= 3; // swap decoded pattern bits
        if (ttblk == TT_8X4_TOP || ttblk == TT_8X4_BOTTOM)
            ttblk = TT_8X4;
        if (ttblk == TT_4X8_RIGHT || ttblk == TT_4X8_LEFT)
            ttblk = TT_4X8;
    }
    scale = 2 * mquant + ((v->pq == mquant) ? v->halfpq : 0);

    // convert transforms like 8X4_TOP to generic TT and SUBBLKPAT
    if (ttblk == TT_8X4_TOP || ttblk == TT_8X4_BOTTOM) {
        subblkpat = 2 - (ttblk == TT_8X4_TOP);
        ttblk     = TT_8X4;
    }
    if (ttblk == TT_4X8_RIGHT || ttblk == TT_4X8_LEFT) {
        subblkpat = 2 - (ttblk == TT_4X8_LEFT);
        ttblk     = TT_4X8;
    }
    switch (ttblk) {
    case TT_8X8:
        pat  = 0xF;
        i    = 0;
        last = 0;
        while (!last) {
            vc1_decode_ac_coeff(v, &last, &skip, &value, v->codingset2);
            i += skip;
            if (i > 63)
                break;
            if (!v->fcm)
                idx = v->zz_8x8[0][i++];
            else
                idx = v->zzi_8x8[i++];
            block[idx] = value * scale;
            if (!v->pquantizer)
                block[idx] += (block[idx] < 0) ? -mquant : mquant;
        }
        if (!skip_block) {
            if (i == 1)
                v->vc1dsp.vc1_inv_trans_8x8_dc(dst, linesize, block);
            else {
                v->vc1dsp.vc1_inv_trans_8x8(block);
                s->dsp.add_pixels_clamped(block, dst, linesize);
            }
        }
        break;
    case TT_4X4:
        pat = ~subblkpat & 0xF;
        for (j = 0; j < 4; j++) {
            last = subblkpat & (1 << (3 - j));
            i    = 0;
            off  = (j & 1) * 4 + (j & 2) * 16;
            while (!last) {
                vc1_decode_ac_coeff(v, &last, &skip, &value, v->codingset2);
                i += skip;
                if (i > 15)
                    break;
                if (!v->fcm)
                    idx = ff_vc1_simple_progressive_4x4_zz[i++];
                else
                    idx = ff_vc1_adv_interlaced_4x4_zz[i++];
                block[idx + off] = value * scale;
                if (!v->pquantizer)
                    block[idx + off] += (block[idx + off] < 0) ? -mquant : mquant;
            }
            if (!(subblkpat & (1 << (3 - j))) && !skip_block) {
                if (i == 1)
                    v->vc1dsp.vc1_inv_trans_4x4_dc(dst + (j & 1) * 4 + (j & 2) * 2 * linesize, linesize, block + off);
                else
                    v->vc1dsp.vc1_inv_trans_4x4(dst + (j & 1) * 4 + (j & 2) *  2 * linesize, linesize, block + off);
            }
        }
        break;
    case TT_8X4:
        pat = ~((subblkpat & 2) * 6 + (subblkpat & 1) * 3) & 0xF;
        for (j = 0; j < 2; j++) {
            last = subblkpat & (1 << (1 - j));
            i    = 0;
            off  = j * 32;
            while (!last) {
                vc1_decode_ac_coeff(v, &last, &skip, &value, v->codingset2);
                i += skip;
                if (i > 31)
                    break;
                if (!v->fcm)
                    idx = v->zz_8x4[i++] + off;
                else
                    idx = ff_vc1_adv_interlaced_8x4_zz[i++] + off;
                block[idx] = value * scale;
                if (!v->pquantizer)
                    block[idx] += (block[idx] < 0) ? -mquant : mquant;
            }
            if (!(subblkpat & (1 << (1 - j))) && !skip_block) {
                if (i == 1)
                    v->vc1dsp.vc1_inv_trans_8x4_dc(dst + j * 4 * linesize, linesize, block + off);
                else
                    v->vc1dsp.vc1_inv_trans_8x4(dst + j * 4 * linesize, linesize, block + off);
            }
        }
        break;
    case TT_4X8:
        pat = ~(subblkpat * 5) & 0xF;
        for (j = 0; j < 2; j++) {
            last = subblkpat & (1 << (1 - j));
            i    = 0;
            off  = j * 4;
            while (!last) {
                vc1_decode_ac_coeff(v, &last, &skip, &value, v->codingset2);
                i += skip;
                if (i > 31)
                    break;
                if (!v->fcm)
                    idx = v->zz_4x8[i++] + off;
                else
                    idx = ff_vc1_adv_interlaced_4x8_zz[i++] + off;
                block[idx] = value * scale;
                if (!v->pquantizer)
                    block[idx] += (block[idx] < 0) ? -mquant : mquant;
            }
            if (!(subblkpat & (1 << (1 - j))) && !skip_block) {
                if (i == 1)
                    v->vc1dsp.vc1_inv_trans_4x8_dc(dst + j * 4, linesize, block + off);
                else
                    v->vc1dsp.vc1_inv_trans_4x8(dst + j*4, linesize, block + off);
            }
        }
        break;
    }
    if (ttmb_out)
        *ttmb_out |= ttblk << (n * 4);
    return pat;
}

/** @} */ // Macroblock group

static const int size_table  [6] = { 0, 2, 3, 4,  5,  8 };
static const int offset_table[6] = { 0, 1, 3, 7, 15, 31 };

static av_always_inline void vc1_apply_p_v_loop_filter(VC1Context *v, int block_num)
{
    MpegEncContext *s  = &v->s;
    int mb_cbp         = v->cbp[s->mb_x - s->mb_stride],
        block_cbp      = mb_cbp      >> (block_num * 4), bottom_cbp,
        mb_is_intra    = v->is_intra[s->mb_x - s->mb_stride],
        block_is_intra = mb_is_intra >> (block_num * 4), bottom_is_intra;
    int idx, linesize  = block_num > 3 ? s->uvlinesize : s->linesize, ttblk;
    uint8_t *dst;

    if (block_num > 3) {
        dst      = s->dest[block_num - 3];
    } else {
        dst      = s->dest[0] + (block_num & 1) * 8 + ((block_num & 2) * 4 - 8) * linesize;
    }
    if (s->mb_y != s->end_mb_y || block_num < 2) {
        int16_t (*mv)[2];
        int mv_stride;

        if (block_num > 3) {
            bottom_cbp      = v->cbp[s->mb_x]      >> (block_num * 4);
            bottom_is_intra = v->is_intra[s->mb_x] >> (block_num * 4);
            mv              = &v->luma_mv[s->mb_x - s->mb_stride];
            mv_stride       = s->mb_stride;
        } else {
            bottom_cbp      = (block_num < 2) ? (mb_cbp               >> ((block_num + 2) * 4))
                                              : (v->cbp[s->mb_x]      >> ((block_num - 2) * 4));
            bottom_is_intra = (block_num < 2) ? (mb_is_intra          >> ((block_num + 2) * 4))
                                              : (v->is_intra[s->mb_x] >> ((block_num - 2) * 4));
            mv_stride       = s->b8_stride;
            mv              = &s->current_picture.f.motion_val[0][s->block_index[block_num] - 2 * mv_stride];
        }

        if (bottom_is_intra & 1 || block_is_intra & 1 ||
            mv[0][0] != mv[mv_stride][0] || mv[0][1] != mv[mv_stride][1]) {
            v->vc1dsp.vc1_v_loop_filter8(dst, linesize, v->pq);
        } else {
            idx = ((bottom_cbp >> 2) | block_cbp) & 3;
            if (idx == 3) {
                v->vc1dsp.vc1_v_loop_filter8(dst, linesize, v->pq);
            } else if (idx) {
                if (idx == 1)
                    v->vc1dsp.vc1_v_loop_filter4(dst + 4, linesize, v->pq);
                else
                    v->vc1dsp.vc1_v_loop_filter4(dst,     linesize, v->pq);
            }
        }
    }

    dst -= 4 * linesize;
    ttblk = (v->ttblk[s->mb_x - s->mb_stride] >> (block_num * 4)) & 0xF;
    if (ttblk == TT_4X4 || ttblk == TT_8X4) {
        idx = (block_cbp | (block_cbp >> 2)) & 3;
        if (idx == 3) {
            v->vc1dsp.vc1_v_loop_filter8(dst, linesize, v->pq);
        } else if (idx) {
            if (idx == 1)
                v->vc1dsp.vc1_v_loop_filter4(dst + 4, linesize, v->pq);
            else
                v->vc1dsp.vc1_v_loop_filter4(dst,     linesize, v->pq);
        }
    }
}

static av_always_inline void vc1_apply_p_h_loop_filter(VC1Context *v, int block_num)
{
    MpegEncContext *s  = &v->s;
    int mb_cbp         = v->cbp[s->mb_x - 1 - s->mb_stride],
        block_cbp      = mb_cbp      >> (block_num * 4), right_cbp,
        mb_is_intra    = v->is_intra[s->mb_x - 1 - s->mb_stride],
        block_is_intra = mb_is_intra >> (block_num * 4), right_is_intra;
    int idx, linesize  = block_num > 3 ? s->uvlinesize : s->linesize, ttblk;
    uint8_t *dst;

    if (block_num > 3) {
        dst = s->dest[block_num - 3] - 8 * linesize;
    } else {
        dst = s->dest[0] + (block_num & 1) * 8 + ((block_num & 2) * 4 - 16) * linesize - 8;
    }

    if (s->mb_x != s->mb_width || !(block_num & 5)) {
        int16_t (*mv)[2];

        if (block_num > 3) {
            right_cbp      = v->cbp[s->mb_x - s->mb_stride] >> (block_num * 4);
            right_is_intra = v->is_intra[s->mb_x - s->mb_stride] >> (block_num * 4);
            mv             = &v->luma_mv[s->mb_x - s->mb_stride - 1];
        } else {
            right_cbp      = (block_num & 1) ? (v->cbp[s->mb_x - s->mb_stride]      >> ((block_num - 1) * 4))
                                             : (mb_cbp                              >> ((block_num + 1) * 4));
            right_is_intra = (block_num & 1) ? (v->is_intra[s->mb_x - s->mb_stride] >> ((block_num - 1) * 4))
                                             : (mb_is_intra                         >> ((block_num + 1) * 4));
            mv             = &s->current_picture.f.motion_val[0][s->block_index[block_num] - s->b8_stride * 2 - 2];
        }
        if (block_is_intra & 1 || right_is_intra & 1 || mv[0][0] != mv[1][0] || mv[0][1] != mv[1][1]) {
            v->vc1dsp.vc1_h_loop_filter8(dst, linesize, v->pq);
        } else {
            idx = ((right_cbp >> 1) | block_cbp) & 5; // FIXME check
            if (idx == 5) {
                v->vc1dsp.vc1_h_loop_filter8(dst, linesize, v->pq);
            } else if (idx) {
                if (idx == 1)
                    v->vc1dsp.vc1_h_loop_filter4(dst + 4 * linesize, linesize, v->pq);
                else
                    v->vc1dsp.vc1_h_loop_filter4(dst,                linesize, v->pq);
            }
        }
    }

    dst -= 4;
    ttblk = (v->ttblk[s->mb_x - s->mb_stride - 1] >> (block_num * 4)) & 0xf;
    if (ttblk == TT_4X4 || ttblk == TT_4X8) {
        idx = (block_cbp | (block_cbp >> 1)) & 5;
        if (idx == 5) {
            v->vc1dsp.vc1_h_loop_filter8(dst, linesize, v->pq);
        } else if (idx) {
            if (idx == 1)
                v->vc1dsp.vc1_h_loop_filter4(dst + linesize * 4, linesize, v->pq);
            else
                v->vc1dsp.vc1_h_loop_filter4(dst,                linesize, v->pq);
        }
    }
}

static void vc1_apply_p_loop_filter(VC1Context *v)
{
    MpegEncContext *s = &v->s;
    int i;

    for (i = 0; i < 6; i++) {
        vc1_apply_p_v_loop_filter(v, i);
    }

    /* V always precedes H, therefore we run H one MB before V;
     * at the end of a row, we catch up to complete the row */
    if (s->mb_x) {
        for (i = 0; i < 6; i++) {
            vc1_apply_p_h_loop_filter(v, i);
        }
        if (s->mb_x == s->mb_width - 1) {
            s->mb_x++;
            ff_update_block_index(s);
            for (i = 0; i < 6; i++) {
                vc1_apply_p_h_loop_filter(v, i);
            }
        }
    }
}

/** Decode one P-frame MB
 */
static int vc1_decode_p_mb(VC1Context *v)
{
    MpegEncContext *s = &v->s;
    GetBitContext *gb = &s->gb;
    int i, j;
    int mb_pos = s->mb_x + s->mb_y * s->mb_stride;
    int cbp; /* cbp decoding stuff */
    int mqdiff, mquant; /* MB quantization */
    int ttmb = v->ttfrm; /* MB Transform type */

    int mb_has_coeffs = 1; /* last_flag */
    int dmv_x, dmv_y; /* Differential MV components */
    int index, index1; /* LUT indexes */
    int val, sign; /* temp values */
    int first_block = 1;
    int dst_idx, off;
    int skipped, fourmv;
    int block_cbp = 0, pat, block_tt = 0, block_intra = 0;

    mquant = v->pq; /* lossy initialization */

    if (v->mv_type_is_raw)
        fourmv = get_bits1(gb);
    else
        fourmv = v->mv_type_mb_plane[mb_pos];
    if (v->skip_is_raw)
        skipped = get_bits1(gb);
    else
        skipped = v->s.mbskip_table[mb_pos];

    if (!fourmv) { /* 1MV mode */
        if (!skipped) {
            GET_MVDATA(dmv_x, dmv_y);

            if (s->mb_intra) {
                s->current_picture.f.motion_val[1][s->block_index[0]][0] = 0;
                s->current_picture.f.motion_val[1][s->block_index[0]][1] = 0;
            }
            s->current_picture.f.mb_type[mb_pos] = s->mb_intra ? MB_TYPE_INTRA : MB_TYPE_16x16;
            vc1_pred_mv(v, 0, dmv_x, dmv_y, 1, v->range_x, v->range_y, v->mb_type[0], 0, 0);

            /* FIXME Set DC val for inter block ? */
            if (s->mb_intra && !mb_has_coeffs) {
                GET_MQUANT();
                s->ac_pred = get_bits1(gb);
                cbp        = 0;
            } else if (mb_has_coeffs) {
                if (s->mb_intra)
                    s->ac_pred = get_bits1(gb);
                cbp = get_vlc2(&v->s.gb, v->cbpcy_vlc->table, VC1_CBPCY_P_VLC_BITS, 2);
                GET_MQUANT();
            } else {
                mquant = v->pq;
                cbp    = 0;
            }
            s->current_picture.f.qscale_table[mb_pos] = mquant;

            if (!v->ttmbf && !s->mb_intra && mb_has_coeffs)
                ttmb = get_vlc2(gb, ff_vc1_ttmb_vlc[v->tt_index].table,
                                VC1_TTMB_VLC_BITS, 2);
            if (!s->mb_intra) vc1_mc_1mv(v, 0);
            dst_idx = 0;
            for (i = 0; i < 6; i++) {
                s->dc_val[0][s->block_index[i]] = 0;
                dst_idx += i >> 2;
                val = ((cbp >> (5 - i)) & 1);
                off = (i & 4) ? 0 : ((i & 1) * 8 + (i & 2) * 4 * s->linesize);
                v->mb_type[0][s->block_index[i]] = s->mb_intra;
                if (s->mb_intra) {
                    /* check if prediction blocks A and C are available */
                    v->a_avail = v->c_avail = 0;
                    if (i == 2 || i == 3 || !s->first_slice_line)
                        v->a_avail = v->mb_type[0][s->block_index[i] - s->block_wrap[i]];
                    if (i == 1 || i == 3 || s->mb_x)
                        v->c_avail = v->mb_type[0][s->block_index[i] - 1];

                    vc1_decode_intra_block(v, s->block[i], i, val, mquant,
                                           (i & 4) ? v->codingset2 : v->codingset);
                    if ((i>3) && (s->flags & CODEC_FLAG_GRAY))
                        continue;
                    v->vc1dsp.vc1_inv_trans_8x8(s->block[i]);
                    if (v->rangeredfrm)
                        for (j = 0; j < 64; j++)
                            s->block[i][j] <<= 1;
                    s->dsp.put_signed_pixels_clamped(s->block[i], s->dest[dst_idx] + off, i & 4 ? s->uvlinesize : s->linesize);
                    if (v->pq >= 9 && v->overlap) {
                        if (v->c_avail)
                            v->vc1dsp.vc1_h_overlap(s->dest[dst_idx] + off, i & 4 ? s->uvlinesize : s->linesize);
                        if (v->a_avail)
                            v->vc1dsp.vc1_v_overlap(s->dest[dst_idx] + off, i & 4 ? s->uvlinesize : s->linesize);
                    }
                    block_cbp   |= 0xF << (i << 2);
                    block_intra |= 1 << i;
                } else if (val) {
                    pat = vc1_decode_p_block(v, s->block[i], i, mquant, ttmb, first_block,
                                             s->dest[dst_idx] + off, (i & 4) ? s->uvlinesize : s->linesize,
                                             (i & 4) && (s->flags & CODEC_FLAG_GRAY), &block_tt);
                    block_cbp |= pat << (i << 2);
                    if (!v->ttmbf && ttmb < 8)
                        ttmb = -1;
                    first_block = 0;
                }
            }
        } else { // skipped
            s->mb_intra = 0;
            for (i = 0; i < 6; i++) {
                v->mb_type[0][s->block_index[i]] = 0;
                s->dc_val[0][s->block_index[i]]  = 0;
            }
            s->current_picture.f.mb_type[mb_pos]      = MB_TYPE_SKIP;
            s->current_picture.f.qscale_table[mb_pos] = 0;
            vc1_pred_mv(v, 0, 0, 0, 1, v->range_x, v->range_y, v->mb_type[0], 0, 0);
            vc1_mc_1mv(v, 0);
        }
    } else { // 4MV mode
        if (!skipped /* unskipped MB */) {
            int intra_count = 0, coded_inter = 0;
            int is_intra[6], is_coded[6];
            /* Get CBPCY */
            cbp = get_vlc2(&v->s.gb, v->cbpcy_vlc->table, VC1_CBPCY_P_VLC_BITS, 2);
            for (i = 0; i < 6; i++) {
                val = ((cbp >> (5 - i)) & 1);
                s->dc_val[0][s->block_index[i]] = 0;
                s->mb_intra                     = 0;
                if (i < 4) {
                    dmv_x = dmv_y = 0;
                    s->mb_intra   = 0;
                    mb_has_coeffs = 0;
                    if (val) {
                        GET_MVDATA(dmv_x, dmv_y);
                    }
                    vc1_pred_mv(v, i, dmv_x, dmv_y, 0, v->range_x, v->range_y, v->mb_type[0], 0, 0);
                    if (!s->mb_intra)
                        vc1_mc_4mv_luma(v, i, 0);
                    intra_count += s->mb_intra;
                    is_intra[i]  = s->mb_intra;
                    is_coded[i]  = mb_has_coeffs;
                }
                if (i & 4) {
                    is_intra[i] = (intra_count >= 3);
                    is_coded[i] = val;
                }
                if (i == 4)
                    vc1_mc_4mv_chroma(v, 0);
                v->mb_type[0][s->block_index[i]] = is_intra[i];
                if (!coded_inter)
                    coded_inter = !is_intra[i] & is_coded[i];
            }
            // if there are no coded blocks then don't do anything more
            dst_idx = 0;
            if (!intra_count && !coded_inter)
                goto end;
            GET_MQUANT();
            s->current_picture.f.qscale_table[mb_pos] = mquant;
            /* test if block is intra and has pred */
            {
                int intrapred = 0;
                for (i = 0; i < 6; i++)
                    if (is_intra[i]) {
                        if (((!s->first_slice_line || (i == 2 || i == 3)) && v->mb_type[0][s->block_index[i] - s->block_wrap[i]])
                            || ((s->mb_x || (i == 1 || i == 3)) && v->mb_type[0][s->block_index[i] - 1])) {
                            intrapred = 1;
                            break;
                        }
                    }
                if (intrapred)
                    s->ac_pred = get_bits1(gb);
                else
                    s->ac_pred = 0;
            }
            if (!v->ttmbf && coded_inter)
                ttmb = get_vlc2(gb, ff_vc1_ttmb_vlc[v->tt_index].table, VC1_TTMB_VLC_BITS, 2);
            for (i = 0; i < 6; i++) {
                dst_idx    += i >> 2;
                off         = (i & 4) ? 0 : ((i & 1) * 8 + (i & 2) * 4 * s->linesize);
                s->mb_intra = is_intra[i];
                if (is_intra[i]) {
                    /* check if prediction blocks A and C are available */
                    v->a_avail = v->c_avail = 0;
                    if (i == 2 || i == 3 || !s->first_slice_line)
                        v->a_avail = v->mb_type[0][s->block_index[i] - s->block_wrap[i]];
                    if (i == 1 || i == 3 || s->mb_x)
                        v->c_avail = v->mb_type[0][s->block_index[i] - 1];

                    vc1_decode_intra_block(v, s->block[i], i, is_coded[i], mquant,
                                           (i & 4) ? v->codingset2 : v->codingset);
                    if ((i>3) && (s->flags & CODEC_FLAG_GRAY))
                        continue;
                    v->vc1dsp.vc1_inv_trans_8x8(s->block[i]);
                    if (v->rangeredfrm)
                        for (j = 0; j < 64; j++)
                            s->block[i][j] <<= 1;
                    s->dsp.put_signed_pixels_clamped(s->block[i], s->dest[dst_idx] + off,
                                                     (i & 4) ? s->uvlinesize : s->linesize);
                    if (v->pq >= 9 && v->overlap) {
                        if (v->c_avail)
                            v->vc1dsp.vc1_h_overlap(s->dest[dst_idx] + off, i & 4 ? s->uvlinesize : s->linesize);
                        if (v->a_avail)
                            v->vc1dsp.vc1_v_overlap(s->dest[dst_idx] + off, i & 4 ? s->uvlinesize : s->linesize);
                    }
                    block_cbp   |= 0xF << (i << 2);
                    block_intra |= 1 << i;
                } else if (is_coded[i]) {
                    pat = vc1_decode_p_block(v, s->block[i], i, mquant, ttmb,
                                             first_block, s->dest[dst_idx] + off,
                                             (i & 4) ? s->uvlinesize : s->linesize,
                                             (i & 4) && (s->flags & CODEC_FLAG_GRAY),
                                             &block_tt);
                    block_cbp |= pat << (i << 2);
                    if (!v->ttmbf && ttmb < 8)
                        ttmb = -1;
                    first_block = 0;
                }
            }
        } else { // skipped MB
            s->mb_intra                               = 0;
            s->current_picture.f.qscale_table[mb_pos] = 0;
            for (i = 0; i < 6; i++) {
                v->mb_type[0][s->block_index[i]] = 0;
                s->dc_val[0][s->block_index[i]]  = 0;
            }
            for (i = 0; i < 4; i++) {
                vc1_pred_mv(v, i, 0, 0, 0, v->range_x, v->range_y, v->mb_type[0], 0, 0);
                vc1_mc_4mv_luma(v, i, 0);
            }
            vc1_mc_4mv_chroma(v, 0);
            s->current_picture.f.qscale_table[mb_pos] = 0;
        }
    }
end:
    v->cbp[s->mb_x]      = block_cbp;
    v->ttblk[s->mb_x]    = block_tt;
    v->is_intra[s->mb_x] = block_intra;

    return 0;
}

/* Decode one macroblock in an interlaced frame p picture */

static int vc1_decode_p_mb_intfr(VC1Context *v)
{
    MpegEncContext *s = &v->s;
    GetBitContext *gb = &s->gb;
    int i;
    int mb_pos = s->mb_x + s->mb_y * s->mb_stride;
    int cbp = 0; /* cbp decoding stuff */
    int mqdiff, mquant; /* MB quantization */
    int ttmb = v->ttfrm; /* MB Transform type */

    int mb_has_coeffs = 1; /* last_flag */
    int dmv_x, dmv_y; /* Differential MV components */
    int val; /* temp value */
    int first_block = 1;
    int dst_idx, off;
    int skipped, fourmv = 0, twomv = 0;
    int block_cbp = 0, pat, block_tt = 0;
    int idx_mbmode = 0, mvbp;
    int stride_y, fieldtx;

    mquant = v->pq; /* Lossy initialization */

    if (v->skip_is_raw)
        skipped = get_bits1(gb);
    else
        skipped = v->s.mbskip_table[mb_pos];
    if (!skipped) {
        if (v->fourmvswitch)
            idx_mbmode = get_vlc2(gb, v->mbmode_vlc->table, VC1_INTFR_4MV_MBMODE_VLC_BITS, 2); // try getting this done
        else
            idx_mbmode = get_vlc2(gb, v->mbmode_vlc->table, VC1_INTFR_NON4MV_MBMODE_VLC_BITS, 2); // in a single line
        switch (ff_vc1_mbmode_intfrp[v->fourmvswitch][idx_mbmode][0]) {
        /* store the motion vector type in a flag (useful later) */
        case MV_PMODE_INTFR_4MV:
            fourmv = 1;
            v->blk_mv_type[s->block_index[0]] = 0;
            v->blk_mv_type[s->block_index[1]] = 0;
            v->blk_mv_type[s->block_index[2]] = 0;
            v->blk_mv_type[s->block_index[3]] = 0;
            break;
        case MV_PMODE_INTFR_4MV_FIELD:
            fourmv = 1;
            v->blk_mv_type[s->block_index[0]] = 1;
            v->blk_mv_type[s->block_index[1]] = 1;
            v->blk_mv_type[s->block_index[2]] = 1;
            v->blk_mv_type[s->block_index[3]] = 1;
            break;
        case MV_PMODE_INTFR_2MV_FIELD:
            twomv = 1;
            v->blk_mv_type[s->block_index[0]] = 1;
            v->blk_mv_type[s->block_index[1]] = 1;
            v->blk_mv_type[s->block_index[2]] = 1;
            v->blk_mv_type[s->block_index[3]] = 1;
            break;
        case MV_PMODE_INTFR_1MV:
            v->blk_mv_type[s->block_index[0]] = 0;
            v->blk_mv_type[s->block_index[1]] = 0;
            v->blk_mv_type[s->block_index[2]] = 0;
            v->blk_mv_type[s->block_index[3]] = 0;
            break;
        }
        if (ff_vc1_mbmode_intfrp[v->fourmvswitch][idx_mbmode][0] == MV_PMODE_INTFR_INTRA) { // intra MB
            s->current_picture.f.motion_val[1][s->block_index[0]][0] = 0;
            s->current_picture.f.motion_val[1][s->block_index[0]][1] = 0;
            s->current_picture.f.mb_type[mb_pos]                     = MB_TYPE_INTRA;
            s->mb_intra = v->is_intra[s->mb_x] = 1;
            for (i = 0; i < 6; i++)
                v->mb_type[0][s->block_index[i]] = 1;
            fieldtx = v->fieldtx_plane[mb_pos] = get_bits1(gb);
            mb_has_coeffs = get_bits1(gb);
            if (mb_has_coeffs)
                cbp = 1 + get_vlc2(&v->s.gb, v->cbpcy_vlc->table, VC1_CBPCY_P_VLC_BITS, 2);
            v->s.ac_pred = v->acpred_plane[mb_pos] = get_bits1(gb);
            GET_MQUANT();
            s->current_picture.f.qscale_table[mb_pos] = mquant;
            /* Set DC scale - y and c use the same (not sure if necessary here) */
            s->y_dc_scale = s->y_dc_scale_table[mquant];
            s->c_dc_scale = s->c_dc_scale_table[mquant];
            dst_idx = 0;
            for (i = 0; i < 6; i++) {
                s->dc_val[0][s->block_index[i]] = 0;
                dst_idx += i >> 2;
                val = ((cbp >> (5 - i)) & 1);
                v->mb_type[0][s->block_index[i]] = s->mb_intra;
                v->a_avail = v->c_avail = 0;
                if (i == 2 || i == 3 || !s->first_slice_line)
                    v->a_avail = v->mb_type[0][s->block_index[i] - s->block_wrap[i]];
                if (i == 1 || i == 3 || s->mb_x)
                    v->c_avail = v->mb_type[0][s->block_index[i] - 1];

                vc1_decode_intra_block(v, s->block[i], i, val, mquant,
                                       (i & 4) ? v->codingset2 : v->codingset);
                if ((i>3) && (s->flags & CODEC_FLAG_GRAY)) continue;
                v->vc1dsp.vc1_inv_trans_8x8(s->block[i]);
                if (i < 4) {
                    stride_y = s->linesize << fieldtx;
                    off = (fieldtx) ? ((i & 1) * 8) + ((i & 2) >> 1) * s->linesize : (i & 1) * 8 + 4 * (i & 2) * s->linesize;
                } else {
                    stride_y = s->uvlinesize;
                    off = 0;
                }
                s->dsp.put_signed_pixels_clamped(s->block[i], s->dest[dst_idx] + off, stride_y);
                //TODO: loop filter
            }

        } else { // inter MB
            mb_has_coeffs = ff_vc1_mbmode_intfrp[v->fourmvswitch][idx_mbmode][3];
            if (mb_has_coeffs)
                cbp = 1 + get_vlc2(&v->s.gb, v->cbpcy_vlc->table, VC1_CBPCY_P_VLC_BITS, 2);
            if (ff_vc1_mbmode_intfrp[v->fourmvswitch][idx_mbmode][0] == MV_PMODE_INTFR_2MV_FIELD) {
                v->twomvbp = get_vlc2(gb, v->twomvbp_vlc->table, VC1_2MV_BLOCK_PATTERN_VLC_BITS, 1);
            } else {
                if ((ff_vc1_mbmode_intfrp[v->fourmvswitch][idx_mbmode][0] == MV_PMODE_INTFR_4MV)
                    || (ff_vc1_mbmode_intfrp[v->fourmvswitch][idx_mbmode][0] == MV_PMODE_INTFR_4MV_FIELD)) {
                    v->fourmvbp = get_vlc2(gb, v->fourmvbp_vlc->table, VC1_4MV_BLOCK_PATTERN_VLC_BITS, 1);
                }
            }
            s->mb_intra = v->is_intra[s->mb_x] = 0;
            for (i = 0; i < 6; i++)
                v->mb_type[0][s->block_index[i]] = 0;
            fieldtx = v->fieldtx_plane[mb_pos] = ff_vc1_mbmode_intfrp[v->fourmvswitch][idx_mbmode][1];
            /* for all motion vector read MVDATA and motion compensate each block */
            dst_idx = 0;
            if (fourmv) {
                mvbp = v->fourmvbp;
                for (i = 0; i < 6; i++) {
                    if (i < 4) {
                        dmv_x = dmv_y = 0;
                        val   = ((mvbp >> (3 - i)) & 1);
                        if (val) {
                            get_mvdata_interlaced(v, &dmv_x, &dmv_y, 0);
                        }
                        vc1_pred_mv_intfr(v, i, dmv_x, dmv_y, 0, v->range_x, v->range_y, v->mb_type[0]);
                        vc1_mc_4mv_luma(v, i, 0);
                    } else if (i == 4) {
                        vc1_mc_4mv_chroma4(v);
                    }
                }
            } else if (twomv) {
                mvbp  = v->twomvbp;
                dmv_x = dmv_y = 0;
                if (mvbp & 2) {
                    get_mvdata_interlaced(v, &dmv_x, &dmv_y, 0);
                }
                vc1_pred_mv_intfr(v, 0, dmv_x, dmv_y, 2, v->range_x, v->range_y, v->mb_type[0]);
                vc1_mc_4mv_luma(v, 0, 0);
                vc1_mc_4mv_luma(v, 1, 0);
                dmv_x = dmv_y = 0;
                if (mvbp & 1) {
                    get_mvdata_interlaced(v, &dmv_x, &dmv_y, 0);
                }
                vc1_pred_mv_intfr(v, 2, dmv_x, dmv_y, 2, v->range_x, v->range_y, v->mb_type[0]);
                vc1_mc_4mv_luma(v, 2, 0);
                vc1_mc_4mv_luma(v, 3, 0);
                vc1_mc_4mv_chroma4(v);
            } else {
                mvbp = ff_vc1_mbmode_intfrp[v->fourmvswitch][idx_mbmode][2];
                dmv_x = dmv_y = 0;
                if (mvbp) {
                    get_mvdata_interlaced(v, &dmv_x, &dmv_y, 0);
                }
                vc1_pred_mv_intfr(v, 0, dmv_x, dmv_y, 1, v->range_x, v->range_y, v->mb_type[0]);
                vc1_mc_1mv(v, 0);
            }
            if (cbp)
                GET_MQUANT();  // p. 227
            s->current_picture.f.qscale_table[mb_pos] = mquant;
            if (!v->ttmbf && cbp)
                ttmb = get_vlc2(gb, ff_vc1_ttmb_vlc[v->tt_index].table, VC1_TTMB_VLC_BITS, 2);
            for (i = 0; i < 6; i++) {
                s->dc_val[0][s->block_index[i]] = 0;
                dst_idx += i >> 2;
                val = ((cbp >> (5 - i)) & 1);
                if (!fieldtx)
                    off = (i & 4) ? 0 : ((i & 1) * 8 + (i & 2) * 4 * s->linesize);
                else
                    off = (i & 4) ? 0 : ((i & 1) * 8 + ((i > 1) * s->linesize));
                if (val) {
                    pat = vc1_decode_p_block(v, s->block[i], i, mquant, ttmb,
                                             first_block, s->dest[dst_idx] + off,
                                             (i & 4) ? s->uvlinesize : (s->linesize << fieldtx),
                                             (i & 4) && (s->flags & CODEC_FLAG_GRAY), &block_tt);
                    block_cbp |= pat << (i << 2);
                    if (!v->ttmbf && ttmb < 8)
                        ttmb = -1;
                    first_block = 0;
                }
            }
        }
    } else { // skipped
        s->mb_intra = v->is_intra[s->mb_x] = 0;
        for (i = 0; i < 6; i++) {
            v->mb_type[0][s->block_index[i]] = 0;
            s->dc_val[0][s->block_index[i]] = 0;
        }
        s->current_picture.f.mb_type[mb_pos]      = MB_TYPE_SKIP;
        s->current_picture.f.qscale_table[mb_pos] = 0;
        v->blk_mv_type[s->block_index[0]] = 0;
        v->blk_mv_type[s->block_index[1]] = 0;
        v->blk_mv_type[s->block_index[2]] = 0;
        v->blk_mv_type[s->block_index[3]] = 0;
        vc1_pred_mv_intfr(v, 0, 0, 0, 1, v->range_x, v->range_y, v->mb_type[0]);
        vc1_mc_1mv(v, 0);
    }
    if (s->mb_x == s->mb_width - 1)
        memmove(v->is_intra_base, v->is_intra, sizeof(v->is_intra_base[0])*s->mb_stride);
    return 0;
}

static int vc1_decode_p_mb_intfi(VC1Context *v)
{
    MpegEncContext *s = &v->s;
    GetBitContext *gb = &s->gb;
    int i;
    int mb_pos = s->mb_x + s->mb_y * s->mb_stride;
    int cbp = 0; /* cbp decoding stuff */
    int mqdiff, mquant; /* MB quantization */
    int ttmb = v->ttfrm; /* MB Transform type */

    int mb_has_coeffs = 1; /* last_flag */
    int dmv_x, dmv_y; /* Differential MV components */
    int val; /* temp values */
    int first_block = 1;
    int dst_idx, off;
    int pred_flag = 0;
    int block_cbp = 0, pat, block_tt = 0;
    int idx_mbmode = 0;

    mquant = v->pq; /* Lossy initialization */

    idx_mbmode = get_vlc2(gb, v->mbmode_vlc->table, VC1_IF_MBMODE_VLC_BITS, 2);
    if (idx_mbmode <= 1) { // intra MB
        s->mb_intra = v->is_intra[s->mb_x] = 1;
        s->current_picture.f.motion_val[1][s->block_index[0] + v->blocks_off][0] = 0;
        s->current_picture.f.motion_val[1][s->block_index[0] + v->blocks_off][1] = 0;
        s->current_picture.f.mb_type[mb_pos + v->mb_off] = MB_TYPE_INTRA;
        GET_MQUANT();
        s->current_picture.f.qscale_table[mb_pos] = mquant;
        /* Set DC scale - y and c use the same (not sure if necessary here) */
        s->y_dc_scale = s->y_dc_scale_table[mquant];
        s->c_dc_scale = s->c_dc_scale_table[mquant];
        v->s.ac_pred  = v->acpred_plane[mb_pos] = get_bits1(gb);
        mb_has_coeffs = idx_mbmode & 1;
        if (mb_has_coeffs)
            cbp = 1 + get_vlc2(&v->s.gb, v->cbpcy_vlc->table, VC1_ICBPCY_VLC_BITS, 2);
        dst_idx = 0;
        for (i = 0; i < 6; i++) {
            s->dc_val[0][s->block_index[i]]  = 0;
            v->mb_type[0][s->block_index[i]] = 1;
            dst_idx += i >> 2;
            val = ((cbp >> (5 - i)) & 1);
            v->a_avail = v->c_avail = 0;
            if (i == 2 || i == 3 || !s->first_slice_line)
                v->a_avail = v->mb_type[0][s->block_index[i] - s->block_wrap[i]];
            if (i == 1 || i == 3 || s->mb_x)
                v->c_avail = v->mb_type[0][s->block_index[i] - 1];

            vc1_decode_intra_block(v, s->block[i], i, val, mquant,
                                   (i & 4) ? v->codingset2 : v->codingset);
            if ((i>3) && (s->flags & CODEC_FLAG_GRAY))
                continue;
            v->vc1dsp.vc1_inv_trans_8x8(s->block[i]);
            off  = (i & 4) ? 0 : ((i & 1) * 8 + (i & 2) * 4 * s->linesize);
            s->dsp.put_signed_pixels_clamped(s->block[i], s->dest[dst_idx] + off, (i & 4) ? s->uvlinesize : s->linesize);
            // TODO: loop filter
        }
    } else {
        s->mb_intra = v->is_intra[s->mb_x] = 0;
        s->current_picture.f.mb_type[mb_pos + v->mb_off] = MB_TYPE_16x16;
        for (i = 0; i < 6; i++) v->mb_type[0][s->block_index[i]] = 0;
        if (idx_mbmode <= 5) { // 1-MV
            dmv_x = dmv_y = pred_flag = 0;
            if (idx_mbmode & 1) {
                get_mvdata_interlaced(v, &dmv_x, &dmv_y, &pred_flag);
            }
            vc1_pred_mv(v, 0, dmv_x, dmv_y, 1, v->range_x, v->range_y, v->mb_type[0], pred_flag, 0);
            vc1_mc_1mv(v, 0);
            mb_has_coeffs = !(idx_mbmode & 2);
        } else { // 4-MV
            v->fourmvbp = get_vlc2(gb, v->fourmvbp_vlc->table, VC1_4MV_BLOCK_PATTERN_VLC_BITS, 1);
            for (i = 0; i < 6; i++) {
                if (i < 4) {
                    dmv_x = dmv_y = pred_flag = 0;
                    val   = ((v->fourmvbp >> (3 - i)) & 1);
                    if (val) {
                        get_mvdata_interlaced(v, &dmv_x, &dmv_y, &pred_flag);
                    }
                    vc1_pred_mv(v, i, dmv_x, dmv_y, 0, v->range_x, v->range_y, v->mb_type[0], pred_flag, 0);
                    vc1_mc_4mv_luma(v, i, 0);
                } else if (i == 4)
                    vc1_mc_4mv_chroma(v, 0);
            }
            mb_has_coeffs = idx_mbmode & 1;
        }
        if (mb_has_coeffs)
            cbp = 1 + get_vlc2(&v->s.gb, v->cbpcy_vlc->table, VC1_CBPCY_P_VLC_BITS, 2);
        if (cbp) {
            GET_MQUANT();
        }
        s->current_picture.f.qscale_table[mb_pos] = mquant;
        if (!v->ttmbf && cbp) {
            ttmb = get_vlc2(gb, ff_vc1_ttmb_vlc[v->tt_index].table, VC1_TTMB_VLC_BITS, 2);
        }
        dst_idx = 0;
        for (i = 0; i < 6; i++) {
            s->dc_val[0][s->block_index[i]] = 0;
            dst_idx += i >> 2;
            val = ((cbp >> (5 - i)) & 1);
            off = (i & 4) ? 0 : (i & 1) * 8 + (i & 2) * 4 * s->linesize;
            if (val) {
                pat = vc1_decode_p_block(v, s->block[i], i, mquant, ttmb,
                                         first_block, s->dest[dst_idx] + off,
                                         (i & 4) ? s->uvlinesize : s->linesize,
                                         (i & 4) && (s->flags & CODEC_FLAG_GRAY),
                                         &block_tt);
                block_cbp |= pat << (i << 2);
                if (!v->ttmbf && ttmb < 8) ttmb = -1;
                first_block = 0;
            }
        }
    }
    if (s->mb_x == s->mb_width - 1)
        memmove(v->is_intra_base, v->is_intra, sizeof(v->is_intra_base[0]) * s->mb_stride);
    return 0;
}

/** Decode one B-frame MB (in Main profile)
 */
static void vc1_decode_b_mb(VC1Context *v)
{
    MpegEncContext *s = &v->s;
    GetBitContext *gb = &s->gb;
    int i, j;
    int mb_pos = s->mb_x + s->mb_y * s->mb_stride;
    int cbp = 0; /* cbp decoding stuff */
    int mqdiff, mquant; /* MB quantization */
    int ttmb = v->ttfrm; /* MB Transform type */
    int mb_has_coeffs = 0; /* last_flag */
    int index, index1; /* LUT indexes */
    int val, sign; /* temp values */
    int first_block = 1;
    int dst_idx, off;
    int skipped, direct;
    int dmv_x[2], dmv_y[2];
    int bmvtype = BMV_TYPE_BACKWARD;

    mquant      = v->pq; /* lossy initialization */
    s->mb_intra = 0;

    if (v->dmb_is_raw)
        direct = get_bits1(gb);
    else
        direct = v->direct_mb_plane[mb_pos];
    if (v->skip_is_raw)
        skipped = get_bits1(gb);
    else
        skipped = v->s.mbskip_table[mb_pos];

    dmv_x[0] = dmv_x[1] = dmv_y[0] = dmv_y[1] = 0;
    for (i = 0; i < 6; i++) {
        v->mb_type[0][s->block_index[i]] = 0;
        s->dc_val[0][s->block_index[i]]  = 0;
    }
    s->current_picture.f.qscale_table[mb_pos] = 0;

    if (!direct) {
        if (!skipped) {
            GET_MVDATA(dmv_x[0], dmv_y[0]);
            dmv_x[1] = dmv_x[0];
            dmv_y[1] = dmv_y[0];
        }
        if (skipped || !s->mb_intra) {
            bmvtype = decode012(gb);
            switch (bmvtype) {
            case 0:
                bmvtype = (v->bfraction >= (B_FRACTION_DEN/2)) ? BMV_TYPE_BACKWARD : BMV_TYPE_FORWARD;
                break;
            case 1:
                bmvtype = (v->bfraction >= (B_FRACTION_DEN/2)) ? BMV_TYPE_FORWARD : BMV_TYPE_BACKWARD;
                break;
            case 2:
                bmvtype  = BMV_TYPE_INTERPOLATED;
                dmv_x[0] = dmv_y[0] = 0;
            }
        }
    }
    for (i = 0; i < 6; i++)
        v->mb_type[0][s->block_index[i]] = s->mb_intra;

    if (skipped) {
        if (direct)
            bmvtype = BMV_TYPE_INTERPOLATED;
        vc1_pred_b_mv(v, dmv_x, dmv_y, direct, bmvtype);
        vc1_b_mc(v, dmv_x, dmv_y, direct, bmvtype);
        return;
    }
    if (direct) {
        cbp = get_vlc2(&v->s.gb, v->cbpcy_vlc->table, VC1_CBPCY_P_VLC_BITS, 2);
        GET_MQUANT();
        s->mb_intra = 0;
        s->current_picture.f.qscale_table[mb_pos] = mquant;
        if (!v->ttmbf)
            ttmb = get_vlc2(gb, ff_vc1_ttmb_vlc[v->tt_index].table, VC1_TTMB_VLC_BITS, 2);
        dmv_x[0] = dmv_y[0] = dmv_x[1] = dmv_y[1] = 0;
        vc1_pred_b_mv(v, dmv_x, dmv_y, direct, bmvtype);
        vc1_b_mc(v, dmv_x, dmv_y, direct, bmvtype);
    } else {
        if (!mb_has_coeffs && !s->mb_intra) {
            /* no coded blocks - effectively skipped */
            vc1_pred_b_mv(v, dmv_x, dmv_y, direct, bmvtype);
            vc1_b_mc(v, dmv_x, dmv_y, direct, bmvtype);
            return;
        }
        if (s->mb_intra && !mb_has_coeffs) {
            GET_MQUANT();
            s->current_picture.f.qscale_table[mb_pos] = mquant;
            s->ac_pred = get_bits1(gb);
            cbp = 0;
            vc1_pred_b_mv(v, dmv_x, dmv_y, direct, bmvtype);
        } else {
            if (bmvtype == BMV_TYPE_INTERPOLATED) {
                GET_MVDATA(dmv_x[0], dmv_y[0]);
                if (!mb_has_coeffs) {
                    /* interpolated skipped block */
                    vc1_pred_b_mv(v, dmv_x, dmv_y, direct, bmvtype);
                    vc1_b_mc(v, dmv_x, dmv_y, direct, bmvtype);
                    return;
                }
            }
            vc1_pred_b_mv(v, dmv_x, dmv_y, direct, bmvtype);
            if (!s->mb_intra) {
                vc1_b_mc(v, dmv_x, dmv_y, direct, bmvtype);
            }
            if (s->mb_intra)
                s->ac_pred = get_bits1(gb);
            cbp = get_vlc2(&v->s.gb, v->cbpcy_vlc->table, VC1_CBPCY_P_VLC_BITS, 2);
            GET_MQUANT();
            s->current_picture.f.qscale_table[mb_pos] = mquant;
            if (!v->ttmbf && !s->mb_intra && mb_has_coeffs)
                ttmb = get_vlc2(gb, ff_vc1_ttmb_vlc[v->tt_index].table, VC1_TTMB_VLC_BITS, 2);
        }
    }
    dst_idx = 0;
    for (i = 0; i < 6; i++) {
        s->dc_val[0][s->block_index[i]] = 0;
        dst_idx += i >> 2;
        val = ((cbp >> (5 - i)) & 1);
        off = (i & 4) ? 0 : ((i & 1) * 8 + (i & 2) * 4 * s->linesize);
        v->mb_type[0][s->block_index[i]] = s->mb_intra;
        if (s->mb_intra) {
            /* check if prediction blocks A and C are available */
            v->a_avail = v->c_avail = 0;
            if (i == 2 || i == 3 || !s->first_slice_line)
                v->a_avail = v->mb_type[0][s->block_index[i] - s->block_wrap[i]];
            if (i == 1 || i == 3 || s->mb_x)
                v->c_avail = v->mb_type[0][s->block_index[i] - 1];

            vc1_decode_intra_block(v, s->block[i], i, val, mquant,
                                   (i & 4) ? v->codingset2 : v->codingset);
            if ((i>3) && (s->flags & CODEC_FLAG_GRAY))
                continue;
            v->vc1dsp.vc1_inv_trans_8x8(s->block[i]);
            if (v->rangeredfrm)
                for (j = 0; j < 64; j++)
                    s->block[i][j] <<= 1;
            s->dsp.put_signed_pixels_clamped(s->block[i], s->dest[dst_idx] + off, i & 4 ? s->uvlinesize : s->linesize);
        } else if (val) {
            vc1_decode_p_block(v, s->block[i], i, mquant, ttmb,
                               first_block, s->dest[dst_idx] + off,
                               (i & 4) ? s->uvlinesize : s->linesize,
                               (i & 4) && (s->flags & CODEC_FLAG_GRAY), NULL);
            if (!v->ttmbf && ttmb < 8)
                ttmb = -1;
            first_block = 0;
        }
    }
}

/** Decode one B-frame MB (in interlaced field B picture)
 */
static void vc1_decode_b_mb_intfi(VC1Context *v)
{
    MpegEncContext *s = &v->s;
    GetBitContext *gb = &s->gb;
    int i, j;
    int mb_pos = s->mb_x + s->mb_y * s->mb_stride;
    int cbp = 0; /* cbp decoding stuff */
    int mqdiff, mquant; /* MB quantization */
    int ttmb = v->ttfrm; /* MB Transform type */
    int mb_has_coeffs = 0; /* last_flag */
    int val; /* temp value */
    int first_block = 1;
    int dst_idx, off;
    int fwd;
    int dmv_x[2], dmv_y[2], pred_flag[2];
    int bmvtype = BMV_TYPE_BACKWARD;
    int idx_mbmode, interpmvp;

    mquant      = v->pq; /* Lossy initialization */
    s->mb_intra = 0;

    idx_mbmode = get_vlc2(gb, v->mbmode_vlc->table, VC1_IF_MBMODE_VLC_BITS, 2);
    if (idx_mbmode <= 1) { // intra MB
        s->mb_intra = v->is_intra[s->mb_x] = 1;
        s->current_picture.f.motion_val[1][s->block_index[0]][0] = 0;
        s->current_picture.f.motion_val[1][s->block_index[0]][1] = 0;
        s->current_picture.f.mb_type[mb_pos + v->mb_off]         = MB_TYPE_INTRA;
        GET_MQUANT();
        s->current_picture.f.qscale_table[mb_pos] = mquant;
        /* Set DC scale - y and c use the same (not sure if necessary here) */
        s->y_dc_scale = s->y_dc_scale_table[mquant];
        s->c_dc_scale = s->c_dc_scale_table[mquant];
        v->s.ac_pred  = v->acpred_plane[mb_pos] = get_bits1(gb);
        mb_has_coeffs = idx_mbmode & 1;
        if (mb_has_coeffs)
            cbp = 1 + get_vlc2(&v->s.gb, v->cbpcy_vlc->table, VC1_ICBPCY_VLC_BITS, 2);
        dst_idx = 0;
        for (i = 0; i < 6; i++) {
            s->dc_val[0][s->block_index[i]] = 0;
            dst_idx += i >> 2;
            val = ((cbp >> (5 - i)) & 1);
            v->mb_type[0][s->block_index[i]] = s->mb_intra;
            v->a_avail                       = v->c_avail = 0;
            if (i == 2 || i == 3 || !s->first_slice_line)
                v->a_avail = v->mb_type[0][s->block_index[i] - s->block_wrap[i]];
            if (i == 1 || i == 3 || s->mb_x)
                v->c_avail = v->mb_type[0][s->block_index[i] - 1];

            vc1_decode_intra_block(v, s->block[i], i, val, mquant,
                                   (i & 4) ? v->codingset2 : v->codingset);
            if ((i>3) && (s->flags & CODEC_FLAG_GRAY))
                continue;
            v->vc1dsp.vc1_inv_trans_8x8(s->block[i]);
            if (v->rangeredfrm)
                for (j = 0; j < 64; j++)
                    s->block[i][j] <<= 1;
            off  = (i & 4) ? 0 : ((i & 1) * 8 + (i & 2) * 4 * s->linesize);
            s->dsp.put_signed_pixels_clamped(s->block[i], s->dest[dst_idx] + off, (i & 4) ? s->uvlinesize : s->linesize);
            // TODO: yet to perform loop filter
        }
    } else {
        s->mb_intra = v->is_intra[s->mb_x] = 0;
        s->current_picture.f.mb_type[mb_pos + v->mb_off] = MB_TYPE_16x16;
        for (i = 0; i < 6; i++) v->mb_type[0][s->block_index[i]] = 0;
        if (v->fmb_is_raw)
            fwd = v->forward_mb_plane[mb_pos] = get_bits1(gb);
        else
            fwd = v->forward_mb_plane[mb_pos];
        if (idx_mbmode <= 5) { // 1-MV
            dmv_x[0]     = dmv_x[1] = dmv_y[0] = dmv_y[1] = 0;
            pred_flag[0] = pred_flag[1] = 0;
            if (fwd)
                bmvtype = BMV_TYPE_FORWARD;
            else {
                bmvtype = decode012(gb);
                switch (bmvtype) {
                case 0:
                    bmvtype = BMV_TYPE_BACKWARD;
                    break;
                case 1:
                    bmvtype = BMV_TYPE_DIRECT;
                    break;
                case 2:
                    bmvtype   = BMV_TYPE_INTERPOLATED;
                    interpmvp = get_bits1(gb);
                }
            }
            v->bmvtype = bmvtype;
            if (bmvtype != BMV_TYPE_DIRECT && idx_mbmode & 1) {
                get_mvdata_interlaced(v, &dmv_x[bmvtype == BMV_TYPE_BACKWARD], &dmv_y[bmvtype == BMV_TYPE_BACKWARD], &pred_flag[bmvtype == BMV_TYPE_BACKWARD]);
            }
            if (bmvtype == BMV_TYPE_INTERPOLATED && interpmvp) {
                get_mvdata_interlaced(v, &dmv_x[1], &dmv_y[1], &pred_flag[1]);
            }
            if (bmvtype == BMV_TYPE_DIRECT) {
                dmv_x[0] = dmv_y[0] = pred_flag[0] = 0;
                dmv_x[1] = dmv_y[1] = pred_flag[0] = 0;
            }
            vc1_pred_b_mv_intfi(v, 0, dmv_x, dmv_y, 1, pred_flag);
            vc1_b_mc(v, dmv_x, dmv_y, (bmvtype == BMV_TYPE_DIRECT), bmvtype);
            mb_has_coeffs = !(idx_mbmode & 2);
        } else { // 4-MV
            if (fwd)
                bmvtype = BMV_TYPE_FORWARD;
            v->bmvtype  = bmvtype;
            v->fourmvbp = get_vlc2(gb, v->fourmvbp_vlc->table, VC1_4MV_BLOCK_PATTERN_VLC_BITS, 1);
            for (i = 0; i < 6; i++) {
                if (i < 4) {
                    dmv_x[0] = dmv_y[0] = pred_flag[0] = 0;
                    dmv_x[1] = dmv_y[1] = pred_flag[1] = 0;
                    val = ((v->fourmvbp >> (3 - i)) & 1);
                    if (val) {
                        get_mvdata_interlaced(v, &dmv_x[bmvtype == BMV_TYPE_BACKWARD],
                                                 &dmv_y[bmvtype == BMV_TYPE_BACKWARD],
                                             &pred_flag[bmvtype == BMV_TYPE_BACKWARD]);
                    }
                    vc1_pred_b_mv_intfi(v, i, dmv_x, dmv_y, 0, pred_flag);
                    vc1_mc_4mv_luma(v, i, bmvtype == BMV_TYPE_BACKWARD);
                } else if (i == 4)
                    vc1_mc_4mv_chroma(v, bmvtype == BMV_TYPE_BACKWARD);
            }
            mb_has_coeffs = idx_mbmode & 1;
        }
        if (mb_has_coeffs)
            cbp = 1 + get_vlc2(&v->s.gb, v->cbpcy_vlc->table, VC1_CBPCY_P_VLC_BITS, 2);
        if (cbp) {
            GET_MQUANT();
        }
        s->current_picture.f.qscale_table[mb_pos] = mquant;
        if (!v->ttmbf && cbp) {
            ttmb = get_vlc2(gb, ff_vc1_ttmb_vlc[v->tt_index].table, VC1_TTMB_VLC_BITS, 2);
        }
        dst_idx = 0;
        for (i = 0; i < 6; i++) {
            s->dc_val[0][s->block_index[i]] = 0;
            dst_idx += i >> 2;
            val = ((cbp >> (5 - i)) & 1);
            off = (i & 4) ? 0 : (i & 1) * 8 + (i & 2) * 4 * s->linesize;
            if (val) {
                vc1_decode_p_block(v, s->block[i], i, mquant, ttmb,
                                   first_block, s->dest[dst_idx] + off,
                                   (i & 4) ? s->uvlinesize : s->linesize,
                                   (i & 4) && (s->flags & CODEC_FLAG_GRAY), NULL);
                if (!v->ttmbf && ttmb < 8)
                    ttmb = -1;
                first_block = 0;
            }
        }
    }
}

/** Decode blocks of I-frame
 */
static void vc1_decode_i_blocks(VC1Context *v)
{
    int k, j;
    MpegEncContext *s = &v->s;
    int cbp, val;
    uint8_t *coded_val;
    int mb_pos;

    /* select codingmode used for VLC tables selection */
    switch (v->y_ac_table_index) {
    case 0:
        v->codingset = (v->pqindex <= 8) ? CS_HIGH_RATE_INTRA : CS_LOW_MOT_INTRA;
        break;
    case 1:
        v->codingset = CS_HIGH_MOT_INTRA;
        break;
    case 2:
        v->codingset = CS_MID_RATE_INTRA;
        break;
    }

    switch (v->c_ac_table_index) {
    case 0:
        v->codingset2 = (v->pqindex <= 8) ? CS_HIGH_RATE_INTER : CS_LOW_MOT_INTER;
        break;
    case 1:
        v->codingset2 = CS_HIGH_MOT_INTER;
        break;
    case 2:
        v->codingset2 = CS_MID_RATE_INTER;
        break;
    }

    /* Set DC scale - y and c use the same */
    s->y_dc_scale = s->y_dc_scale_table[v->pq];
    s->c_dc_scale = s->c_dc_scale_table[v->pq];

    //do frame decode
    s->mb_x = s->mb_y = 0;
    s->mb_intra         = 1;
    s->first_slice_line = 1;
    for (s->mb_y = 0; s->mb_y < s->end_mb_y; s->mb_y++) {
        s->mb_x = 0;
        init_block_index(v);
        for (; s->mb_x < v->end_mb_x; s->mb_x++) {
            uint8_t *dst[6];
            ff_update_block_index(s);
            dst[0] = s->dest[0];
            dst[1] = dst[0] + 8;
            dst[2] = s->dest[0] + s->linesize * 8;
            dst[3] = dst[2] + 8;
            dst[4] = s->dest[1];
            dst[5] = s->dest[2];
            s->dsp.clear_blocks(s->block[0]);
            mb_pos = s->mb_x + s->mb_y * s->mb_width;
            s->current_picture.f.mb_type[mb_pos]                     = MB_TYPE_INTRA;
            s->current_picture.f.qscale_table[mb_pos]                = v->pq;
            s->current_picture.f.motion_val[1][s->block_index[0]][0] = 0;
            s->current_picture.f.motion_val[1][s->block_index[0]][1] = 0;

            // do actual MB decoding and displaying
            cbp = get_vlc2(&v->s.gb, ff_msmp4_mb_i_vlc.table, MB_INTRA_VLC_BITS, 2);
            v->s.ac_pred = get_bits1(&v->s.gb);

            for (k = 0; k < 6; k++) {
                val = ((cbp >> (5 - k)) & 1);

                if (k < 4) {
                    int pred   = vc1_coded_block_pred(&v->s, k, &coded_val);
                    val        = val ^ pred;
                    *coded_val = val;
                }
                cbp |= val << (5 - k);

                vc1_decode_i_block(v, s->block[k], k, val, (k < 4) ? v->codingset : v->codingset2);

                if (k > 3 && (s->flags & CODEC_FLAG_GRAY))
                    continue;
                v->vc1dsp.vc1_inv_trans_8x8(s->block[k]);
                if (v->pq >= 9 && v->overlap) {
                    if (v->rangeredfrm)
                        for (j = 0; j < 64; j++)
                            s->block[k][j] <<= 1;
                    s->dsp.put_signed_pixels_clamped(s->block[k], dst[k], k & 4 ? s->uvlinesize : s->linesize);
                } else {
                    if (v->rangeredfrm)
                        for (j = 0; j < 64; j++)
                            s->block[k][j] = (s->block[k][j] - 64) << 1;
                    s->dsp.put_pixels_clamped(s->block[k], dst[k], k & 4 ? s->uvlinesize : s->linesize);
                }
            }

            if (v->pq >= 9 && v->overlap) {
                if (s->mb_x) {
                    v->vc1dsp.vc1_h_overlap(s->dest[0], s->linesize);
                    v->vc1dsp.vc1_h_overlap(s->dest[0] + 8 * s->linesize, s->linesize);
                    if (!(s->flags & CODEC_FLAG_GRAY)) {
                        v->vc1dsp.vc1_h_overlap(s->dest[1], s->uvlinesize);
                        v->vc1dsp.vc1_h_overlap(s->dest[2], s->uvlinesize);
                    }
                }
                v->vc1dsp.vc1_h_overlap(s->dest[0] + 8, s->linesize);
                v->vc1dsp.vc1_h_overlap(s->dest[0] + 8 * s->linesize + 8, s->linesize);
                if (!s->first_slice_line) {
                    v->vc1dsp.vc1_v_overlap(s->dest[0], s->linesize);
                    v->vc1dsp.vc1_v_overlap(s->dest[0] + 8, s->linesize);
                    if (!(s->flags & CODEC_FLAG_GRAY)) {
                        v->vc1dsp.vc1_v_overlap(s->dest[1], s->uvlinesize);
                        v->vc1dsp.vc1_v_overlap(s->dest[2], s->uvlinesize);
                    }
                }
                v->vc1dsp.vc1_v_overlap(s->dest[0] + 8 * s->linesize, s->linesize);
                v->vc1dsp.vc1_v_overlap(s->dest[0] + 8 * s->linesize + 8, s->linesize);
            }
            if (v->s.loop_filter) vc1_loop_filter_iblk(v, v->pq);

            if (get_bits_count(&s->gb) > v->bits) {
                ff_er_add_slice(&s->er, 0, 0, s->mb_x, s->mb_y, ER_MB_ERROR);
                av_log(s->avctx, AV_LOG_ERROR, "Bits overconsumption: %i > %i\n",
                       get_bits_count(&s->gb), v->bits);
                return;
            }
        }
        if (!v->s.loop_filter)
            ff_draw_horiz_band(s, s->mb_y * 16, 16);
        else if (s->mb_y)
            ff_draw_horiz_band(s, (s->mb_y - 1) * 16, 16);

        s->first_slice_line = 0;
    }
    if (v->s.loop_filter)
        ff_draw_horiz_band(s, (s->end_mb_y - 1) * 16, 16);

    /* This is intentionally mb_height and not end_mb_y - unlike in advanced
     * profile, these only differ are when decoding MSS2 rectangles. */
    ff_er_add_slice(&s->er, 0, 0, s->mb_width - 1, s->mb_height - 1, ER_MB_END);
}

/** Decode blocks of I-frame for advanced profile
 */
static void vc1_decode_i_blocks_adv(VC1Context *v)
{
    int k;
    MpegEncContext *s = &v->s;
    int cbp, val;
    uint8_t *coded_val;
    int mb_pos;
    int mquant = v->pq;
    int mqdiff;
    GetBitContext *gb = &s->gb;

    /* select codingmode used for VLC tables selection */
    switch (v->y_ac_table_index) {
    case 0:
        v->codingset = (v->pqindex <= 8) ? CS_HIGH_RATE_INTRA : CS_LOW_MOT_INTRA;
        break;
    case 1:
        v->codingset = CS_HIGH_MOT_INTRA;
        break;
    case 2:
        v->codingset = CS_MID_RATE_INTRA;
        break;
    }

    switch (v->c_ac_table_index) {
    case 0:
        v->codingset2 = (v->pqindex <= 8) ? CS_HIGH_RATE_INTER : CS_LOW_MOT_INTER;
        break;
    case 1:
        v->codingset2 = CS_HIGH_MOT_INTER;
        break;
    case 2:
        v->codingset2 = CS_MID_RATE_INTER;
        break;
    }

    // do frame decode
    s->mb_x             = s->mb_y = 0;
    s->mb_intra         = 1;
    s->first_slice_line = 1;
    s->mb_y             = s->start_mb_y;
    if (s->start_mb_y) {
        s->mb_x = 0;
        init_block_index(v);
        memset(&s->coded_block[s->block_index[0] - s->b8_stride], 0,
               (1 + s->b8_stride) * sizeof(*s->coded_block));
    }
    for (; s->mb_y < s->end_mb_y; s->mb_y++) {
        s->mb_x = 0;
        init_block_index(v);
        for (;s->mb_x < s->mb_width; s->mb_x++) {
            int16_t (*block)[64] = v->block[v->cur_blk_idx];
            ff_update_block_index(s);
            s->dsp.clear_blocks(block[0]);
            mb_pos = s->mb_x + s->mb_y * s->mb_stride;
            s->current_picture.f.mb_type[mb_pos + v->mb_off]                         = MB_TYPE_INTRA;
            s->current_picture.f.motion_val[1][s->block_index[0] + v->blocks_off][0] = 0;
            s->current_picture.f.motion_val[1][s->block_index[0] + v->blocks_off][1] = 0;

            // do actual MB decoding and displaying
            if (v->fieldtx_is_raw)
                v->fieldtx_plane[mb_pos] = get_bits1(&v->s.gb);
            cbp = get_vlc2(&v->s.gb, ff_msmp4_mb_i_vlc.table, MB_INTRA_VLC_BITS, 2);
            if ( v->acpred_is_raw)
                v->s.ac_pred = get_bits1(&v->s.gb);
            else
                v->s.ac_pred = v->acpred_plane[mb_pos];

            if (v->condover == CONDOVER_SELECT && v->overflg_is_raw)
                v->over_flags_plane[mb_pos] = get_bits1(&v->s.gb);

            GET_MQUANT();

            s->current_picture.f.qscale_table[mb_pos] = mquant;
            /* Set DC scale - y and c use the same */
            s->y_dc_scale = s->y_dc_scale_table[mquant];
            s->c_dc_scale = s->c_dc_scale_table[mquant];

            for (k = 0; k < 6; k++) {
                val = ((cbp >> (5 - k)) & 1);

                if (k < 4) {
                    int pred   = vc1_coded_block_pred(&v->s, k, &coded_val);
                    val        = val ^ pred;
                    *coded_val = val;
                }
                cbp |= val << (5 - k);

                v->a_avail = !s->first_slice_line || (k == 2 || k == 3);
                v->c_avail = !!s->mb_x || (k == 1 || k == 3);

                vc1_decode_i_block_adv(v, block[k], k, val,
                                       (k < 4) ? v->codingset : v->codingset2, mquant);

                if (k > 3 && (s->flags & CODEC_FLAG_GRAY))
                    continue;
                v->vc1dsp.vc1_inv_trans_8x8(block[k]);
            }

            vc1_smooth_overlap_filter_iblk(v);
            vc1_put_signed_blocks_clamped(v);
            if (v->s.loop_filter) vc1_loop_filter_iblk_delayed(v, v->pq);

            if (get_bits_count(&s->gb) > v->bits) {
                // TODO: may need modification to handle slice coding
                ff_er_add_slice(&s->er, 0, s->start_mb_y, s->mb_x, s->mb_y, ER_MB_ERROR);
                av_log(s->avctx, AV_LOG_ERROR, "Bits overconsumption: %i > %i\n",
                       get_bits_count(&s->gb), v->bits);
                return;
            }
        }
        if (!v->s.loop_filter)
            ff_draw_horiz_band(s, s->mb_y * 16, 16);
        else if (s->mb_y)
            ff_draw_horiz_band(s, (s->mb_y-1) * 16, 16);
        s->first_slice_line = 0;
    }

    /* raw bottom MB row */
    s->mb_x = 0;
    init_block_index(v);

    for (;s->mb_x < s->mb_width; s->mb_x++) {
        ff_update_block_index(s);
        vc1_put_signed_blocks_clamped(v);
        if (v->s.loop_filter)
            vc1_loop_filter_iblk_delayed(v, v->pq);
    }
    if (v->s.loop_filter)
        ff_draw_horiz_band(s, (s->end_mb_y-1)*16, 16);
    ff_er_add_slice(&s->er, 0, s->start_mb_y << v->field_mode, s->mb_width - 1,
                    (s->end_mb_y << v->field_mode) - 1, ER_MB_END);
}

static void vc1_decode_p_blocks(VC1Context *v)
{
    MpegEncContext *s = &v->s;
    int apply_loop_filter;

    /* select codingmode used for VLC tables selection */
    switch (v->c_ac_table_index) {
    case 0:
        v->codingset = (v->pqindex <= 8) ? CS_HIGH_RATE_INTRA : CS_LOW_MOT_INTRA;
        break;
    case 1:
        v->codingset = CS_HIGH_MOT_INTRA;
        break;
    case 2:
        v->codingset = CS_MID_RATE_INTRA;
        break;
    }

    switch (v->c_ac_table_index) {
    case 0:
        v->codingset2 = (v->pqindex <= 8) ? CS_HIGH_RATE_INTER : CS_LOW_MOT_INTER;
        break;
    case 1:
        v->codingset2 = CS_HIGH_MOT_INTER;
        break;
    case 2:
        v->codingset2 = CS_MID_RATE_INTER;
        break;
    }

    apply_loop_filter   = s->loop_filter && !(s->avctx->skip_loop_filter >= AVDISCARD_NONKEY);
    s->first_slice_line = 1;
    memset(v->cbp_base, 0, sizeof(v->cbp_base[0])*2*s->mb_stride);
    for (s->mb_y = s->start_mb_y; s->mb_y < s->end_mb_y; s->mb_y++) {
        s->mb_x = 0;
        init_block_index(v);
        for (; s->mb_x < s->mb_width; s->mb_x++) {
            ff_update_block_index(s);

            if (v->fcm == ILACE_FIELD)
                vc1_decode_p_mb_intfi(v);
            else if (v->fcm == ILACE_FRAME)
                vc1_decode_p_mb_intfr(v);
            else vc1_decode_p_mb(v);
            if (s->mb_y != s->start_mb_y && apply_loop_filter && v->fcm == PROGRESSIVE)
                vc1_apply_p_loop_filter(v);
            if (get_bits_count(&s->gb) > v->bits || get_bits_count(&s->gb) < 0) {
                // TODO: may need modification to handle slice coding
                ff_er_add_slice(&s->er, 0, s->start_mb_y, s->mb_x, s->mb_y, ER_MB_ERROR);
                av_log(s->avctx, AV_LOG_ERROR, "Bits overconsumption: %i > %i at %ix%i\n",
                       get_bits_count(&s->gb), v->bits, s->mb_x, s->mb_y);
                return;
            }
        }
        memmove(v->cbp_base,      v->cbp,      sizeof(v->cbp_base[0])      * s->mb_stride);
        memmove(v->ttblk_base,    v->ttblk,    sizeof(v->ttblk_base[0])    * s->mb_stride);
        memmove(v->is_intra_base, v->is_intra, sizeof(v->is_intra_base[0]) * s->mb_stride);
        memmove(v->luma_mv_base,  v->luma_mv,  sizeof(v->luma_mv_base[0])  * s->mb_stride);
        if (s->mb_y != s->start_mb_y) ff_draw_horiz_band(s, (s->mb_y - 1) * 16, 16);
        s->first_slice_line = 0;
    }
    if (apply_loop_filter && v->fcm == PROGRESSIVE) {
        s->mb_x = 0;
        init_block_index(v);
        for (; s->mb_x < s->mb_width; s->mb_x++) {
            ff_update_block_index(s);
            vc1_apply_p_loop_filter(v);
        }
    }
    if (s->end_mb_y >= s->start_mb_y)
        ff_draw_horiz_band(s, (s->end_mb_y - 1) * 16, 16);
    ff_er_add_slice(&s->er, 0, s->start_mb_y << v->field_mode, s->mb_width - 1,
                    (s->end_mb_y << v->field_mode) - 1, ER_MB_END);
}

static void vc1_decode_b_blocks(VC1Context *v)
{
    MpegEncContext *s = &v->s;

    /* select codingmode used for VLC tables selection */
    switch (v->c_ac_table_index) {
    case 0:
        v->codingset = (v->pqindex <= 8) ? CS_HIGH_RATE_INTRA : CS_LOW_MOT_INTRA;
        break;
    case 1:
        v->codingset = CS_HIGH_MOT_INTRA;
        break;
    case 2:
        v->codingset = CS_MID_RATE_INTRA;
        break;
    }

    switch (v->c_ac_table_index) {
    case 0:
        v->codingset2 = (v->pqindex <= 8) ? CS_HIGH_RATE_INTER : CS_LOW_MOT_INTER;
        break;
    case 1:
        v->codingset2 = CS_HIGH_MOT_INTER;
        break;
    case 2:
        v->codingset2 = CS_MID_RATE_INTER;
        break;
    }

    s->first_slice_line = 1;
    for (s->mb_y = s->start_mb_y; s->mb_y < s->end_mb_y; s->mb_y++) {
        s->mb_x = 0;
        init_block_index(v);
        for (; s->mb_x < s->mb_width; s->mb_x++) {
            ff_update_block_index(s);

            if (v->fcm == ILACE_FIELD)
                vc1_decode_b_mb_intfi(v);
            else
                vc1_decode_b_mb(v);
            if (get_bits_count(&s->gb) > v->bits || get_bits_count(&s->gb) < 0) {
                // TODO: may need modification to handle slice coding
                ff_er_add_slice(&s->er, 0, s->start_mb_y, s->mb_x, s->mb_y, ER_MB_ERROR);
                av_log(s->avctx, AV_LOG_ERROR, "Bits overconsumption: %i > %i at %ix%i\n",
                       get_bits_count(&s->gb), v->bits, s->mb_x, s->mb_y);
                return;
            }
            if (v->s.loop_filter) vc1_loop_filter_iblk(v, v->pq);
        }
        if (!v->s.loop_filter)
            ff_draw_horiz_band(s, s->mb_y * 16, 16);
        else if (s->mb_y)
            ff_draw_horiz_band(s, (s->mb_y - 1) * 16, 16);
        s->first_slice_line = 0;
    }
    if (v->s.loop_filter)
        ff_draw_horiz_band(s, (s->end_mb_y - 1) * 16, 16);
    ff_er_add_slice(&s->er, 0, s->start_mb_y << v->field_mode, s->mb_width - 1,
                    (s->end_mb_y << v->field_mode) - 1, ER_MB_END);
}

static void vc1_decode_skip_blocks(VC1Context *v)
{
    MpegEncContext *s = &v->s;

    ff_er_add_slice(&s->er, 0, s->start_mb_y, s->mb_width - 1, s->end_mb_y - 1, ER_MB_END);
    s->first_slice_line = 1;
    for (s->mb_y = s->start_mb_y; s->mb_y < s->end_mb_y; s->mb_y++) {
        s->mb_x = 0;
        init_block_index(v);
        ff_update_block_index(s);
        if (s->last_picture.f.data[0]) {
            memcpy(s->dest[0], s->last_picture.f.data[0] + s->mb_y * 16 * s->linesize,   s->linesize   * 16);
            memcpy(s->dest[1], s->last_picture.f.data[1] + s->mb_y *  8 * s->uvlinesize, s->uvlinesize *  8);
            memcpy(s->dest[2], s->last_picture.f.data[2] + s->mb_y *  8 * s->uvlinesize, s->uvlinesize *  8);
        }
        ff_draw_horiz_band(s, s->mb_y * 16, 16);
        s->first_slice_line = 0;
    }
    s->pict_type = AV_PICTURE_TYPE_P;
}

void ff_vc1_decode_blocks(VC1Context *v)
{

    v->s.esc3_level_length = 0;
    if (v->x8_type) {
        ff_intrax8_decode_picture(&v->x8, 2*v->pq + v->halfpq, v->pq * !v->pquantizer);
    } else {
        v->cur_blk_idx     =  0;
        v->left_blk_idx    = -1;
        v->topleft_blk_idx =  1;
        v->top_blk_idx     =  2;
        switch (v->s.pict_type) {
        case AV_PICTURE_TYPE_I:
            if (v->profile == PROFILE_ADVANCED)
                vc1_decode_i_blocks_adv(v);
            else
                vc1_decode_i_blocks(v);
            break;
        case AV_PICTURE_TYPE_P:
            if (v->p_frame_skipped)
                vc1_decode_skip_blocks(v);
            else
                vc1_decode_p_blocks(v);
            break;
        case AV_PICTURE_TYPE_B:
            if (v->bi_type) {
                if (v->profile == PROFILE_ADVANCED)
                    vc1_decode_i_blocks_adv(v);
                else
                    vc1_decode_i_blocks(v);
            } else
                vc1_decode_b_blocks(v);
            break;
        }
    }
}

#if CONFIG_WMV3IMAGE_DECODER || CONFIG_VC1IMAGE_DECODER

typedef struct {
    /**
     * Transform coefficients for both sprites in 16.16 fixed point format,
     * in the order they appear in the bitstream:
     *  x scale
     *  rotation 1 (unused)
     *  x offset
     *  rotation 2 (unused)
     *  y scale
     *  y offset
     *  alpha
     */
    int coefs[2][7];

    int effect_type, effect_flag;
    int effect_pcount1, effect_pcount2;   ///< amount of effect parameters stored in effect_params
    int effect_params1[15], effect_params2[10]; ///< effect parameters in 16.16 fixed point format
} SpriteData;

static inline int get_fp_val(GetBitContext* gb)
{
    return (get_bits_long(gb, 30) - (1 << 29)) << 1;
}

static void vc1_sprite_parse_transform(GetBitContext* gb, int c[7])
{
    c[1] = c[3] = 0;

    switch (get_bits(gb, 2)) {
    case 0:
        c[0] = 1 << 16;
        c[2] = get_fp_val(gb);
        c[4] = 1 << 16;
        break;
    case 1:
        c[0] = c[4] = get_fp_val(gb);
        c[2] = get_fp_val(gb);
        break;
    case 2:
        c[0] = get_fp_val(gb);
        c[2] = get_fp_val(gb);
        c[4] = get_fp_val(gb);
        break;
    case 3:
        c[0] = get_fp_val(gb);
        c[1] = get_fp_val(gb);
        c[2] = get_fp_val(gb);
        c[3] = get_fp_val(gb);
        c[4] = get_fp_val(gb);
        break;
    }
    c[5] = get_fp_val(gb);
    if (get_bits1(gb))
        c[6] = get_fp_val(gb);
    else
        c[6] = 1 << 16;
}

static void vc1_parse_sprites(VC1Context *v, GetBitContext* gb, SpriteData* sd)
{
    AVCodecContext *avctx = v->s.avctx;
    int sprite, i;

    for (sprite = 0; sprite <= v->two_sprites; sprite++) {
        vc1_sprite_parse_transform(gb, sd->coefs[sprite]);
        if (sd->coefs[sprite][1] || sd->coefs[sprite][3])
            av_log_ask_for_sample(avctx, "Rotation coefficients are not zero");
        av_log(avctx, AV_LOG_DEBUG, sprite ? "S2:" : "S1:");
        for (i = 0; i < 7; i++)
            av_log(avctx, AV_LOG_DEBUG, " %d.%.3d",
                   sd->coefs[sprite][i] / (1<<16),
                   (abs(sd->coefs[sprite][i]) & 0xFFFF) * 1000 / (1 << 16));
        av_log(avctx, AV_LOG_DEBUG, "\n");
    }

    skip_bits(gb, 2);
    if (sd->effect_type = get_bits_long(gb, 30)) {
        switch (sd->effect_pcount1 = get_bits(gb, 4)) {
        case 7:
            vc1_sprite_parse_transform(gb, sd->effect_params1);
            break;
        case 14:
            vc1_sprite_parse_transform(gb, sd->effect_params1);
            vc1_sprite_parse_transform(gb, sd->effect_params1 + 7);
            break;
        default:
            for (i = 0; i < sd->effect_pcount1; i++)
                sd->effect_params1[i] = get_fp_val(gb);
        }
        if (sd->effect_type != 13 || sd->effect_params1[0] != sd->coefs[0][6]) {
            // effect 13 is simple alpha blending and matches the opacity above
            av_log(avctx, AV_LOG_DEBUG, "Effect: %d; params: ", sd->effect_type);
            for (i = 0; i < sd->effect_pcount1; i++)
                av_log(avctx, AV_LOG_DEBUG, " %d.%.2d",
                       sd->effect_params1[i] / (1 << 16),
                       (abs(sd->effect_params1[i]) & 0xFFFF) * 1000 / (1 << 16));
            av_log(avctx, AV_LOG_DEBUG, "\n");
        }

        sd->effect_pcount2 = get_bits(gb, 16);
        if (sd->effect_pcount2 > 10) {
            av_log(avctx, AV_LOG_ERROR, "Too many effect parameters\n");
            return;
        } else if (sd->effect_pcount2) {
            i = -1;
            av_log(avctx, AV_LOG_DEBUG, "Effect params 2: ");
            while (++i < sd->effect_pcount2) {
                sd->effect_params2[i] = get_fp_val(gb);
                av_log(avctx, AV_LOG_DEBUG, " %d.%.2d",
                       sd->effect_params2[i] / (1 << 16),
                       (abs(sd->effect_params2[i]) & 0xFFFF) * 1000 / (1 << 16));
            }
            av_log(avctx, AV_LOG_DEBUG, "\n");
        }
    }
    if (sd->effect_flag = get_bits1(gb))
        av_log(avctx, AV_LOG_DEBUG, "Effect flag set\n");

    if (get_bits_count(gb) >= gb->size_in_bits +
       (avctx->codec_id == AV_CODEC_ID_WMV3IMAGE ? 64 : 0))
        av_log(avctx, AV_LOG_ERROR, "Buffer overrun\n");
    if (get_bits_count(gb) < gb->size_in_bits - 8)
        av_log(avctx, AV_LOG_WARNING, "Buffer not fully read\n");
}

static void vc1_draw_sprites(VC1Context *v, SpriteData* sd)
{
    int i, plane, row, sprite;
    int sr_cache[2][2] = { { -1, -1 }, { -1, -1 } };
    uint8_t* src_h[2][2];
    int xoff[2], xadv[2], yoff[2], yadv[2], alpha;
    int ysub[2];
    MpegEncContext *s = &v->s;

    for (i = 0; i < 2; i++) {
        xoff[i] = av_clip(sd->coefs[i][2], 0, v->sprite_width-1 << 16);
        xadv[i] = sd->coefs[i][0];
        if (xadv[i] != 1<<16 || (v->sprite_width << 16) - (v->output_width << 16) - xoff[i])
            xadv[i] = av_clip(xadv[i], 0, ((v->sprite_width<<16) - xoff[i] - 1) / v->output_width);

        yoff[i] = av_clip(sd->coefs[i][5], 0, v->sprite_height-1 << 16);
        yadv[i] = av_clip(sd->coefs[i][4], 0, ((v->sprite_height << 16) - yoff[i]) / v->output_height);
    }
    alpha = av_clip(sd->coefs[1][6], 0, (1<<16) - 1);

    for (plane = 0; plane < (s->flags&CODEC_FLAG_GRAY ? 1 : 3); plane++) {
        int width = v->output_width>>!!plane;

        for (row = 0; row < v->output_height>>!!plane; row++) {
            uint8_t *dst = v->sprite_output_frame.data[plane] +
                           v->sprite_output_frame.linesize[plane] * row;

            for (sprite = 0; sprite <= v->two_sprites; sprite++) {
                uint8_t *iplane = s->current_picture.f.data[plane];
                int      iline  = s->current_picture.f.linesize[plane];
                int      ycoord = yoff[sprite] + yadv[sprite] * row;
                int      yline  = ycoord >> 16;
                int      next_line;
                ysub[sprite] = ycoord & 0xFFFF;
                if (sprite) {
                    iplane = s->last_picture.f.data[plane];
                    iline  = s->last_picture.f.linesize[plane];
                }
                next_line = FFMIN(yline + 1, (v->sprite_height >> !!plane) - 1) * iline;
                if (!(xoff[sprite] & 0xFFFF) && xadv[sprite] == 1 << 16) {
                        src_h[sprite][0] = iplane + (xoff[sprite] >> 16) +  yline      * iline;
                    if (ysub[sprite])
                        src_h[sprite][1] = iplane + (xoff[sprite] >> 16) + next_line;
                } else {
                    if (sr_cache[sprite][0] != yline) {
                        if (sr_cache[sprite][1] == yline) {
                            FFSWAP(uint8_t*, v->sr_rows[sprite][0], v->sr_rows[sprite][1]);
                            FFSWAP(int,        sr_cache[sprite][0],   sr_cache[sprite][1]);
                        } else {
                            v->vc1dsp.sprite_h(v->sr_rows[sprite][0], iplane + yline * iline, xoff[sprite], xadv[sprite], width);
                            sr_cache[sprite][0] = yline;
                        }
                    }
                    if (ysub[sprite] && sr_cache[sprite][1] != yline + 1) {
                        v->vc1dsp.sprite_h(v->sr_rows[sprite][1],
                                           iplane + next_line, xoff[sprite],
                                           xadv[sprite], width);
                        sr_cache[sprite][1] = yline + 1;
                    }
                    src_h[sprite][0] = v->sr_rows[sprite][0];
                    src_h[sprite][1] = v->sr_rows[sprite][1];
                }
            }

            if (!v->two_sprites) {
                if (ysub[0]) {
                    v->vc1dsp.sprite_v_single(dst, src_h[0][0], src_h[0][1], ysub[0], width);
                } else {
                    memcpy(dst, src_h[0][0], width);
                }
            } else {
                if (ysub[0] && ysub[1]) {
                    v->vc1dsp.sprite_v_double_twoscale(dst, src_h[0][0], src_h[0][1], ysub[0],
                                                       src_h[1][0], src_h[1][1], ysub[1], alpha, width);
                } else if (ysub[0]) {
                    v->vc1dsp.sprite_v_double_onescale(dst, src_h[0][0], src_h[0][1], ysub[0],
                                                       src_h[1][0], alpha, width);
                } else if (ysub[1]) {
                    v->vc1dsp.sprite_v_double_onescale(dst, src_h[1][0], src_h[1][1], ysub[1],
                                                       src_h[0][0], (1<<16)-1-alpha, width);
                } else {
                    v->vc1dsp.sprite_v_double_noscale(dst, src_h[0][0], src_h[1][0], alpha, width);
                }
            }
        }

        if (!plane) {
            for (i = 0; i < 2; i++) {
                xoff[i] >>= 1;
                yoff[i] >>= 1;
            }
        }

    }
}


static int vc1_decode_sprites(VC1Context *v, GetBitContext* gb)
{
    MpegEncContext *s     = &v->s;
    AVCodecContext *avctx = s->avctx;
    SpriteData sd;

    vc1_parse_sprites(v, gb, &sd);

    if (!s->current_picture.f.data[0]) {
        av_log(avctx, AV_LOG_ERROR, "Got no sprites\n");
        return -1;
    }

    if (v->two_sprites && (!s->last_picture_ptr || !s->last_picture.f.data[0])) {
        av_log(avctx, AV_LOG_WARNING, "Need two sprites, only got one\n");
        v->two_sprites = 0;
    }

    if (v->sprite_output_frame.data[0])
        avctx->release_buffer(avctx, &v->sprite_output_frame);

    v->sprite_output_frame.buffer_hints = FF_BUFFER_HINTS_VALID;
    v->sprite_output_frame.reference = 0;
    if (ff_get_buffer(avctx, &v->sprite_output_frame) < 0) {
        av_log(avctx, AV_LOG_ERROR, "get_buffer() failed\n");
        return -1;
    }

    vc1_draw_sprites(v, &sd);

    return 0;
}

static void vc1_sprite_flush(AVCodecContext *avctx)
{
    VC1Context *v     = avctx->priv_data;
    MpegEncContext *s = &v->s;
    AVFrame *f = &s->current_picture.f;
    int plane, i;

    /* Windows Media Image codecs have a convergence interval of two keyframes.
       Since we can't enforce it, clear to black the missing sprite. This is
       wrong but it looks better than doing nothing. */

    if (f->data[0])
        for (plane = 0; plane < (s->flags&CODEC_FLAG_GRAY ? 1 : 3); plane++)
            for (i = 0; i < v->sprite_height>>!!plane; i++)
                memset(f->data[plane] + i * f->linesize[plane],
                       plane ? 128 : 0, f->linesize[plane]);
}

#endif

av_cold int ff_vc1_decode_init_alloc_tables(VC1Context *v)
{
    MpegEncContext *s = &v->s;
    int i;

    /* Allocate mb bitplanes */
    v->mv_type_mb_plane = av_malloc (s->mb_stride * s->mb_height);
    v->direct_mb_plane  = av_malloc (s->mb_stride * s->mb_height);
    v->forward_mb_plane = av_malloc (s->mb_stride * s->mb_height);
    v->fieldtx_plane    = av_mallocz(s->mb_stride * s->mb_height);
    v->acpred_plane     = av_malloc (s->mb_stride * s->mb_height);
    v->over_flags_plane = av_malloc (s->mb_stride * s->mb_height);

    v->n_allocated_blks = s->mb_width + 2;
    v->block            = av_malloc(sizeof(*v->block) * v->n_allocated_blks);
    v->cbp_base         = av_malloc(sizeof(v->cbp_base[0]) * 2 * s->mb_stride);
    v->cbp              = v->cbp_base + s->mb_stride;
    v->ttblk_base       = av_malloc(sizeof(v->ttblk_base[0]) * 2 * s->mb_stride);
    v->ttblk            = v->ttblk_base + s->mb_stride;
    v->is_intra_base    = av_mallocz(sizeof(v->is_intra_base[0]) * 2 * s->mb_stride);
    v->is_intra         = v->is_intra_base + s->mb_stride;
    v->luma_mv_base     = av_malloc(sizeof(v->luma_mv_base[0]) * 2 * s->mb_stride);
    v->luma_mv          = v->luma_mv_base + s->mb_stride;

    /* allocate block type info in that way so it could be used with s->block_index[] */
    v->mb_type_base = av_malloc(s->b8_stride * (s->mb_height * 2 + 1) + s->mb_stride * (s->mb_height + 1) * 2);
    v->mb_type[0]   = v->mb_type_base + s->b8_stride + 1;
    v->mb_type[1]   = v->mb_type_base + s->b8_stride * (s->mb_height * 2 + 1) + s->mb_stride + 1;
    v->mb_type[2]   = v->mb_type[1] + s->mb_stride * (s->mb_height + 1);

    /* allocate memory to store block level MV info */
    v->blk_mv_type_base = av_mallocz(     s->b8_stride * (s->mb_height * 2 + 1) + s->mb_stride * (s->mb_height + 1) * 2);
    v->blk_mv_type      = v->blk_mv_type_base + s->b8_stride + 1;
    v->mv_f_base        = av_mallocz(2 * (s->b8_stride * (s->mb_height * 2 + 1) + s->mb_stride * (s->mb_height + 1) * 2));
    v->mv_f[0]          = v->mv_f_base + s->b8_stride + 1;
    v->mv_f[1]          = v->mv_f[0] + (s->b8_stride * (s->mb_height * 2 + 1) + s->mb_stride * (s->mb_height + 1) * 2);
    v->mv_f_last_base   = av_mallocz(2 * (s->b8_stride * (s->mb_height * 2 + 1) + s->mb_stride * (s->mb_height + 1) * 2));
    v->mv_f_last[0]     = v->mv_f_last_base + s->b8_stride + 1;
    v->mv_f_last[1]     = v->mv_f_last[0] + (s->b8_stride * (s->mb_height * 2 + 1) + s->mb_stride * (s->mb_height + 1) * 2);
    v->mv_f_next_base   = av_mallocz(2 * (s->b8_stride * (s->mb_height * 2 + 1) + s->mb_stride * (s->mb_height + 1) * 2));
    v->mv_f_next[0]     = v->mv_f_next_base + s->b8_stride + 1;
    v->mv_f_next[1]     = v->mv_f_next[0] + (s->b8_stride * (s->mb_height * 2 + 1) + s->mb_stride * (s->mb_height + 1) * 2);

    /* Init coded blocks info */
    if (v->profile == PROFILE_ADVANCED) {
//        if (alloc_bitplane(&v->over_flags_plane, s->mb_width, s->mb_height) < 0)
//            return -1;
//        if (alloc_bitplane(&v->ac_pred_plane, s->mb_width, s->mb_height) < 0)
//            return -1;
    }

    ff_intrax8_common_init(&v->x8,s);

    if (s->avctx->codec_id == AV_CODEC_ID_WMV3IMAGE || s->avctx->codec_id == AV_CODEC_ID_VC1IMAGE) {
        for (i = 0; i < 4; i++)
            if (!(v->sr_rows[i >> 1][i & 1] = av_malloc(v->output_width))) return -1;
    }

    if (!v->mv_type_mb_plane || !v->direct_mb_plane || !v->acpred_plane || !v->over_flags_plane ||
        !v->block || !v->cbp_base || !v->ttblk_base || !v->is_intra_base || !v->luma_mv_base ||
        !v->mb_type_base)
            return -1;

    return 0;
}

av_cold void ff_vc1_init_transposed_scantables(VC1Context *v)
{
    int i;
    for (i = 0; i < 64; i++) {
#define transpose(x) ((x >> 3) | ((x & 7) << 3))
        v->zz_8x8[0][i] = transpose(ff_wmv1_scantable[0][i]);
        v->zz_8x8[1][i] = transpose(ff_wmv1_scantable[1][i]);
        v->zz_8x8[2][i] = transpose(ff_wmv1_scantable[2][i]);
        v->zz_8x8[3][i] = transpose(ff_wmv1_scantable[3][i]);
        v->zzi_8x8[i]   = transpose(ff_vc1_adv_interlaced_8x8_zz[i]);
    }
    v->left_blk_sh = 0;
    v->top_blk_sh  = 3;
}

/** Initialize a VC1/WMV3 decoder
 * @todo TODO: Handle VC-1 IDUs (Transport level?)
 * @todo TODO: Decypher remaining bits in extra_data
 */
static av_cold int vc1_decode_init(AVCodecContext *avctx)
{
    VC1Context *v = avctx->priv_data;
    MpegEncContext *s = &v->s;
    GetBitContext gb;

    /* save the container output size for WMImage */
    v->output_width  = avctx->width;
    v->output_height = avctx->height;

    if (!avctx->extradata_size || !avctx->extradata)
        return -1;
    if (!(avctx->flags & CODEC_FLAG_GRAY))
        avctx->pix_fmt = avctx->get_format(avctx, avctx->codec->pix_fmts);
    else
        avctx->pix_fmt = AV_PIX_FMT_GRAY8;
    avctx->hwaccel = ff_find_hwaccel(avctx->codec->id, avctx->pix_fmt);
    v->s.avctx = avctx;
    avctx->flags |= CODEC_FLAG_EMU_EDGE;
    v->s.flags   |= CODEC_FLAG_EMU_EDGE;

    if (ff_vc1_init_common(v) < 0)
        return -1;
    // ensure static VLC tables are initialized
    if (ff_msmpeg4_decode_init(avctx) < 0)
        return -1;
    if (ff_vc1_decode_init_alloc_tables(v) < 0)
        return -1;
    // Hack to ensure the above functions will be called
    // again once we know all necessary settings.
    // That this is necessary might indicate a bug.
    ff_vc1_decode_end(avctx);

    ff_h264chroma_init(&v->h264chroma, 8);
    ff_vc1dsp_init(&v->vc1dsp);

    if (avctx->codec_id == AV_CODEC_ID_WMV3 || avctx->codec_id == AV_CODEC_ID_WMV3IMAGE) {
        int count = 0;

        // looks like WMV3 has a sequence header stored in the extradata
        // advanced sequence header may be before the first frame
        // the last byte of the extradata is a version number, 1 for the
        // samples we can decode

        init_get_bits(&gb, avctx->extradata, avctx->extradata_size*8);

        if (ff_vc1_decode_sequence_header(avctx, v, &gb) < 0)
          return -1;

        count = avctx->extradata_size*8 - get_bits_count(&gb);
        if (count > 0) {
            av_log(avctx, AV_LOG_INFO, "Extra data: %i bits left, value: %X\n",
                   count, get_bits(&gb, count));
        } else if (count < 0) {
            av_log(avctx, AV_LOG_INFO, "Read %i bits in overflow\n", -count);
        }
    } else { // VC1/WVC1/WVP2
        const uint8_t *start = avctx->extradata;
        uint8_t *end = avctx->extradata + avctx->extradata_size;
        const uint8_t *next;
        int size, buf2_size;
        uint8_t *buf2 = NULL;
        int seq_initialized = 0, ep_initialized = 0;

        if (avctx->extradata_size < 16) {
            av_log(avctx, AV_LOG_ERROR, "Extradata size too small: %i\n", avctx->extradata_size);
            return -1;
        }

        buf2  = av_mallocz(avctx->extradata_size + FF_INPUT_BUFFER_PADDING_SIZE);
        start = find_next_marker(start, end); // in WVC1 extradata first byte is its size, but can be 0 in mkv
        next  = start;
        for (; next < end; start = next) {
            next = find_next_marker(start + 4, end);
            size = next - start - 4;
            if (size <= 0)
                continue;
            buf2_size = vc1_unescape_buffer(start + 4, size, buf2);
            init_get_bits(&gb, buf2, buf2_size * 8);
            switch (AV_RB32(start)) {
            case VC1_CODE_SEQHDR:
                if (ff_vc1_decode_sequence_header(avctx, v, &gb) < 0) {
                    av_free(buf2);
                    return -1;
                }
                seq_initialized = 1;
                break;
            case VC1_CODE_ENTRYPOINT:
                if (ff_vc1_decode_entry_point(avctx, v, &gb) < 0) {
                    av_free(buf2);
                    return -1;
                }
                ep_initialized = 1;
                break;
            }
        }
        av_free(buf2);
        if (!seq_initialized || !ep_initialized) {
            av_log(avctx, AV_LOG_ERROR, "Incomplete extradata\n");
            return -1;
        }
        v->res_sprite = (avctx->codec_id == AV_CODEC_ID_VC1IMAGE);
    }

    avctx->profile = v->profile;
    if (v->profile == PROFILE_ADVANCED)
        avctx->level = v->level;

    avctx->has_b_frames = !!avctx->max_b_frames;

    s->mb_width  = (avctx->coded_width  + 15) >> 4;
    s->mb_height = (avctx->coded_height + 15) >> 4;

    if (v->profile == PROFILE_ADVANCED || v->res_fasttx) {
        ff_vc1_init_transposed_scantables(v);
    } else {
        memcpy(v->zz_8x8, ff_wmv1_scantable, 4*64);
        v->left_blk_sh = 3;
        v->top_blk_sh  = 0;
    }

    if (avctx->codec_id == AV_CODEC_ID_WMV3IMAGE || avctx->codec_id == AV_CODEC_ID_VC1IMAGE) {
        v->sprite_width  = avctx->coded_width;
        v->sprite_height = avctx->coded_height;

        avctx->coded_width  = avctx->width  = v->output_width;
        avctx->coded_height = avctx->height = v->output_height;

        // prevent 16.16 overflows
        if (v->sprite_width  > 1 << 14 ||
            v->sprite_height > 1 << 14 ||
            v->output_width  > 1 << 14 ||
            v->output_height > 1 << 14) return -1;
    }
    return 0;
}

/** Close a VC1/WMV3 decoder
 * @warning Initial try at using MpegEncContext stuff
 */
av_cold int ff_vc1_decode_end(AVCodecContext *avctx)
{
    VC1Context *v = avctx->priv_data;
    int i;

    if ((avctx->codec_id == AV_CODEC_ID_WMV3IMAGE || avctx->codec_id == AV_CODEC_ID_VC1IMAGE)
        && v->sprite_output_frame.data[0])
        avctx->release_buffer(avctx, &v->sprite_output_frame);
    for (i = 0; i < 4; i++)
        av_freep(&v->sr_rows[i >> 1][i & 1]);
    av_freep(&v->hrd_rate);
    av_freep(&v->hrd_buffer);
    ff_MPV_common_end(&v->s);
    av_freep(&v->mv_type_mb_plane);
    av_freep(&v->direct_mb_plane);
    av_freep(&v->forward_mb_plane);
    av_freep(&v->fieldtx_plane);
    av_freep(&v->acpred_plane);
    av_freep(&v->over_flags_plane);
    av_freep(&v->mb_type_base);
    av_freep(&v->blk_mv_type_base);
    av_freep(&v->mv_f_base);
    av_freep(&v->mv_f_last_base);
    av_freep(&v->mv_f_next_base);
    av_freep(&v->block);
    av_freep(&v->cbp_base);
    av_freep(&v->ttblk_base);
    av_freep(&v->is_intra_base); // FIXME use v->mb_type[]
    av_freep(&v->luma_mv_base);
    ff_intrax8_common_end(&v->x8);
    return 0;
}


/** Decode a VC1/WMV3 frame
 * @todo TODO: Handle VC-1 IDUs (Transport level?)
 */
static int vc1_decode_frame(AVCodecContext *avctx, void *data,
                            int *got_frame, AVPacket *avpkt)
{
    const uint8_t *buf = avpkt->data;
    int buf_size = avpkt->size, n_slices = 0, i;
    VC1Context *v = avctx->priv_data;
    MpegEncContext *s = &v->s;
    AVFrame *pict = data;
    uint8_t *buf2 = NULL;
    const uint8_t *buf_start = buf, *buf_start_second_field = NULL;
    int mb_height, n_slices1=-1;
    struct {
        uint8_t *buf;
        GetBitContext gb;
        int mby_start;
    } *slices = NULL, *tmp;

    v->second_field = 0;

    if(s->flags & CODEC_FLAG_LOW_DELAY)
        s->low_delay = 1;

    /* no supplementary picture */
    if (buf_size == 0 || (buf_size == 4 && AV_RB32(buf) == VC1_CODE_ENDOFSEQ)) {
        /* special case for last picture */
        if (s->low_delay == 0 && s->next_picture_ptr) {
            *pict = s->next_picture_ptr->f;
            s->next_picture_ptr = NULL;

            *got_frame = 1;
        }

        return buf_size;
    }

    if (s->avctx->codec->capabilities&CODEC_CAP_HWACCEL_VDPAU) {
        if (v->profile < PROFILE_ADVANCED)
            avctx->pix_fmt = AV_PIX_FMT_VDPAU_WMV3;
        else
            avctx->pix_fmt = AV_PIX_FMT_VDPAU_VC1;
    }

    //for advanced profile we may need to parse and unescape data
    if (avctx->codec_id == AV_CODEC_ID_VC1 || avctx->codec_id == AV_CODEC_ID_VC1IMAGE) {
        int buf_size2 = 0;
        buf2 = av_mallocz(buf_size + FF_INPUT_BUFFER_PADDING_SIZE);

        if (IS_MARKER(AV_RB32(buf))) { /* frame starts with marker and needs to be parsed */
            const uint8_t *start, *end, *next;
            int size;

            next = buf;
            for (start = buf, end = buf + buf_size; next < end; start = next) {
                next = find_next_marker(start + 4, end);
                size = next - start - 4;
                if (size <= 0) continue;
                switch (AV_RB32(start)) {
                case VC1_CODE_FRAME:
                    if (avctx->hwaccel ||
                        s->avctx->codec->capabilities&CODEC_CAP_HWACCEL_VDPAU)
                        buf_start = start;
                    buf_size2 = vc1_unescape_buffer(start + 4, size, buf2);
                    break;
                case VC1_CODE_FIELD: {
                    int buf_size3;
                    if (avctx->hwaccel ||
                        s->avctx->codec->capabilities&CODEC_CAP_HWACCEL_VDPAU)
                        buf_start_second_field = start;
                    tmp = av_realloc(slices, sizeof(*slices) * (n_slices+1));
                    if (!tmp)
                        goto err;
                    slices = tmp;
                    slices[n_slices].buf = av_mallocz(buf_size + FF_INPUT_BUFFER_PADDING_SIZE);
                    if (!slices[n_slices].buf)
                        goto err;
                    buf_size3 = vc1_unescape_buffer(start + 4, size,
                                                    slices[n_slices].buf);
                    init_get_bits(&slices[n_slices].gb, slices[n_slices].buf,
                                  buf_size3 << 3);
                    /* assuming that the field marker is at the exact middle,
                       hope it's correct */
                    slices[n_slices].mby_start = s->mb_height >> 1;
                    n_slices1 = n_slices - 1; // index of the last slice of the first field
                    n_slices++;
                    break;
                }
                case VC1_CODE_ENTRYPOINT: /* it should be before frame data */
                    buf_size2 = vc1_unescape_buffer(start + 4, size, buf2);
                    init_get_bits(&s->gb, buf2, buf_size2 * 8);
                    ff_vc1_decode_entry_point(avctx, v, &s->gb);
                    break;
                case VC1_CODE_SLICE: {
                    int buf_size3;
                    tmp = av_realloc(slices, sizeof(*slices) * (n_slices+1));
                    if (!tmp)
                        goto err;
                    slices = tmp;
                    slices[n_slices].buf = av_mallocz(buf_size + FF_INPUT_BUFFER_PADDING_SIZE);
                    if (!slices[n_slices].buf)
                        goto err;
                    buf_size3 = vc1_unescape_buffer(start + 4, size,
                                                    slices[n_slices].buf);
                    init_get_bits(&slices[n_slices].gb, slices[n_slices].buf,
                                  buf_size3 << 3);
                    slices[n_slices].mby_start = get_bits(&slices[n_slices].gb, 9);
                    n_slices++;
                    break;
                }
                }
            }
        } else if (v->interlace && ((buf[0] & 0xC0) == 0xC0)) { /* WVC1 interlaced stores both fields divided by marker */
            const uint8_t *divider;
            int buf_size3;

            divider = find_next_marker(buf, buf + buf_size);
            if ((divider == (buf + buf_size)) || AV_RB32(divider) != VC1_CODE_FIELD) {
                av_log(avctx, AV_LOG_ERROR, "Error in WVC1 interlaced frame\n");
                goto err;
            } else { // found field marker, unescape second field
                if (avctx->hwaccel ||
                    s->avctx->codec->capabilities&CODEC_CAP_HWACCEL_VDPAU)
                    buf_start_second_field = divider;
                tmp = av_realloc(slices, sizeof(*slices) * (n_slices+1));
                if (!tmp)
                    goto err;
                slices = tmp;
                slices[n_slices].buf = av_mallocz(buf_size + FF_INPUT_BUFFER_PADDING_SIZE);
                if (!slices[n_slices].buf)
                    goto err;
                buf_size3 = vc1_unescape_buffer(divider + 4, buf + buf_size - divider - 4, slices[n_slices].buf);
                init_get_bits(&slices[n_slices].gb, slices[n_slices].buf,
                              buf_size3 << 3);
                slices[n_slices].mby_start = s->mb_height >> 1;
                n_slices1 = n_slices - 1;
                n_slices++;
            }
            buf_size2 = vc1_unescape_buffer(buf, divider - buf, buf2);
        } else {
            buf_size2 = vc1_unescape_buffer(buf, buf_size, buf2);
        }
        init_get_bits(&s->gb, buf2, buf_size2*8);
    } else
        init_get_bits(&s->gb, buf, buf_size*8);

    if (v->res_sprite) {
        v->new_sprite  = !get_bits1(&s->gb);
        v->two_sprites =  get_bits1(&s->gb);
        /* res_sprite means a Windows Media Image stream, AV_CODEC_ID_*IMAGE means
           we're using the sprite compositor. These are intentionally kept separate
           so you can get the raw sprites by using the wmv3 decoder for WMVP or
           the vc1 one for WVP2 */
        if (avctx->codec_id == AV_CODEC_ID_WMV3IMAGE || avctx->codec_id == AV_CODEC_ID_VC1IMAGE) {
            if (v->new_sprite) {
                // switch AVCodecContext parameters to those of the sprites
                avctx->width  = avctx->coded_width  = v->sprite_width;
                avctx->height = avctx->coded_height = v->sprite_height;
            } else {
                goto image;
            }
        }
    }

    if (s->context_initialized &&
        (s->width  != avctx->coded_width ||
         s->height != avctx->coded_height)) {
        ff_vc1_decode_end(avctx);
    }

    if (!s->context_initialized) {
        if (ff_msmpeg4_decode_init(avctx) < 0 || ff_vc1_decode_init_alloc_tables(v) < 0)
            goto err;

        s->low_delay = !avctx->has_b_frames || v->res_sprite;

        if (v->profile == PROFILE_ADVANCED) {
            if(avctx->coded_width<=1 || avctx->coded_height<=1)
                goto err;
            s->h_edge_pos = avctx->coded_width;
            s->v_edge_pos = avctx->coded_height;
        }
    }

    /* We need to set current_picture_ptr before reading the header,
     * otherwise we cannot store anything in there. */
    if (s->current_picture_ptr == NULL || s->current_picture_ptr->f.data[0]) {
        int i = ff_find_unused_picture(s, 0);
        if (i < 0)
            goto err;
        s->current_picture_ptr = &s->picture[i];
    }

    // do parse frame header
    v->pic_header_flag = 0;
    v->first_pic_header_flag = 1;
    if (v->profile < PROFILE_ADVANCED) {
        if (ff_vc1_parse_frame_header(v, &s->gb) < 0) {
            goto err;
        }
    } else {
        if (ff_vc1_parse_frame_header_adv(v, &s->gb) < 0) {
            goto err;
        }
    }
    v->first_pic_header_flag = 0;

    if (avctx->debug & FF_DEBUG_PICT_INFO)
        av_log(v->s.avctx, AV_LOG_DEBUG, "pict_type: %c\n", av_get_picture_type_char(s->pict_type));

    if ((avctx->codec_id == AV_CODEC_ID_WMV3IMAGE || avctx->codec_id == AV_CODEC_ID_VC1IMAGE)
        && s->pict_type != AV_PICTURE_TYPE_I) {
        av_log(v->s.avctx, AV_LOG_ERROR, "Sprite decoder: expected I-frame\n");
        goto err;
    }

    if ((s->mb_height >> v->field_mode) == 0) {
        av_log(v->s.avctx, AV_LOG_ERROR, "image too short\n");
        goto err;
    }

    // process pulldown flags
    s->current_picture_ptr->f.repeat_pict = 0;
    // Pulldown flags are only valid when 'broadcast' has been set.
    // So ticks_per_frame will be 2
    if (v->rff) {
        // repeat field
        s->current_picture_ptr->f.repeat_pict = 1;
    } else if (v->rptfrm) {
        // repeat frames
        s->current_picture_ptr->f.repeat_pict = v->rptfrm * 2;
    }

    // for skipping the frame
    s->current_picture.f.pict_type = s->pict_type;
    s->current_picture.f.key_frame = s->pict_type == AV_PICTURE_TYPE_I;

    /* skip B-frames if we don't have reference frames */
    if (s->last_picture_ptr == NULL && (s->pict_type == AV_PICTURE_TYPE_B || s->droppable)) {
        goto err;
    }
    if ((avctx->skip_frame >= AVDISCARD_NONREF && s->pict_type == AV_PICTURE_TYPE_B) ||
        (avctx->skip_frame >= AVDISCARD_NONKEY && s->pict_type != AV_PICTURE_TYPE_I) ||
         avctx->skip_frame >= AVDISCARD_ALL) {
        goto end;
    }

    if (s->next_p_frame_damaged) {
        if (s->pict_type == AV_PICTURE_TYPE_B)
            goto end;
        else
            s->next_p_frame_damaged = 0;
    }

    if (ff_MPV_frame_start(s, avctx) < 0) {
        goto err;
    }

    v->s.current_picture_ptr->f.interlaced_frame = (v->fcm != PROGRESSIVE);
    v->s.current_picture_ptr->f.top_field_first  = v->tff;

    s->me.qpel_put = s->dsp.put_qpel_pixels_tab;
    s->me.qpel_avg = s->dsp.avg_qpel_pixels_tab;

    if ((CONFIG_VC1_VDPAU_DECODER)
        &&s->avctx->codec->capabilities&CODEC_CAP_HWACCEL_VDPAU)
        ff_vdpau_vc1_decode_picture(s, buf_start, (buf + buf_size) - buf_start);
    else if (avctx->hwaccel) {
        if (v->field_mode && buf_start_second_field) {
            // decode first field
            s->picture_structure = PICT_BOTTOM_FIELD - v->tff;
            if (avctx->hwaccel->start_frame(avctx, buf_start, buf_start_second_field - buf_start) < 0)
                goto err;
            if (avctx->hwaccel->decode_slice(avctx, buf_start, buf_start_second_field - buf_start) < 0)
                goto err;
            if (avctx->hwaccel->end_frame(avctx) < 0)
                goto err;

            // decode second field
            s->gb = slices[n_slices1 + 1].gb;
            s->picture_structure = PICT_TOP_FIELD + v->tff;
            v->second_field = 1;
            v->pic_header_flag = 0;
            if (ff_vc1_parse_frame_header_adv(v, &s->gb) < 0) {
                av_log(avctx, AV_LOG_ERROR, "parsing header for second field failed");
                goto err;
            }
            v->s.current_picture_ptr->f.pict_type = v->s.pict_type;

            if (avctx->hwaccel->start_frame(avctx, buf_start_second_field, (buf + buf_size) - buf_start_second_field) < 0)
                goto err;
            if (avctx->hwaccel->decode_slice(avctx, buf_start_second_field, (buf + buf_size) - buf_start_second_field) < 0)
                goto err;
            if (avctx->hwaccel->end_frame(avctx) < 0)
                goto err;
        } else {
            s->picture_structure = PICT_FRAME;
            if (avctx->hwaccel->start_frame(avctx, buf_start, (buf + buf_size) - buf_start) < 0)
                goto err;
            if (avctx->hwaccel->decode_slice(avctx, buf_start, (buf + buf_size) - buf_start) < 0)
                goto err;
            if (avctx->hwaccel->end_frame(avctx) < 0)
                goto err;
        }
    } else {
<<<<<<< HEAD
        if (v->fcm == ILACE_FRAME && s->pict_type == AV_PICTURE_TYPE_B)
            goto err; // This codepath is still incomplete thus it is disabled

        ff_er_frame_start(s);
=======
        ff_mpeg_er_frame_start(s);
>>>>>>> 54974c62

        v->bits = buf_size * 8;
        v->end_mb_x = s->mb_width;
        if (v->field_mode) {
            uint8_t *tmp[2];
            s->current_picture.f.linesize[0] <<= 1;
            s->current_picture.f.linesize[1] <<= 1;
            s->current_picture.f.linesize[2] <<= 1;
            s->linesize                      <<= 1;
            s->uvlinesize                    <<= 1;
            tmp[0]          = v->mv_f_last[0];
            tmp[1]          = v->mv_f_last[1];
            v->mv_f_last[0] = v->mv_f_next[0];
            v->mv_f_last[1] = v->mv_f_next[1];
            v->mv_f_next[0] = v->mv_f[0];
            v->mv_f_next[1] = v->mv_f[1];
            v->mv_f[0] = tmp[0];
            v->mv_f[1] = tmp[1];
        }
        mb_height = s->mb_height >> v->field_mode;
        for (i = 0; i <= n_slices; i++) {
            if (i > 0 &&  slices[i - 1].mby_start >= mb_height) {
                if (v->field_mode <= 0) {
                    av_log(v->s.avctx, AV_LOG_ERROR, "Slice %d starts beyond "
                           "picture boundary (%d >= %d)\n", i,
                           slices[i - 1].mby_start, mb_height);
                    continue;
                }
                v->second_field = 1;
                v->blocks_off   = s->b8_stride * (s->mb_height&~1);
                v->mb_off       = s->mb_stride * s->mb_height >> 1;
            } else {
                v->second_field = 0;
                v->blocks_off   = 0;
                v->mb_off       = 0;
            }
            if (i) {
                v->pic_header_flag = 0;
                if (v->field_mode && i == n_slices1 + 2) {
                    if (ff_vc1_parse_frame_header_adv(v, &s->gb) < 0) {
                        av_log(v->s.avctx, AV_LOG_ERROR, "Field header damaged\n");
                        continue;
                    }
                } else if (get_bits1(&s->gb)) {
                    v->pic_header_flag = 1;
                    if (ff_vc1_parse_frame_header_adv(v, &s->gb) < 0) {
                        av_log(v->s.avctx, AV_LOG_ERROR, "Slice header damaged\n");
                        continue;
                    }
                }
            }
            s->start_mb_y = (i == 0) ? 0 : FFMAX(0, slices[i-1].mby_start % mb_height);
            if (!v->field_mode || v->second_field)
                s->end_mb_y = (i == n_slices     ) ? mb_height : FFMIN(mb_height, slices[i].mby_start % mb_height);
            else {
                if (i >= n_slices) {
                    av_log(v->s.avctx, AV_LOG_ERROR, "first field slice count too large\n");
                    continue;
                }
                s->end_mb_y = (i <= n_slices1 + 1) ? mb_height : FFMIN(mb_height, slices[i].mby_start % mb_height);
            }
            if (s->end_mb_y <= s->start_mb_y) {
                av_log(v->s.avctx, AV_LOG_ERROR, "end mb y %d %d invalid\n", s->end_mb_y, s->start_mb_y);
                continue;
            }
            if (!v->p_frame_skipped && s->pict_type != AV_PICTURE_TYPE_I && !v->cbpcy_vlc) {
                av_log(v->s.avctx, AV_LOG_ERROR, "missing cbpcy_vlc\n");
                continue;
            }
            ff_vc1_decode_blocks(v);
            if (i != n_slices)
                s->gb = slices[i].gb;
        }
        if (v->field_mode) {
            v->second_field = 0;
            if (s->pict_type == AV_PICTURE_TYPE_B) {
                memcpy(v->mv_f_base, v->mv_f_next_base,
                       2 * (s->b8_stride * (s->mb_height * 2 + 1) + s->mb_stride * (s->mb_height + 1) * 2));
            }
            s->current_picture.f.linesize[0] >>= 1;
            s->current_picture.f.linesize[1] >>= 1;
            s->current_picture.f.linesize[2] >>= 1;
            s->linesize                      >>= 1;
            s->uvlinesize                    >>= 1;
        }
        av_dlog(s->avctx, "Consumed %i/%i bits\n",
                get_bits_count(&s->gb), s->gb.size_in_bits);
//  if (get_bits_count(&s->gb) > buf_size * 8)
//      return -1;
<<<<<<< HEAD
        if(s->error_occurred && s->pict_type == AV_PICTURE_TYPE_B)
            goto err;
        if(!v->field_mode)
            ff_er_frame_end(s);
=======
        ff_er_frame_end(&s->er);
>>>>>>> 54974c62
    }

    ff_MPV_frame_end(s);

    if (avctx->codec_id == AV_CODEC_ID_WMV3IMAGE || avctx->codec_id == AV_CODEC_ID_VC1IMAGE) {
image:
        avctx->width  = avctx->coded_width  = v->output_width;
        avctx->height = avctx->coded_height = v->output_height;
        if (avctx->skip_frame >= AVDISCARD_NONREF)
            goto end;
#if CONFIG_WMV3IMAGE_DECODER || CONFIG_VC1IMAGE_DECODER
        if (vc1_decode_sprites(v, &s->gb))
            goto err;
#endif
        *pict      = v->sprite_output_frame;
        *got_frame = 1;
    } else {
        if (s->pict_type == AV_PICTURE_TYPE_B || s->low_delay) {
            *pict = s->current_picture_ptr->f;
        } else if (s->last_picture_ptr != NULL) {
            *pict = s->last_picture_ptr->f;
        }
        if (s->last_picture_ptr || s->low_delay) {
            *got_frame = 1;
            ff_print_debug_info(s, pict);
        }
    }

end:
    av_free(buf2);
    for (i = 0; i < n_slices; i++)
        av_free(slices[i].buf);
    av_free(slices);
    return buf_size;

err:
    av_free(buf2);
    for (i = 0; i < n_slices; i++)
        av_free(slices[i].buf);
    av_free(slices);
    return -1;
}


static const AVProfile profiles[] = {
    { FF_PROFILE_VC1_SIMPLE,   "Simple"   },
    { FF_PROFILE_VC1_MAIN,     "Main"     },
    { FF_PROFILE_VC1_COMPLEX,  "Complex"  },
    { FF_PROFILE_VC1_ADVANCED, "Advanced" },
    { FF_PROFILE_UNKNOWN },
};

AVCodec ff_vc1_decoder = {
    .name           = "vc1",
    .type           = AVMEDIA_TYPE_VIDEO,
    .id             = AV_CODEC_ID_VC1,
    .priv_data_size = sizeof(VC1Context),
    .init           = vc1_decode_init,
    .close          = ff_vc1_decode_end,
    .decode         = vc1_decode_frame,
    .flush          = ff_mpeg_flush,
    .capabilities   = CODEC_CAP_DR1 | CODEC_CAP_DELAY,
    .long_name      = NULL_IF_CONFIG_SMALL("SMPTE VC-1"),
    .pix_fmts       = ff_hwaccel_pixfmt_list_420,
    .profiles       = NULL_IF_CONFIG_SMALL(profiles)
};

#if CONFIG_WMV3_DECODER
AVCodec ff_wmv3_decoder = {
    .name           = "wmv3",
    .type           = AVMEDIA_TYPE_VIDEO,
    .id             = AV_CODEC_ID_WMV3,
    .priv_data_size = sizeof(VC1Context),
    .init           = vc1_decode_init,
    .close          = ff_vc1_decode_end,
    .decode         = vc1_decode_frame,
    .flush          = ff_mpeg_flush,
    .capabilities   = CODEC_CAP_DR1 | CODEC_CAP_DELAY,
    .long_name      = NULL_IF_CONFIG_SMALL("Windows Media Video 9"),
    .pix_fmts       = ff_hwaccel_pixfmt_list_420,
    .profiles       = NULL_IF_CONFIG_SMALL(profiles)
};
#endif

#if CONFIG_WMV3_VDPAU_DECODER
AVCodec ff_wmv3_vdpau_decoder = {
    .name           = "wmv3_vdpau",
    .type           = AVMEDIA_TYPE_VIDEO,
    .id             = AV_CODEC_ID_WMV3,
    .priv_data_size = sizeof(VC1Context),
    .init           = vc1_decode_init,
    .close          = ff_vc1_decode_end,
    .decode         = vc1_decode_frame,
    .capabilities   = CODEC_CAP_DR1 | CODEC_CAP_DELAY | CODEC_CAP_HWACCEL_VDPAU,
    .long_name      = NULL_IF_CONFIG_SMALL("Windows Media Video 9 VDPAU"),
    .pix_fmts       = (const enum AVPixelFormat[]){ AV_PIX_FMT_VDPAU_WMV3, AV_PIX_FMT_NONE },
    .profiles       = NULL_IF_CONFIG_SMALL(profiles)
};
#endif

#if CONFIG_VC1_VDPAU_DECODER
AVCodec ff_vc1_vdpau_decoder = {
    .name           = "vc1_vdpau",
    .type           = AVMEDIA_TYPE_VIDEO,
    .id             = AV_CODEC_ID_VC1,
    .priv_data_size = sizeof(VC1Context),
    .init           = vc1_decode_init,
    .close          = ff_vc1_decode_end,
    .decode         = vc1_decode_frame,
    .capabilities   = CODEC_CAP_DR1 | CODEC_CAP_DELAY | CODEC_CAP_HWACCEL_VDPAU,
    .long_name      = NULL_IF_CONFIG_SMALL("SMPTE VC-1 VDPAU"),
    .pix_fmts       = (const enum AVPixelFormat[]){ AV_PIX_FMT_VDPAU_VC1, AV_PIX_FMT_NONE },
    .profiles       = NULL_IF_CONFIG_SMALL(profiles)
};
#endif

#if CONFIG_WMV3IMAGE_DECODER
AVCodec ff_wmv3image_decoder = {
    .name           = "wmv3image",
    .type           = AVMEDIA_TYPE_VIDEO,
    .id             = AV_CODEC_ID_WMV3IMAGE,
    .priv_data_size = sizeof(VC1Context),
    .init           = vc1_decode_init,
    .close          = ff_vc1_decode_end,
    .decode         = vc1_decode_frame,
    .capabilities   = CODEC_CAP_DR1,
    .flush          = vc1_sprite_flush,
    .long_name      = NULL_IF_CONFIG_SMALL("Windows Media Video 9 Image"),
    .pix_fmts       = ff_pixfmt_list_420
};
#endif

#if CONFIG_VC1IMAGE_DECODER
AVCodec ff_vc1image_decoder = {
    .name           = "vc1image",
    .type           = AVMEDIA_TYPE_VIDEO,
    .id             = AV_CODEC_ID_VC1IMAGE,
    .priv_data_size = sizeof(VC1Context),
    .init           = vc1_decode_init,
    .close          = ff_vc1_decode_end,
    .decode         = vc1_decode_frame,
    .capabilities   = CODEC_CAP_DR1,
    .flush          = vc1_sprite_flush,
    .long_name      = NULL_IF_CONFIG_SMALL("Windows Media Video 9 Image v2"),
    .pix_fmts       = ff_pixfmt_list_420
};
#endif<|MERGE_RESOLUTION|>--- conflicted
+++ resolved
@@ -5640,14 +5640,10 @@
                 goto err;
         }
     } else {
-<<<<<<< HEAD
         if (v->fcm == ILACE_FRAME && s->pict_type == AV_PICTURE_TYPE_B)
             goto err; // This codepath is still incomplete thus it is disabled
 
-        ff_er_frame_start(s);
-=======
         ff_mpeg_er_frame_start(s);
->>>>>>> 54974c62
 
         v->bits = buf_size * 8;
         v->end_mb_x = s->mb_width;
@@ -5737,14 +5733,10 @@
                 get_bits_count(&s->gb), s->gb.size_in_bits);
 //  if (get_bits_count(&s->gb) > buf_size * 8)
 //      return -1;
-<<<<<<< HEAD
-        if(s->error_occurred && s->pict_type == AV_PICTURE_TYPE_B)
+        if(s->er.error_occurred && s->pict_type == AV_PICTURE_TYPE_B)
             goto err;
         if(!v->field_mode)
-            ff_er_frame_end(s);
-=======
-        ff_er_frame_end(&s->er);
->>>>>>> 54974c62
+            ff_er_frame_end(&s->er);
     }
 
     ff_MPV_frame_end(s);
