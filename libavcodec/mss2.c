/*
 * Microsoft Screen 2 (aka Windows Media Video V9 Screen) decoder
 *
 * This file is part of FFmpeg.
 *
 * FFmpeg is free software; you can redistribute it and/or
 * modify it under the terms of the GNU Lesser General Public
 * License as published by the Free Software Foundation; either
 * version 2.1 of the License, or (at your option) any later version.
 *
 * FFmpeg is distributed in the hope that it will be useful,
 * but WITHOUT ANY WARRANTY; without even the implied warranty of
 * MERCHANTABILITY or FITNESS FOR A PARTICULAR PURPOSE.  See the GNU
 * Lesser General Public License for more details.
 *
 * You should have received a copy of the GNU Lesser General Public
 * License along with FFmpeg; if not, write to the Free Software
 * Foundation, Inc., 51 Franklin Street, Fifth Floor, Boston, MA 02110-1301 USA
 */

/**
 * @file
 * Microsoft Screen 2 (aka Windows Media Video V9 Screen) decoder
 */

#include "libavutil/avassert.h"
#include "error_resilience.h"
#include "internal.h"
#include "msmpeg4data.h"
#include "vc1.h"
#include "mss12.h"
#include "mss2dsp.h"

typedef struct MSS2Context {
    VC1Context     v;
    int            split_position;
    AVFrame       *last_pic;
    MSS12Context   c;
    MSS2DSPContext dsp;
    SliceContext   sc[2];
} MSS2Context;

static void arith2_normalise(ArithCoder *c)
{
    while ((c->high >> 15) - (c->low >> 15) < 2) {
        if ((c->low ^ c->high) & 0x10000) {
            c->high  ^= 0x8000;
            c->value ^= 0x8000;
            c->low   ^= 0x8000;
        }
        c->high  = c->high  << 8 & 0xFFFFFF | 0xFF;
        c->value = c->value << 8 & 0xFFFFFF | bytestream2_get_byte(c->gbc.gB);
        c->low   = c->low   << 8 & 0xFFFFFF;
    }
}

ARITH_GET_BIT(2)

/* L. Stuiver and A. Moffat: "Piecewise Integer Mapping for Arithmetic Coding."
 * In Proc. 8th Data Compression Conference (DCC '98), pp. 3-12, Mar. 1998 */

static int arith2_get_scaled_value(int value, int n, int range)
{
    int split = (n << 1) - range;

    if (value > split)
        return split + (value - split >> 1);
    else
        return value;
}

static void arith2_rescale_interval(ArithCoder *c, int range,
                                    int low, int high, int n)
{
    int split = (n << 1) - range;

    if (high > split)
        c->high = split + (high - split << 1);
    else
        c->high = high;

    c->high += c->low - 1;

    if (low > split)
        c->low += split + (low - split << 1);
    else
        c->low += low;
}

static int arith2_get_number(ArithCoder *c, int n)
{
    int range = c->high - c->low + 1;
    int scale = av_log2(range) - av_log2(n);
    int val;

    if (n << scale > range)
        scale--;

    n <<= scale;

    val = arith2_get_scaled_value(c->value - c->low, n, range) >> scale;

    arith2_rescale_interval(c, range, val << scale, (val + 1) << scale, n);

    arith2_normalise(c);

    return val;
}

static int arith2_get_prob(ArithCoder *c, int16_t *probs)
{
    int range = c->high - c->low + 1, n = *probs;
    int scale = av_log2(range) - av_log2(n);
    int i     = 0, val;

    if (n << scale > range)
        scale--;

    n <<= scale;

    val = arith2_get_scaled_value(c->value - c->low, n, range) >> scale;
    while (probs[++i] > val) ;

    arith2_rescale_interval(c, range,
                            probs[i] << scale, probs[i - 1] << scale, n);

    return i;
}

ARITH_GET_MODEL_SYM(2)

static int arith2_get_consumed_bytes(ArithCoder *c)
{
    int diff = (c->high >> 16) - (c->low >> 16);
    int bp   = bytestream2_tell(c->gbc.gB) - 3 << 3;
    int bits = 1;

    while (!(diff & 0x80)) {
        bits++;
        diff <<= 1;
    }

    return (bits + bp + 7 >> 3) + ((c->low >> 16) + 1 == c->high >> 16);
}

static void arith2_init(ArithCoder *c, GetByteContext *gB)
{
    c->low           = 0;
    c->high          = 0xFFFFFF;
    c->value         = bytestream2_get_be24(gB);
    c->gbc.gB        = gB;
    c->get_model_sym = arith2_get_model_sym;
    c->get_number    = arith2_get_number;
}

static int decode_pal_v2(MSS12Context *ctx, const uint8_t *buf, int buf_size)
{
    int i, ncol;
    uint32_t *pal = ctx->pal + 256 - ctx->free_colours;

    if (!ctx->free_colours)
        return 0;

    ncol = *buf++;
    if (ncol > ctx->free_colours || buf_size < 2 + ncol * 3)
        return AVERROR_INVALIDDATA;
    for (i = 0; i < ncol; i++)
        *pal++ = AV_RB24(buf + 3 * i);

    return 1 + ncol * 3;
}

static int decode_555(GetByteContext *gB, uint16_t *dst, int stride,
                      int keyframe, int w, int h)
{
    int last_symbol = 0, repeat = 0, prev_avail = 0;

    if (!keyframe) {
        int x, y, endx, endy, t;

#define READ_PAIR(a, b)                 \
    a  = bytestream2_get_byte(gB) << 4; \
    t  = bytestream2_get_byte(gB);      \
    a |= t >> 4;                        \
    b  = (t & 0xF) << 8;                \
    b |= bytestream2_get_byte(gB);      \

        READ_PAIR(x, endx)
        READ_PAIR(y, endy)

        if (endx >= w || endy >= h || x > endx || y > endy)
            return AVERROR_INVALIDDATA;
        dst += x + stride * y;
        w    = endx - x + 1;
        h    = endy - y + 1;
        if (y)
            prev_avail = 1;
    }

    do {
        uint16_t *p = dst;
        do {
            if (repeat-- < 1) {
                int b = bytestream2_get_byte(gB);
                if (b < 128)
                    last_symbol = b << 8 | bytestream2_get_byte(gB);
                else if (b > 129) {
                    repeat = 0;
                    while (b-- > 130)
                        repeat = (repeat << 8) + bytestream2_get_byte(gB) + 1;
                    if (last_symbol == -2) {
                        int skip = FFMIN((unsigned)repeat, dst + w - p);
                        repeat -= skip;
                        p      += skip;
                    }
                } else
                    last_symbol = 127 - b;
            }
            if (last_symbol >= 0)
                *p = last_symbol;
            else if (last_symbol == -1 && prev_avail)
                *p = *(p - stride);
        } while (++p < dst + w);
        dst       += stride;
        prev_avail = 1;
    } while (--h);

    return 0;
}

static int decode_rle(GetBitContext *gb, uint8_t *pal_dst, int pal_stride,
                      uint8_t *rgb_dst, int rgb_stride, uint32_t *pal,
                      int keyframe, int kf_slipt, int slice, int w, int h)
{
    uint8_t bits[270] = { 0 };
    uint32_t codes[270];
    VLC vlc;

    int current_length = 0, read_codes = 0, next_code = 0, current_codes = 0;
    int remaining_codes, surplus_codes, i;

    const int alphabet_size = 270 - keyframe;

    int last_symbol = 0, repeat = 0, prev_avail = 0;

    if (!keyframe) {
        int x, y, clipw, cliph;

        x     = get_bits(gb, 12);
        y     = get_bits(gb, 12);
        clipw = get_bits(gb, 12) + 1;
        cliph = get_bits(gb, 12) + 1;

        if (x + clipw > w || y + cliph > h)
            return AVERROR_INVALIDDATA;
        pal_dst += pal_stride * y + x;
        rgb_dst += rgb_stride * y + x * 3;
        w        = clipw;
        h        = cliph;
        if (y)
            prev_avail = 1;
    } else {
        if (slice > 0) {
            pal_dst   += pal_stride * kf_slipt;
            rgb_dst   += rgb_stride * kf_slipt;
            prev_avail = 1;
            h         -= kf_slipt;
        } else
            h = kf_slipt;
    }

    /* read explicit codes */
    do {
        while (current_codes--) {
            int symbol = get_bits(gb, 8);
            if (symbol >= 204 - keyframe)
                symbol += 14 - keyframe;
            else if (symbol > 189)
                symbol = get_bits1(gb) + (symbol << 1) - 190;
            if (bits[symbol])
                return AVERROR_INVALIDDATA;
            bits[symbol]  = current_length;
            codes[symbol] = next_code++;
            read_codes++;
        }
        current_length++;
        next_code     <<= 1;
        remaining_codes = (1 << current_length) - next_code;
        current_codes   = get_bits(gb, av_ceil_log2(remaining_codes + 1));
        if (current_length > 22 || current_codes > remaining_codes)
            return AVERROR_INVALIDDATA;
    } while (current_codes != remaining_codes);

    remaining_codes = alphabet_size - read_codes;

    /* determine the minimum length to fit the rest of the alphabet */
    while ((surplus_codes = (2 << current_length) -
                            (next_code << 1) - remaining_codes) < 0) {
        current_length++;
        next_code <<= 1;
    }

    /* add the rest of the symbols lexicographically */
    for (i = 0; i < alphabet_size; i++)
        if (!bits[i]) {
            if (surplus_codes-- == 0) {
                current_length++;
                next_code <<= 1;
            }
            bits[i]  = current_length;
            codes[i] = next_code++;
        }

    if (next_code != 1 << current_length)
        return AVERROR_INVALIDDATA;

    if (i = init_vlc(&vlc, 9, alphabet_size, bits, 1, 1, codes, 4, 4, 0))
        return i;

    /* frame decode */
    do {
        uint8_t *pp = pal_dst;
        uint8_t *rp = rgb_dst;
        do {
            if (repeat-- < 1) {
                int b = get_vlc2(gb, vlc.table, 9, 3);
                if (b < 256)
                    last_symbol = b;
                else if (b < 268) {
                    b -= 256;
                    if (b == 11)
                        b = get_bits(gb, 4) + 10;

                    if (!b)
                        repeat = 0;
                    else
                        repeat = get_bits(gb, b);

                    repeat += (1 << b) - 1;

                    if (last_symbol == -2) {
                        int skip = FFMIN(repeat, pal_dst + w - pp);
                        repeat -= skip;
                        pp     += skip;
                        rp     += skip * 3;
                    }
                } else
                    last_symbol = 267 - b;
            }
            if (last_symbol >= 0) {
                *pp = last_symbol;
                AV_WB24(rp, pal[last_symbol]);
            } else if (last_symbol == -1 && prev_avail) {
                *pp = *(pp - pal_stride);
                memcpy(rp, rp - rgb_stride, 3);
            }
            rp += 3;
        } while (++pp < pal_dst + w);
        pal_dst   += pal_stride;
        rgb_dst   += rgb_stride;
        prev_avail = 1;
    } while (--h);

    ff_free_vlc(&vlc);
    return 0;
}

static int decode_wmv9(AVCodecContext *avctx, const uint8_t *buf, int buf_size,
                       int x, int y, int w, int h, int wmv9_mask)
{
    MSS2Context *ctx  = avctx->priv_data;
    MSS12Context *c   = &ctx->c;
    VC1Context *v     = avctx->priv_data;
    MpegEncContext *s = &v->s;
    AVFrame *f;
    int ret;

    ff_mpeg_flush(avctx);

    if (s->current_picture_ptr == NULL || s->current_picture_ptr->f.data[0]) {
        int i = ff_find_unused_picture(s, 0);
        if (i < 0)
            return i;
        s->current_picture_ptr = &s->picture[i];
    }

    if ((ret = init_get_bits8(&s->gb, buf, buf_size)) < 0)
        return ret;

    s->loop_filter = avctx->skip_loop_filter < AVDISCARD_ALL;

    if (ff_vc1_parse_frame_header(v, &s->gb) < 0) {
        av_log(v->s.avctx, AV_LOG_ERROR, "header error\n");
        return AVERROR_INVALIDDATA;
    }

    if (s->pict_type != AV_PICTURE_TYPE_I) {
        av_log(v->s.avctx, AV_LOG_ERROR, "expected I-frame\n");
        return AVERROR_INVALIDDATA;
    }

    avctx->pix_fmt = AV_PIX_FMT_YUV420P;

    if ((ret = ff_MPV_frame_start(s, avctx)) < 0) {
        av_log(v->s.avctx, AV_LOG_ERROR, "ff_MPV_frame_start error\n");
        avctx->pix_fmt = AV_PIX_FMT_RGB24;
        return ret;
    }

    ff_mpeg_er_frame_start(s);

    v->bits = buf_size * 8;

    v->end_mb_x = (w + 15) >> 4;
    s->end_mb_y = (h + 15) >> 4;
    if (v->respic & 1)
        v->end_mb_x = v->end_mb_x + 1 >> 1;
    if (v->respic & 2)
        s->end_mb_y = s->end_mb_y + 1 >> 1;

    ff_vc1_decode_blocks(v);

    ff_er_frame_end(&s->er);

    ff_MPV_frame_end(s);

    f = &s->current_picture.f;

    if (v->respic == 3) {
        ctx->dsp.upsample_plane(f->data[0], f->linesize[0], w,      h);
        ctx->dsp.upsample_plane(f->data[1], f->linesize[1], w >> 1, h >> 1);
        ctx->dsp.upsample_plane(f->data[2], f->linesize[2], w >> 1, h >> 1);
    } else if (v->respic)
        avpriv_request_sample(v->s.avctx,
                              "Asymmetric WMV9 rectangle subsampling");

    av_assert0(f->linesize[1] == f->linesize[2]);

    if (wmv9_mask != -1)
        ctx->dsp.mss2_blit_wmv9_masked(c->rgb_pic + y * c->rgb_stride + x * 3,
                                       c->rgb_stride, wmv9_mask,
                                       c->pal_pic + y * c->pal_stride + x,
                                       c->pal_stride,
                                       f->data[0], f->linesize[0],
                                       f->data[1], f->data[2], f->linesize[1],
                                       w, h);
    else
        ctx->dsp.mss2_blit_wmv9(c->rgb_pic + y * c->rgb_stride + x * 3,
                                c->rgb_stride,
                                f->data[0], f->linesize[0],
                                f->data[1], f->data[2], f->linesize[1],
                                w, h);

    avctx->pix_fmt = AV_PIX_FMT_RGB24;

    return 0;
}

typedef struct Rectangle {
    int coded, x, y, w, h;
} Rectangle;

#define MAX_WMV9_RECTANGLES 20
#define ARITH2_PADDING 2

static int mss2_decode_frame(AVCodecContext *avctx, void *data, int *got_frame,
                             AVPacket *avpkt)
{
    const uint8_t *buf = avpkt->data;
    int buf_size       = avpkt->size;
    MSS2Context *ctx = avctx->priv_data;
    MSS12Context *c  = &ctx->c;
    AVFrame *frame   = data;
    GetBitContext gb;
    GetByteContext gB;
    ArithCoder acoder;

    int keyframe, has_wmv9, has_mv, is_rle, is_555, ret;

    Rectangle wmv9rects[MAX_WMV9_RECTANGLES], *r;
    int used_rects = 0, i, implicit_rect = 0, av_uninit(wmv9_mask);

    av_assert0(FF_INPUT_BUFFER_PADDING_SIZE >=
               ARITH2_PADDING + (MIN_CACHE_BITS + 7) / 8);

    if ((ret = init_get_bits8(&gb, buf, buf_size)) < 0)
        return ret;

    if (keyframe = get_bits1(&gb))
        skip_bits(&gb, 7);
    has_wmv9 = get_bits1(&gb);
    has_mv   = keyframe ? 0 : get_bits1(&gb);
    is_rle   = get_bits1(&gb);
    is_555   = is_rle && get_bits1(&gb);
    if (c->slice_split > 0)
        ctx->split_position = c->slice_split;
    else if (c->slice_split < 0) {
        if (get_bits1(&gb)) {
            if (get_bits1(&gb)) {
                if (get_bits1(&gb))
                    ctx->split_position = get_bits(&gb, 16);
                else
                    ctx->split_position = get_bits(&gb, 12);
            } else
                ctx->split_position = get_bits(&gb, 8) << 4;
        } else {
            if (keyframe)
                ctx->split_position = avctx->height / 2;
        }
    } else
        ctx->split_position = avctx->height;

    if (c->slice_split && (ctx->split_position < 1 - is_555 ||
                           ctx->split_position > avctx->height - 1))
        return AVERROR_INVALIDDATA;

    align_get_bits(&gb);
    buf      += get_bits_count(&gb) >> 3;
    buf_size -= get_bits_count(&gb) >> 3;

    if (buf_size < 1)
        return AVERROR_INVALIDDATA;

    if (is_555 && (has_wmv9 || has_mv || c->slice_split && ctx->split_position))
        return AVERROR_INVALIDDATA;

    avctx->pix_fmt = is_555 ? AV_PIX_FMT_RGB555 : AV_PIX_FMT_RGB24;
    if (ctx->last_pic->format != avctx->pix_fmt)
        av_frame_unref(ctx->last_pic);

    if (has_wmv9) {
        bytestream2_init(&gB, buf, buf_size + ARITH2_PADDING);
        arith2_init(&acoder, &gB);

        implicit_rect = !arith2_get_bit(&acoder);

        while (arith2_get_bit(&acoder)) {
            if (used_rects == MAX_WMV9_RECTANGLES)
                return AVERROR_INVALIDDATA;
            r = &wmv9rects[used_rects];
            if (!used_rects)
                r->x = arith2_get_number(&acoder, avctx->width);
            else
                r->x = arith2_get_number(&acoder, avctx->width -
                                         wmv9rects[used_rects - 1].x) +
                       wmv9rects[used_rects - 1].x;
            r->y = arith2_get_number(&acoder, avctx->height);
            r->w = arith2_get_number(&acoder, avctx->width  - r->x) + 1;
            r->h = arith2_get_number(&acoder, avctx->height - r->y) + 1;
            used_rects++;
        }

        if (implicit_rect && used_rects) {
            av_log(avctx, AV_LOG_ERROR, "implicit_rect && used_rects > 0\n");
            return AVERROR_INVALIDDATA;
        }

        if (implicit_rect) {
            wmv9rects[0].x = 0;
            wmv9rects[0].y = 0;
            wmv9rects[0].w = avctx->width;
            wmv9rects[0].h = avctx->height;

            used_rects = 1;
        }
        for (i = 0; i < used_rects; i++) {
            if (!implicit_rect && arith2_get_bit(&acoder)) {
                av_log(avctx, AV_LOG_ERROR, "Unexpected grandchildren\n");
                return AVERROR_INVALIDDATA;
            }
            if (!i) {
                wmv9_mask = arith2_get_bit(&acoder) - 1;
                if (!wmv9_mask)
                    wmv9_mask = arith2_get_number(&acoder, 256);
            }
            wmv9rects[i].coded = arith2_get_number(&acoder, 2);
        }

        buf      += arith2_get_consumed_bytes(&acoder);
        buf_size -= arith2_get_consumed_bytes(&acoder);
        if (buf_size < 1)
            return AVERROR_INVALIDDATA;
    }

    c->mvX = c->mvY = 0;
    if (keyframe && !is_555) {
        if ((i = decode_pal_v2(c, buf, buf_size)) < 0)
            return AVERROR_INVALIDDATA;
        buf      += i;
        buf_size -= i;
    } else if (has_mv) {
        buf      += 4;
        buf_size -= 4;
        if (buf_size < 1)
            return AVERROR_INVALIDDATA;
        c->mvX = AV_RB16(buf - 4) - avctx->width;
        c->mvY = AV_RB16(buf - 2) - avctx->height;
    }

    if (c->mvX < 0 || c->mvY < 0) {
        FFSWAP(uint8_t *, c->pal_pic, c->last_pal_pic);

        if ((ret = ff_get_buffer(avctx, frame, AV_GET_BUFFER_FLAG_REF)) < 0)
            return ret;

        if (ctx->last_pic->data[0]) {
            av_assert0(frame->linesize[0] == ctx->last_pic->linesize[0]);
            c->last_rgb_pic = ctx->last_pic->data[0] +
                              ctx->last_pic->linesize[0] * (avctx->height - 1);
        } else {
            av_log(avctx, AV_LOG_ERROR, "Missing keyframe\n");
            return AVERROR_INVALIDDATA;
        }
    } else {
<<<<<<< HEAD
        if ((ret = ff_reget_buffer(avctx, ctx->last_pic)) < 0)
            return ret;
=======
        if ((ret = ff_reget_buffer(avctx, ctx->last_pic)) < 0) {
            av_log(avctx, AV_LOG_ERROR, "reget_buffer() failed\n");
            return ret;
        }
>>>>>>> 730bac7b
        if ((ret = av_frame_ref(frame, ctx->last_pic)) < 0)
            return ret;

        c->last_rgb_pic = NULL;
    }
    c->rgb_pic    = frame->data[0] +
                    frame->linesize[0] * (avctx->height - 1);
    c->rgb_stride = -frame->linesize[0];

    frame->key_frame = keyframe;
    frame->pict_type = keyframe ? AV_PICTURE_TYPE_I : AV_PICTURE_TYPE_P;

    if (is_555) {
        bytestream2_init(&gB, buf, buf_size);

        if (decode_555(&gB, (uint16_t *)c->rgb_pic, c->rgb_stride >> 1,
                       keyframe, avctx->width, avctx->height))
            return AVERROR_INVALIDDATA;

        buf_size -= bytestream2_tell(&gB);
    } else {
        if (keyframe) {
            c->corrupted = 0;
            ff_mss12_slicecontext_reset(&ctx->sc[0]);
            if (c->slice_split)
                ff_mss12_slicecontext_reset(&ctx->sc[1]);
        }
        if (is_rle) {
            if ((ret = init_get_bits8(&gb, buf, buf_size)) < 0)
                return ret;
            if (ret = decode_rle(&gb, c->pal_pic, c->pal_stride,
                                 c->rgb_pic, c->rgb_stride, c->pal, keyframe,
                                 ctx->split_position, 0,
                                 avctx->width, avctx->height))
                return ret;
            align_get_bits(&gb);

            if (c->slice_split)
                if (ret = decode_rle(&gb, c->pal_pic, c->pal_stride,
                                     c->rgb_pic, c->rgb_stride, c->pal, keyframe,
                                     ctx->split_position, 1,
                                     avctx->width, avctx->height))
                    return ret;

            align_get_bits(&gb);
            buf      += get_bits_count(&gb) >> 3;
            buf_size -= get_bits_count(&gb) >> 3;
        } else if (!implicit_rect || wmv9_mask != -1) {
            if (c->corrupted)
                return AVERROR_INVALIDDATA;
            bytestream2_init(&gB, buf, buf_size + ARITH2_PADDING);
            arith2_init(&acoder, &gB);
            c->keyframe = keyframe;
            if (c->corrupted = ff_mss12_decode_rect(&ctx->sc[0], &acoder, 0, 0,
                                                    avctx->width,
                                                    ctx->split_position))
                return AVERROR_INVALIDDATA;

            buf      += arith2_get_consumed_bytes(&acoder);
            buf_size -= arith2_get_consumed_bytes(&acoder);
            if (c->slice_split) {
                if (buf_size < 1)
                    return AVERROR_INVALIDDATA;
                bytestream2_init(&gB, buf, buf_size + ARITH2_PADDING);
                arith2_init(&acoder, &gB);
                if (c->corrupted = ff_mss12_decode_rect(&ctx->sc[1], &acoder, 0,
                                                        ctx->split_position,
                                                        avctx->width,
                                                        avctx->height - ctx->split_position))
                    return AVERROR_INVALIDDATA;

                buf      += arith2_get_consumed_bytes(&acoder);
                buf_size -= arith2_get_consumed_bytes(&acoder);
            }
        } else
            memset(c->pal_pic, 0, c->pal_stride * avctx->height);
    }

    if (has_wmv9) {
        for (i = 0; i < used_rects; i++) {
            int x = wmv9rects[i].x;
            int y = wmv9rects[i].y;
            int w = wmv9rects[i].w;
            int h = wmv9rects[i].h;
            if (wmv9rects[i].coded) {
                int WMV9codedFrameSize;
                if (buf_size < 4 || !(WMV9codedFrameSize = AV_RL24(buf)))
                    return AVERROR_INVALIDDATA;
                if (ret = decode_wmv9(avctx, buf + 3, buf_size - 3,
                                      x, y, w, h, wmv9_mask))
                    return ret;
                buf      += WMV9codedFrameSize + 3;
                buf_size -= WMV9codedFrameSize + 3;
            } else {
                uint8_t *dst = c->rgb_pic + y * c->rgb_stride + x * 3;
                if (wmv9_mask != -1) {
                    ctx->dsp.mss2_gray_fill_masked(dst, c->rgb_stride,
                                                   wmv9_mask,
                                                   c->pal_pic + y * c->pal_stride + x,
                                                   c->pal_stride,
                                                   w, h);
                } else {
                    do {
                        memset(dst, 0x80, w * 3);
                        dst += c->rgb_stride;
                    } while (--h);
                }
            }
        }
    }

    if (buf_size)
        av_log(avctx, AV_LOG_WARNING, "buffer not fully consumed\n");

    if (c->mvX < 0 || c->mvY < 0) {
        av_frame_unref(ctx->last_pic);
        ret = av_frame_ref(ctx->last_pic, frame);
        if (ret < 0)
            return ret;
    }

    *got_frame       = 1;

    return avpkt->size;
}

static av_cold int wmv9_init(AVCodecContext *avctx)
{
    VC1Context *v = avctx->priv_data;
    int ret;

    v->s.avctx    = avctx;
    avctx->flags |= CODEC_FLAG_EMU_EDGE;
    v->s.flags   |= CODEC_FLAG_EMU_EDGE;

    if ((ret = ff_vc1_init_common(v)) < 0)
        return ret;
    ff_vc1dsp_init(&v->vc1dsp);

    v->profile = PROFILE_MAIN;

    v->zz_8x4     = ff_wmv2_scantableA;
    v->zz_4x8     = ff_wmv2_scantableB;
    v->res_y411   = 0;
    v->res_sprite = 0;

    v->frmrtq_postproc = 7;
    v->bitrtq_postproc = 31;

    v->res_x8          = 0;
    v->multires        = 0;
    v->res_fasttx      = 1;

    v->fastuvmc        = 0;

    v->extended_mv     = 0;

    v->dquant          = 1;
    v->vstransform     = 1;

    v->res_transtab    = 0;

    v->overlap         = 0;

    v->s.resync_marker = 0;
    v->rangered        = 0;

    v->s.max_b_frames = avctx->max_b_frames = 0;
    v->quantizer_mode = 0;

    v->finterpflag = 0;

    v->res_rtm_flag = 1;

    ff_vc1_init_transposed_scantables(v);

    if ((ret = ff_msmpeg4_decode_init(avctx)) < 0 ||
        (ret = ff_vc1_decode_init_alloc_tables(v)) < 0)
        return ret;

    /* error concealment */
    v->s.me.qpel_put = v->s.dsp.put_qpel_pixels_tab;
    v->s.me.qpel_avg = v->s.dsp.avg_qpel_pixels_tab;

    return 0;
}

static av_cold int mss2_decode_end(AVCodecContext *avctx)
{
    MSS2Context *const ctx = avctx->priv_data;

    av_frame_free(&ctx->last_pic);

    ff_mss12_decode_end(&ctx->c);
    av_freep(&ctx->c.pal_pic);
    av_freep(&ctx->c.last_pal_pic);
    ff_vc1_decode_end(avctx);

    return 0;
}

static av_cold int mss2_decode_init(AVCodecContext *avctx)
{
    MSS2Context * const ctx = avctx->priv_data;
    MSS12Context *c = &ctx->c;
    int ret;
    c->avctx = avctx;
    if (ret = ff_mss12_decode_init(c, 1, &ctx->sc[0], &ctx->sc[1]))
        return ret;
    ctx->last_pic   = av_frame_alloc();
    c->pal_stride   = c->mask_stride;
    c->pal_pic      = av_mallocz(c->pal_stride * avctx->height);
    c->last_pal_pic = av_mallocz(c->pal_stride * avctx->height);
    if (!c->pal_pic || !c->last_pal_pic || !ctx->last_pic) {
        mss2_decode_end(avctx);
        return AVERROR(ENOMEM);
    }
    if (ret = wmv9_init(avctx)) {
        mss2_decode_end(avctx);
        return ret;
    }
    ff_mss2dsp_init(&ctx->dsp);

    avctx->pix_fmt = c->free_colours == 127 ? AV_PIX_FMT_RGB555
                                            : AV_PIX_FMT_RGB24;

    ctx->last_pic = av_frame_alloc();
    if (!ctx->last_pic) {
        mss2_decode_end(avctx);
        return AVERROR(ENOMEM);
    }

    return 0;
}

AVCodec ff_mss2_decoder = {
    .name           = "mss2",
    .long_name      = NULL_IF_CONFIG_SMALL("MS Windows Media Video V9 Screen"),
    .type           = AVMEDIA_TYPE_VIDEO,
    .id             = AV_CODEC_ID_MSS2,
    .priv_data_size = sizeof(MSS2Context),
    .init           = mss2_decode_init,
    .close          = mss2_decode_end,
    .decode         = mss2_decode_frame,
    .capabilities   = CODEC_CAP_DR1,
};<|MERGE_RESOLUTION|>--- conflicted
+++ resolved
@@ -612,15 +612,8 @@
             return AVERROR_INVALIDDATA;
         }
     } else {
-<<<<<<< HEAD
         if ((ret = ff_reget_buffer(avctx, ctx->last_pic)) < 0)
             return ret;
-=======
-        if ((ret = ff_reget_buffer(avctx, ctx->last_pic)) < 0) {
-            av_log(avctx, AV_LOG_ERROR, "reget_buffer() failed\n");
-            return ret;
-        }
->>>>>>> 730bac7b
         if ((ret = av_frame_ref(frame, ctx->last_pic)) < 0)
             return ret;
 
@@ -847,11 +840,6 @@
     avctx->pix_fmt = c->free_colours == 127 ? AV_PIX_FMT_RGB555
                                             : AV_PIX_FMT_RGB24;
 
-    ctx->last_pic = av_frame_alloc();
-    if (!ctx->last_pic) {
-        mss2_decode_end(avctx);
-        return AVERROR(ENOMEM);
-    }
 
     return 0;
 }
