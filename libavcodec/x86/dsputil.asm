--- conflicted
+++ resolved
@@ -636,55 +636,6 @@
 VECTOR_FMUL_ADD
 %endif
 
-<<<<<<< HEAD
-;-----------------------------------------------------------------------------
-; void ff_butterflies_float_interleave(float *dst, const float *src0,
-;                                      const float *src1, int len);
-;-----------------------------------------------------------------------------
-
-%macro BUTTERFLIES_FLOAT_INTERLEAVE 0
-cglobal butterflies_float_interleave, 4,4,3, dst, src0, src1, len
-%if ARCH_X86_64
-    movsxd    lenq, lend
-%endif
-    test      lenq, lenq
-    jz .end
-    shl       lenq, 2
-    lea      src0q, [src0q +   lenq]
-    lea      src1q, [src1q +   lenq]
-    lea       dstq, [ dstq + 2*lenq]
-    neg       lenq
-.loop:
-    mova        m0, [src0q + lenq]
-    mova        m1, [src1q + lenq]
-    subps       m2, m0, m1
-    addps       m0, m0, m1
-    unpcklps    m1, m0, m2
-    unpckhps    m0, m0, m2
-%if cpuflag(avx)
-    vextractf128 [dstq + 2*lenq     ], m1, 0
-    vextractf128 [dstq + 2*lenq + 16], m0, 0
-    vextractf128 [dstq + 2*lenq + 32], m1, 1
-    vextractf128 [dstq + 2*lenq + 48], m0, 1
-%else
-    mova [dstq + 2*lenq         ], m1
-    mova [dstq + 2*lenq + mmsize], m0
-%endif
-    add       lenq, mmsize
-    jl .loop
-.end:
-    REP_RET
-%endmacro
-
-INIT_XMM sse
-BUTTERFLIES_FLOAT_INTERLEAVE
-%if HAVE_AVX_EXTERNAL
-INIT_YMM avx
-BUTTERFLIES_FLOAT_INTERLEAVE
-%endif
-
-=======
->>>>>>> 8a4f2620
 ; %1 = aligned/unaligned
 %macro BSWAP_LOOPS  1
     mov      r3, r2
