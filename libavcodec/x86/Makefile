--- conflicted
+++ resolved
@@ -5,6 +5,7 @@
 OBJS-$(CONFIG_CAVS_DECODER)            += x86/cavsdsp.o
 OBJS-$(CONFIG_DNXHD_ENCODER)           += x86/dnxhdenc.o
 OBJS-$(CONFIG_FFT)                     += x86/fft_init.o
+OBJS-$(CONFIG_GPL)                     += x86/idct_mmx.o
 OBJS-$(CONFIG_H264DSP)                 += x86/h264dsp_init.o
 OBJS-$(CONFIG_H264PRED)                += x86/h264_intrapred_init.o
 OBJS-$(CONFIG_LPC)                     += x86/lpc.o
@@ -13,10 +14,11 @@
 OBJS-$(CONFIG_MPEGVIDEO)               += x86/mpegvideo.o
 OBJS-$(CONFIG_MPEGVIDEOENC)            += x86/mpegvideoenc.o
 OBJS-$(CONFIG_PNG_DECODER)             += x86/pngdsp_init.o
-OBJS-$(CONFIG_PRORES_DECODER)          += x86/proresdsp_init.o
+OBJS-$(CONFIG_PRORES_LGPL_DECODER)     += x86/proresdsp_init.o
 OBJS-$(CONFIG_RV30_DECODER)            += x86/rv34dsp_init.o
 OBJS-$(CONFIG_RV40_DECODER)            += x86/rv34dsp_init.o            \
                                           x86/rv40dsp_init.o
+OBJS-$(CONFIG_V210_DECODER)            += x86/v210-init.o
 OBJS-$(CONFIG_TRUEHD_DECODER)          += x86/mlpdsp.o
 OBJS-$(CONFIG_VC1_DECODER)             += x86/vc1dsp_init.o
 OBJS-$(CONFIG_VP3DSP)                  += x86/vp3dsp_init.o
@@ -31,32 +33,10 @@
                                           x86/idct_sse2_xvid.o          \
                                           x86/simple_idct.o             \
 
-<<<<<<< HEAD
-MMX-OBJS-$(CONFIG_AAC_DECODER)         += x86/sbrdsp_init.o
-MMX-OBJS-$(CONFIG_AC3DSP)              += x86/ac3dsp_init.o
-MMX-OBJS-$(CONFIG_CAVS_DECODER)        += x86/cavsdsp.o
 MMX-OBJS-$(CONFIG_DWT)                 += x86/snowdsp.o \
                                           x86/dwt.o
 MMX-OBJS-$(CONFIG_ENCODERS)            += x86/dsputilenc_mmx.o          \
                                           x86/motion_est.o
-MMX-OBJS-$(CONFIG_FFT)                 += x86/fft_init.o
-MMX-OBJS-$(CONFIG_GPL)                 += x86/idct_mmx.o
-MMX-OBJS-$(CONFIG_H264DSP)             += x86/h264dsp_init.o
-MMX-OBJS-$(CONFIG_H264PRED)            += x86/h264_intrapred_init.o
-MMX-OBJS-$(CONFIG_LPC)                 += x86/lpc.o
-MMX-OBJS-$(CONFIG_MPEGAUDIODSP)        += x86/mpegaudiodec.o
-MMX-OBJS-$(CONFIG_PNG_DECODER)         += x86/pngdsp_init.o
-MMX-OBJS-$(CONFIG_PRORES_DECODER)      += x86/proresdsp_init.o
-MMX-OBJS-$(CONFIG_PRORES_LGPL_DECODER) += x86/proresdsp_init.o
-MMX-OBJS-$(CONFIG_RV30_DECODER)        += x86/rv34dsp_init.o
-MMX-OBJS-$(CONFIG_RV40_DECODER)        += x86/rv34dsp_init.o            \
-                                          x86/rv40dsp_init.o
-MMX-OBJS-$(CONFIG_V210_DECODER)        += x86/v210-init.o
-=======
-MMX-OBJS-$(CONFIG_DWT)                 += x86/snowdsp.o
-MMX-OBJS-$(CONFIG_ENCODERS)            += x86/dsputilenc_mmx.o          \
-                                          x86/motion_est.o
->>>>>>> 7e522859
 MMX-OBJS-$(CONFIG_VC1_DECODER)         += x86/vc1dsp_mmx.o
 
 YASM-OBJS-$(CONFIG_AAC_DECODER)        += x86/sbrdsp.o
