--- conflicted
+++ resolved
@@ -679,13 +679,7 @@
 SKIPHEADERS-$(CONFIG_VDPAU)            += vdpau.h
 SKIPHEADERS-$(CONFIG_XVMC)             += xvmc.h
 
-<<<<<<< HEAD
-TESTPROGS = cabac dct eval fft fft-fixed h264 iirfilter rangecoder snow
-=======
-EXAMPLES = api
-
 TESTPROGS = cabac dct fft fft-fixed h264 iirfilter rangecoder snow
->>>>>>> eb7505e4
 TESTPROGS-$(HAVE_MMX) += motion
 TESTOBJS = dctref.o
 
