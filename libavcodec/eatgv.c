/*
 * Electronic Arts TGV Video Decoder
 * Copyright (c) 2007-2008 Peter Ross
 *
 * This file is part of FFmpeg.
 *
 * FFmpeg is free software; you can redistribute it and/or
 * modify it under the terms of the GNU Lesser General Public
 * License as published by the Free Software Foundation; either
 * version 2.1 of the License, or (at your option) any later version.
 *
 * FFmpeg is distributed in the hope that it will be useful,
 * but WITHOUT ANY WARRANTY; without even the implied warranty of
 * MERCHANTABILITY or FITNESS FOR A PARTICULAR PURPOSE.  See the GNU
 * Lesser General Public License for more details.
 *
 * You should have received a copy of the GNU Lesser General Public
 * License along with FFmpeg; if not, write to the Free Software
 * Foundation, Inc., 51 Franklin St, Fifth Floor, Boston, MA  02110-1301  USA
 */

/**
 * @file
 * Electronic Arts TGV Video Decoder
 * by Peter Ross (pross@xvid.org)
 *
 * Technical details here:
 * http://wiki.multimedia.cx/index.php?title=Electronic_Arts_TGV
 */

#include "avcodec.h"
#define BITSTREAM_READER_LE
#include "get_bits.h"
#include "internal.h"
#include "libavutil/imgutils.h"
#include "libavutil/mem.h"

#define EA_PREAMBLE_SIZE    8
#define kVGT_TAG MKTAG('k', 'V', 'G', 'T')

typedef struct TgvContext {
    AVCodecContext *avctx;
    AVFrame *last_frame;
    uint8_t *frame_buffer;
    int width,height;
    uint32_t palette[AVPALETTE_COUNT];

    int (*mv_codebook)[2];
    uint8_t (*block_codebook)[16];
    int num_mvs;           ///< current length of mv_codebook
    int num_blocks_packed; ///< current length of block_codebook
} TgvContext;

static av_cold int tgv_decode_init(AVCodecContext *avctx)
{
    TgvContext *s = avctx->priv_data;
    s->avctx         = avctx;
    avctx->time_base = (AVRational){1, 15};
    avctx->pix_fmt   = AV_PIX_FMT_PAL8;
<<<<<<< HEAD
    avcodec_get_frame_defaults(&s->last_frame);
=======

    s->last_frame = av_frame_alloc();
    if (!s->last_frame)
        return AVERROR(ENOMEM);

>>>>>>> 97168b20
    return 0;
}

/**
 * Unpack buffer
 * @return 0 on success, -1 on critical buffer underflow
 */
static int unpack(const uint8_t *src, const uint8_t *src_end,
                  uint8_t *dst, int width, int height)
{
    uint8_t *dst_end = dst + width*height;
    int size, size1, size2, offset, run;
    uint8_t *dst_start = dst;

    if (src[0] & 0x01)
        src += 5;
    else
        src += 2;

    if (src_end - src < 3)
        return AVERROR_INVALIDDATA;
    size = AV_RB24(src);
    src += 3;

    while (size > 0 && src < src_end) {

        /* determine size1 and size2 */
        size1 = (src[0] & 3);
        if (src[0] & 0x80) {  // 1
            if (src[0] & 0x40 ) {  // 11
                if (src[0] & 0x20) {  // 111
                    if (src[0] < 0xFC)  // !(111111)
                        size1 = (((src[0] & 31) + 1) << 2);
                    src++;
                    size2 = 0;
                } else {  // 110
                    offset = ((src[0] & 0x10) << 12) + AV_RB16(&src[1]) + 1;
                    size2  = ((src[0] & 0xC) << 6) + src[3] + 5;
                    src   += 4;
                }
            } else {  // 10
                size1  = ((src[1] & 0xC0) >> 6);
                offset = (AV_RB16(&src[1]) & 0x3FFF) + 1;
                size2  = (src[0] & 0x3F) + 4;
                src   += 3;
            }
        } else {  // 0
            offset = ((src[0] & 0x60) << 3) + src[1] + 1;
            size2  = ((src[0] & 0x1C) >> 2) + 3;
            src   += 2;
        }


        /* fetch strip from src */
        if (size1 > src_end - src)
            break;

        if (size1 > 0) {
            size -= size1;
            run   = FFMIN(size1, dst_end - dst);
            memcpy(dst, src, run);
            dst += run;
            src += run;
        }

        if (size2 > 0) {
            if (dst - dst_start < offset)
                return 0;
            size -= size2;
            run   = FFMIN(size2, dst_end - dst);
            av_memcpy_backptr(dst, offset, run);
            dst += run;
        }
    }

    return 0;
}

/**
 * Decode inter-frame
 * @return 0 on success, -1 on critical buffer underflow
 */
static int tgv_decode_inter(TgvContext *s, AVFrame *frame,
                            const uint8_t *buf, const uint8_t *buf_end)
{
    int num_mvs;
    int num_blocks_raw;
    int num_blocks_packed;
    int vector_bits;
    int i,j,x,y;
    GetBitContext gb;
    int mvbits;
    const uint8_t *blocks_raw;

    if(buf_end - buf < 12)
        return AVERROR_INVALIDDATA;

    num_mvs           = AV_RL16(&buf[0]);
    num_blocks_raw    = AV_RL16(&buf[2]);
    num_blocks_packed = AV_RL16(&buf[4]);
    vector_bits       = AV_RL16(&buf[6]);
    buf += 12;

    if (vector_bits > MIN_CACHE_BITS || !vector_bits) {
        av_log(s->avctx, AV_LOG_ERROR,
               "Invalid value for motion vector bits: %d\n", vector_bits);
        return AVERROR_INVALIDDATA;
    }

    /* allocate codebook buffers as necessary */
    if (num_mvs > s->num_mvs) {
        if (av_reallocp_array(&s->mv_codebook, num_mvs, sizeof(*s->mv_codebook))) {
            s->num_mvs = 0;
            return AVERROR(ENOMEM);
        }
        s->num_mvs = num_mvs;
    }

    if (num_blocks_packed > s->num_blocks_packed) {
        if (av_reallocp_array(&s->block_codebook, num_blocks_packed, sizeof(*s->block_codebook))) {
            s->num_blocks_packed = 0;
            return AVERROR(ENOMEM);
        }
        s->num_blocks_packed = num_blocks_packed;
    }

    /* read motion vectors */
    mvbits = (num_mvs * 2 * 10 + 31) & ~31;

    if (buf_end - buf < (mvbits>>3) + 16*num_blocks_raw + 8*num_blocks_packed)
        return AVERROR_INVALIDDATA;

    init_get_bits(&gb, buf, mvbits);
    for (i = 0; i < num_mvs; i++) {
        s->mv_codebook[i][0] = get_sbits(&gb, 10);
        s->mv_codebook[i][1] = get_sbits(&gb, 10);
    }
    buf += mvbits >> 3;

    /* note ptr to uncompressed blocks */
    blocks_raw = buf;
    buf       += num_blocks_raw * 16;

    /* read compressed blocks */
    init_get_bits(&gb, buf, (buf_end - buf) << 3);
    for (i = 0; i < num_blocks_packed; i++) {
        int tmp[4];
        for (j = 0; j < 4; j++)
            tmp[j] = get_bits(&gb, 8);
        for (j = 0; j < 16; j++)
            s->block_codebook[i][15-j] = tmp[get_bits(&gb, 2)];
    }

    if (get_bits_left(&gb) < vector_bits *
        (s->avctx->height / 4) * (s->avctx->width / 4))
        return AVERROR_INVALIDDATA;

    /* read vectors and build frame */
    for (y = 0; y < s->avctx->height / 4; y++)
        for (x = 0; x < s->avctx->width / 4; x++) {
            unsigned int vector = get_bits(&gb, vector_bits);
            const uint8_t *src;
            int src_stride;

            if (vector < num_mvs) {
                int mx = x * 4 + s->mv_codebook[vector][0];
                int my = y * 4 + s->mv_codebook[vector][1];

                if (mx < 0 || mx + 4 > s->avctx->width ||
                    my < 0 || my + 4 > s->avctx->height) {
                    av_log(s->avctx, AV_LOG_ERROR, "MV %d %d out of picture\n", mx, my);
                    continue;
                }

                src = s->last_frame->data[0] + mx + my * s->last_frame->linesize[0];
                src_stride = s->last_frame->linesize[0];
            } else {
                int offset = vector - num_mvs;
                if (offset < num_blocks_raw)
                    src = blocks_raw + 16*offset;
                else if (offset - num_blocks_raw < num_blocks_packed)
                    src = s->block_codebook[offset - num_blocks_raw];
                else
                    continue;
                src_stride = 4;
            }

            for (j = 0; j < 4; j++)
                for (i = 0; i < 4; i++)
                    frame->data[0][(y * 4 + j) * frame->linesize[0] + (x * 4 + i)] =
                        src[j * src_stride + i];
    }

    return 0;
}

static int tgv_decode_frame(AVCodecContext *avctx,
                            void *data, int *got_frame,
                            AVPacket *avpkt)
{
    const uint8_t *buf     = avpkt->data;
    int buf_size           = avpkt->size;
    TgvContext *s          = avctx->priv_data;
    const uint8_t *buf_end = buf + buf_size;
    AVFrame *frame         = data;
    int chunk_type, ret;

    if (buf_end - buf < EA_PREAMBLE_SIZE)
        return AVERROR_INVALIDDATA;

    chunk_type = AV_RL32(&buf[0]);
    buf       += EA_PREAMBLE_SIZE;

    if (chunk_type == kVGT_TAG) {
        int pal_count, i;
        if(buf_end - buf < 12) {
            av_log(avctx, AV_LOG_WARNING, "truncated header\n");
            return AVERROR_INVALIDDATA;
        }

        s->width  = AV_RL16(&buf[0]);
        s->height = AV_RL16(&buf[2]);
        if (s->avctx->width != s->width || s->avctx->height != s->height) {
            av_freep(&s->frame_buffer);
            av_frame_unref(s->last_frame);
            if ((ret = ff_set_dimensions(s->avctx, s->width, s->height)) < 0)
                return ret;
        }

        pal_count = AV_RL16(&buf[6]);
        buf += 12;
        for(i = 0; i < pal_count && i < AVPALETTE_COUNT && buf_end - buf >= 3; i++) {
            s->palette[i] = 0xFFU << 24 | AV_RB24(buf);
            buf += 3;
        }
    }

    if ((ret = ff_get_buffer(avctx, frame, AV_GET_BUFFER_FLAG_REF)) < 0)
        return ret;

    memcpy(frame->data[1], s->palette, AVPALETTE_SIZE);

    if (chunk_type == kVGT_TAG) {
        int y;
        frame->key_frame = 1;
        frame->pict_type = AV_PICTURE_TYPE_I;

        if (!s->frame_buffer &&
            !(s->frame_buffer = av_malloc(s->width * s->height)))
            return AVERROR(ENOMEM);

        if (unpack(buf, buf_end, s->frame_buffer, s->avctx->width, s->avctx->height) < 0) {
            av_log(avctx, AV_LOG_WARNING, "truncated intra frame\n");
            return AVERROR_INVALIDDATA;
        }
        for (y = 0; y < s->height; y++)
            memcpy(frame->data[0]  + y * frame->linesize[0],
                   s->frame_buffer + y * s->width,
                   s->width);
    } else {
        if (!s->last_frame->data[0]) {
            av_log(avctx, AV_LOG_WARNING, "inter frame without corresponding intra frame\n");
            return buf_size;
        }
        frame->key_frame = 0;
        frame->pict_type = AV_PICTURE_TYPE_P;
        if (tgv_decode_inter(s, frame, buf, buf_end) < 0) {
            av_log(avctx, AV_LOG_WARNING, "truncated inter frame\n");
            return AVERROR_INVALIDDATA;
        }
    }

    av_frame_unref(s->last_frame);
    if ((ret = av_frame_ref(s->last_frame, frame)) < 0)
        return ret;

    *got_frame = 1;

    return buf_size;
}

static av_cold int tgv_decode_end(AVCodecContext *avctx)
{
    TgvContext *s = avctx->priv_data;
    av_frame_free(&s->last_frame);
    av_freep(&s->frame_buffer);
    av_free(s->mv_codebook);
    av_free(s->block_codebook);
    return 0;
}

AVCodec ff_eatgv_decoder = {
    .name           = "eatgv",
    .long_name      = NULL_IF_CONFIG_SMALL("Electronic Arts TGV video"),
    .type           = AVMEDIA_TYPE_VIDEO,
    .id             = AV_CODEC_ID_TGV,
    .priv_data_size = sizeof(TgvContext),
    .init           = tgv_decode_init,
    .close          = tgv_decode_end,
    .decode         = tgv_decode_frame,
    .capabilities   = CODEC_CAP_DR1,
};<|MERGE_RESOLUTION|>--- conflicted
+++ resolved
@@ -57,15 +57,11 @@
     s->avctx         = avctx;
     avctx->time_base = (AVRational){1, 15};
     avctx->pix_fmt   = AV_PIX_FMT_PAL8;
-<<<<<<< HEAD
-    avcodec_get_frame_defaults(&s->last_frame);
-=======
 
     s->last_frame = av_frame_alloc();
     if (!s->last_frame)
         return AVERROR(ENOMEM);
 
->>>>>>> 97168b20
     return 0;
 }
 
