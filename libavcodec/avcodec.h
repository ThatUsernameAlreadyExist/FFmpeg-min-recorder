--- conflicted
+++ resolved
@@ -483,7 +483,7 @@
     AV_CODEC_ID_METASOUND,
     AV_CODEC_ID_PAF_AUDIO_DEPRECATED,
     AV_CODEC_ID_ON2AVC,
-<<<<<<< HEAD
+    AV_CODEC_ID_DSS_SP,
     AV_CODEC_ID_FFWAVESYNTH = MKBETAG('F','F','W','S'),
     AV_CODEC_ID_SONIC       = MKBETAG('S','O','N','C'),
     AV_CODEC_ID_SONIC_LS    = MKBETAG('S','O','N','L'),
@@ -496,9 +496,6 @@
     AV_CODEC_ID_DSD_MSBF    = MKBETAG('D','S','D','M'),
     AV_CODEC_ID_DSD_LSBF_PLANAR = MKBETAG('D','S','D','1'),
     AV_CODEC_ID_DSD_MSBF_PLANAR = MKBETAG('D','S','D','8'),
-=======
-    AV_CODEC_ID_DSS_SP,
->>>>>>> c56b9b1e
 
     /* subtitle codecs */
     AV_CODEC_ID_FIRST_SUBTITLE = 0x17000,          ///< A dummy ID pointing at the start of subtitle codecs.
