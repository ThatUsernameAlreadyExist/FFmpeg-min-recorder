--- conflicted
+++ resolved
@@ -320,11 +320,7 @@
 fi
 
 if [ -n "$do_v210" ] ; then
-<<<<<<< HEAD
-do_video_encoding v210.avi "-an -vcodec v210"
-=======
 do_video_encoding v210.avi "-an -c:v v210"
->>>>>>> 8f521690
 do_video_decoding "" "-pix_fmt yuv420p"
 fi
 
