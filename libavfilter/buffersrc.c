--- conflicted
+++ resolved
@@ -303,19 +303,7 @@
     { "width",         NULL,                     OFFSET(w),                AV_OPT_TYPE_INT,      { .i64 = 0 }, 0, INT_MAX, V },
     { "video_size",    NULL,                     OFFSET(w),                AV_OPT_TYPE_IMAGE_SIZE,                .flags = V },
     { "height",        NULL,                     OFFSET(h),                AV_OPT_TYPE_INT,      { .i64 = 0 }, 0, INT_MAX, V },
-<<<<<<< HEAD
     { "pix_fmt",       NULL,                     OFFSET(pix_fmt),          AV_OPT_TYPE_PIXEL_FMT, { .i64 = AV_PIX_FMT_NONE }, .min = AV_PIX_FMT_NONE, .max = INT_MAX, .flags = V },
-#if FF_API_OLD_FILTER_OPTS
-    /* those 4 are for compatibility with the old option passing system where each filter
-     * did its own parsing */
-    { "time_base_num", "deprecated, do not use", OFFSET(time_base.num),    AV_OPT_TYPE_INT,      { .i64 = 0 }, 0, INT_MAX, V },
-    { "time_base_den", "deprecated, do not use", OFFSET(time_base.den),    AV_OPT_TYPE_INT,      { .i64 = 0 }, 0, INT_MAX, V },
-    { "sar_num",       "deprecated, do not use", OFFSET(pixel_aspect.num), AV_OPT_TYPE_INT,      { .i64 = 0 }, 0, INT_MAX, V },
-    { "sar_den",       "deprecated, do not use", OFFSET(pixel_aspect.den), AV_OPT_TYPE_INT,      { .i64 = 0 }, 0, INT_MAX, V },
-#endif
-=======
-    { "pix_fmt",       NULL,                     OFFSET(pix_fmt_str),      AV_OPT_TYPE_STRING,                    .flags = V },
->>>>>>> 88fd836a
     { "sar",           "sample aspect ratio",    OFFSET(pixel_aspect),     AV_OPT_TYPE_RATIONAL, { .dbl = 0 }, 0, DBL_MAX, V },
     { "pixel_aspect",  "sample aspect ratio",    OFFSET(pixel_aspect),     AV_OPT_TYPE_RATIONAL, { .dbl = 0 }, 0, DBL_MAX, V },
     { "time_base",     NULL,                     OFFSET(time_base),        AV_OPT_TYPE_RATIONAL, { .dbl = 0 }, 0, DBL_MAX, V },
