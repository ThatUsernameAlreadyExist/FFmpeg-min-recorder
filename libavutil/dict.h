--- conflicted
+++ resolved
@@ -99,13 +99,8 @@
  * @param flags a collection of AV_DICT_* flags controlling how the entry is retrieved
  * @return found entry or NULL in case no matching entry was found in the dictionary
  */
-<<<<<<< HEAD
-AVDictionaryEntry *
-av_dict_get(FF_CONST_AVUTIL53 AVDictionary *m, const char *key, const AVDictionaryEntry *prev, int flags);
-=======
-AVDictionaryEntry *av_dict_get(const AVDictionary *m, const char *key,
+AVDictionaryEntry *av_dict_get(FF_CONST_AVUTIL53 AVDictionary *m, const char *key,
                                const AVDictionaryEntry *prev, int flags);
->>>>>>> d816e125
 
 /**
  * Get number of entries in dictionary.
@@ -155,11 +150,7 @@
  * @param flags flags to use when setting entries in *dst
  * @note metadata is read using the AV_DICT_IGNORE_SUFFIX flag
  */
-<<<<<<< HEAD
 void av_dict_copy(AVDictionary **dst, FF_CONST_AVUTIL53 AVDictionary *src, int flags);
-=======
-void av_dict_copy(AVDictionary **dst, const AVDictionary *src, int flags);
->>>>>>> d816e125
 
 /**
  * Free all the memory allocated for an AVDictionary struct
