--- conflicted
+++ resolved
@@ -177,9 +177,6 @@
     return 0;
 }
 
-<<<<<<< HEAD
-int ff_h264_handle_aggregated_packet(AVFormatContext *ctx, PayloadContext *data, AVPacket *pkt,
-=======
 void ff_h264_parse_framesize(AVCodecContext *codec, const char *p)
 {
     char buf1[50];
@@ -202,8 +199,7 @@
     codec->height  = atoi(p + 1); // skip the -
 }
 
-int ff_h264_handle_aggregated_packet(AVFormatContext *ctx, AVPacket *pkt,
->>>>>>> 8633fb47
+int ff_h264_handle_aggregated_packet(AVFormatContext *ctx, PayloadContext *data, AVPacket *pkt,
                                      const uint8_t *buf, int len,
                                      int skip_between, int *nal_counters,
                                      int nal_mask)
