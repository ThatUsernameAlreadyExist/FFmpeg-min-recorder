/*
 * RTP H264 Protocol (RFC3984)
 * Copyright (c) 2006 Ryan Martell
 *
 * This file is part of FFmpeg.
 *
 * FFmpeg is free software; you can redistribute it and/or
 * modify it under the terms of the GNU Lesser General Public
 * License as published by the Free Software Foundation; either
 * version 2.1 of the License, or (at your option) any later version.
 *
 * FFmpeg is distributed in the hope that it will be useful,
 * but WITHOUT ANY WARRANTY; without even the implied warranty of
 * MERCHANTABILITY or FITNESS FOR A PARTICULAR PURPOSE.  See the GNU
 * Lesser General Public License for more details.
 *
 * You should have received a copy of the GNU Lesser General Public
 * License along with FFmpeg; if not, write to the Free Software
 * Foundation, Inc., 51 Franklin Street, Fifth Floor, Boston, MA 02110-1301 USA
 */

/**
 * @file
 * @brief H.264 / RTP Code (RFC3984)
 * @author Ryan Martell <rdm4@martellventures.com>
 *
 * @note Notes:
 * Notes:
 * This currently supports packetization mode:
 * Single Nal Unit Mode (0), or
 * Non-Interleaved Mode (1).  It currently does not support
 * Interleaved Mode (2). (This requires implementing STAP-B, MTAP16, MTAP24,
 *                        FU-B packet types)
 */

#include "libavutil/attributes.h"
#include "libavutil/base64.h"
#include "libavutil/intreadwrite.h"
#include "libavutil/avstring.h"
#include "avformat.h"

#include "network.h"

#include "rtpdec.h"
#include "rtpdec_formats.h"

struct PayloadContext {
    // sdp setup parameters
    uint8_t profile_idc;
    uint8_t profile_iop;
    uint8_t level_idc;
    int packetization_mode;
#ifdef DEBUG
    int packet_types_received[32];
#endif
};

#ifdef DEBUG
#define COUNT_NAL_TYPE(data, nal) data->packet_types_received[(nal) & 0x1f]++
#else
#define COUNT_NAL_TYPE(data, nal) do { } while (0)
#endif

static const uint8_t start_sequence[] = { 0, 0, 0, 1 };

static void parse_profile_level_id(AVFormatContext *s,
                                   PayloadContext *h264_data,
                                   char *value)
{
    char buffer[3];
    // 6 characters=3 bytes, in hex.
    uint8_t profile_idc;
    uint8_t profile_iop;
    uint8_t level_idc;

    buffer[0]   = value[0];
    buffer[1]   = value[1];
    buffer[2]   = '\0';
    profile_idc = strtol(buffer, NULL, 16);
    buffer[0]   = value[2];
    buffer[1]   = value[3];
    profile_iop = strtol(buffer, NULL, 16);
    buffer[0]   = value[4];
    buffer[1]   = value[5];
    level_idc   = strtol(buffer, NULL, 16);

    av_log(s, AV_LOG_DEBUG,
           "RTP Profile IDC: %x Profile IOP: %x Level: %x\n",
           profile_idc, profile_iop, level_idc);
    h264_data->profile_idc = profile_idc;
    h264_data->profile_iop = profile_iop;
    h264_data->level_idc   = level_idc;
}

static int parse_sprop_parameter_sets(AVFormatContext *s,
                                      uint8_t **data_ptr, int *size_ptr,
                                      const char *value)
{
    char base64packet[1024];
    uint8_t decoded_packet[1024];
    int packet_size;

    while (*value) {
        char *dst = base64packet;

        while (*value && *value != ','
               && (dst - base64packet) < sizeof(base64packet) - 1) {
            *dst++ = *value++;
        }
        *dst++ = '\0';

        if (*value == ',')
            value++;

        packet_size = av_base64_decode(decoded_packet, base64packet,
                                       sizeof(decoded_packet));
        if (packet_size > 0) {
            uint8_t *dest = av_realloc(*data_ptr,
                                       packet_size + sizeof(start_sequence) +
                                       *size_ptr +
                                       FF_INPUT_BUFFER_PADDING_SIZE);
            if (!dest) {
                av_log(s, AV_LOG_ERROR,
                       "Unable to allocate memory for extradata!\n");
                return AVERROR(ENOMEM);
            }
            *data_ptr = dest;

            memcpy(dest + *size_ptr, start_sequence,
                   sizeof(start_sequence));
            memcpy(dest + *size_ptr + sizeof(start_sequence),
                   decoded_packet, packet_size);
            memset(dest + *size_ptr + sizeof(start_sequence) +
                   packet_size, 0, FF_INPUT_BUFFER_PADDING_SIZE);

            *size_ptr += sizeof(start_sequence) + packet_size;
        }
    }

    return 0;
}

static int sdp_parse_fmtp_config_h264(AVFormatContext *s,
                                      AVStream *stream,
                                      PayloadContext *h264_data,
                                      char *attr, char *value)
{
    AVCodecContext *codec = stream->codec;

    if (!strcmp(attr, "packetization-mode")) {
        av_log(s, AV_LOG_DEBUG, "RTP Packetization Mode: %d\n", atoi(value));
        h264_data->packetization_mode = atoi(value);
        /*
         * Packetization Mode:
         * 0 or not present: Single NAL mode (Only nals from 1-23 are allowed)
         * 1: Non-interleaved Mode: 1-23, 24 (STAP-A), 28 (FU-A) are allowed.
         * 2: Interleaved Mode: 25 (STAP-B), 26 (MTAP16), 27 (MTAP24), 28 (FU-A),
         *                      and 29 (FU-B) are allowed.
         */
        if (h264_data->packetization_mode > 1)
            av_log(s, AV_LOG_ERROR,
                   "Interleaved RTP mode is not supported yet.\n");
    } else if (!strcmp(attr, "profile-level-id")) {
        if (strlen(value) == 6)
            parse_profile_level_id(s, h264_data, value);
    } else if (!strcmp(attr, "sprop-parameter-sets")) {
        int ret;
        codec->extradata_size = 0;
        av_freep(&codec->extradata);
        ret = parse_sprop_parameter_sets(s, &codec->extradata,
                                         &codec->extradata_size, value);
        av_log(s, AV_LOG_DEBUG, "Extradata set to %p (size: %d)\n",
               codec->extradata, codec->extradata_size);
        return ret;
    }
    return 0;
}

<<<<<<< HEAD
static int h264_handle_packet_stap_a(AVFormatContext *ctx, PayloadContext *data, AVPacket *pkt,
                                     const uint8_t *buf, int len)
=======
static int h264_handle_packet_stap_a(AVFormatContext *ctx, AVPacket *pkt,
                                     const uint8_t *buf, int len,
                                     int start_skip)
>>>>>>> a3cc519d
{
    int pass         = 0;
    int total_length = 0;
    uint8_t *dst     = NULL;
    int ret;

    // first we are going to figure out the total size
    for (pass = 0; pass < 2; pass++) {
        const uint8_t *src = buf;
        int src_len        = len;

        src     += start_skip;
        src_len -= start_skip;

        while (src_len > 2) {
            uint16_t nal_size = AV_RB16(src);

            // consume the length of the aggregate
            src     += 2;
            src_len -= 2;

            if (nal_size <= src_len) {
                if (pass == 0) {
                    // counting
                    total_length += sizeof(start_sequence) + nal_size;
                } else {
                    // copying
                    memcpy(dst, start_sequence, sizeof(start_sequence));
                    dst += sizeof(start_sequence);
                    memcpy(dst, src, nal_size);
                    COUNT_NAL_TYPE(data, *src);
                    dst += nal_size;
                }
            } else {
                av_log(ctx, AV_LOG_ERROR,
                       "nal size exceeds length: %d %d\n", nal_size, src_len);
                return AVERROR_INVALIDDATA;
            }

            // eat what we handled
            src     += nal_size + start_skip;
            src_len -= nal_size + start_skip;
        }

        if (pass == 0) {
            /* now we know the total size of the packet (with the
             * start sequences added) */
            if ((ret = av_new_packet(pkt, total_length)) < 0)
                return ret;
            dst = pkt->data;
        }
    }

    return 0;
}

static int h264_handle_packet_fu_a(AVFormatContext *ctx, PayloadContext *data, AVPacket *pkt,
                                   const uint8_t *buf, int len)
{
    uint8_t fu_indicator, fu_header, start_bit, nal_type, nal;
    int ret;

    if (len < 3) {
        av_log(ctx, AV_LOG_ERROR, "Too short data for FU-A H264 RTP packet\n");
        return AVERROR_INVALIDDATA;
    }

    fu_indicator = buf[0];
    fu_header    = buf[1];
    start_bit    = fu_header >> 7;
    nal_type     = fu_header & 0x1f;
    nal          = fu_indicator & 0xe0 | nal_type;

    // skip the fu_indicator and fu_header
    buf += 2;
    len -= 2;

    if (start_bit) {
        COUNT_NAL_TYPE(data, nal_type);
        /* copy in the start sequence, and the reconstructed nal */
        if ((ret = av_new_packet(pkt, sizeof(start_sequence) + sizeof(nal) + len)) < 0)
            return ret;
        memcpy(pkt->data, start_sequence, sizeof(start_sequence));
        pkt->data[sizeof(start_sequence)] = nal;
        memcpy(pkt->data + sizeof(start_sequence) + sizeof(nal), buf, len);
    } else {
        if ((ret = av_new_packet(pkt, len)) < 0)
            return ret;
        memcpy(pkt->data, buf, len);
    }

    return 0;
}

// return 0 on packet, no more left, 1 on packet, 1 on partial packet
static int h264_handle_packet(AVFormatContext *ctx, PayloadContext *data,
                              AVStream *st, AVPacket *pkt, uint32_t *timestamp,
                              const uint8_t *buf, int len, uint16_t seq,
                              int flags)
{
    uint8_t nal;
    uint8_t type;
    int result = 0;

    if (!len) {
        av_log(ctx, AV_LOG_ERROR, "Empty H264 RTP packet\n");
        return AVERROR_INVALIDDATA;
    }
    nal  = buf[0];
    type = nal & 0x1f;

    /* Simplify the case (these are all the nal types used internally by
     * the h264 codec). */
    if (type >= 1 && type <= 23)
        type = 1;
    switch (type) {
    case 0:                    // undefined, but pass them through
    case 1:
        if ((result = av_new_packet(pkt, len + sizeof(start_sequence))) < 0)
            return result;
        memcpy(pkt->data, start_sequence, sizeof(start_sequence));
        memcpy(pkt->data + sizeof(start_sequence), buf, len);
        COUNT_NAL_TYPE(data, nal);
        break;

    case 24:                   // STAP-A (one packet, multiple nals)
        // consume the STAP-A NAL
        buf++;
        len--;
<<<<<<< HEAD
        result = h264_handle_packet_stap_a(ctx, data, pkt, buf, len);
=======
        result = h264_handle_packet_stap_a(ctx, pkt, buf, len, 0);
>>>>>>> a3cc519d
        break;

    case 25:                   // STAP-B
    case 26:                   // MTAP-16
    case 27:                   // MTAP-24
    case 29:                   // FU-B
        av_log(ctx, AV_LOG_ERROR,
               "Unhandled type (%d) (See RFC for implementation details\n",
               type);
        result = AVERROR(ENOSYS);
        break;

    case 28:                   // FU-A (fragmented nal)
        result = h264_handle_packet_fu_a(ctx, data, pkt, buf, len);
        break;

    case 30:                   // undefined
    case 31:                   // undefined
    default:
        av_log(ctx, AV_LOG_ERROR, "Undefined type (%d)\n", type);
        result = AVERROR_INVALIDDATA;
        break;
    }

    pkt->stream_index = st->index;

    return result;
}

static PayloadContext *h264_new_context(void)
{
    return av_mallocz(sizeof(PayloadContext) + FF_INPUT_BUFFER_PADDING_SIZE);
}

static void h264_free_context(PayloadContext *data)
{
#ifdef DEBUG
    int ii;

    for (ii = 0; ii < 32; ii++) {
        if (data->packet_types_received[ii])
            av_log(NULL, AV_LOG_DEBUG, "Received %d packets of type %d\n",
                   data->packet_types_received[ii], ii);
    }
#endif

    av_free(data);
}

static av_cold int h264_init(AVFormatContext *s, int st_index,
                             PayloadContext *data)
{
    if (st_index < 0)
        return 0;
    s->streams[st_index]->need_parsing = AVSTREAM_PARSE_FULL;
    return 0;
}

static int parse_h264_sdp_line(AVFormatContext *s, int st_index,
                               PayloadContext *h264_data, const char *line)
{
    AVStream *stream;
    AVCodecContext *codec;
    const char *p = line;

    if (st_index < 0)
        return 0;

    stream = s->streams[st_index];
    codec  = stream->codec;

    if (av_strstart(p, "framesize:", &p)) {
        char buf1[50];
        char *dst = buf1;

        // remove the protocol identifier
        while (*p && *p == ' ')
            p++;                     // strip spaces.
        while (*p && *p != ' ')
            p++;                     // eat protocol identifier
        while (*p && *p == ' ')
            p++;                     // strip trailing spaces.
        while (*p && *p != '-' && (dst - buf1) < sizeof(buf1) - 1)
            *dst++ = *p++;
        *dst = '\0';

        // a='framesize:96 320-240'
        // set our parameters
        codec->width   = atoi(buf1);
        codec->height  = atoi(p + 1); // skip the -
    } else if (av_strstart(p, "fmtp:", &p)) {
        return ff_parse_fmtp(s, stream, h264_data, p, sdp_parse_fmtp_config_h264);
    } else if (av_strstart(p, "cliprect:", &p)) {
        // could use this if we wanted.
    }

    return 0;
}

RTPDynamicProtocolHandler ff_h264_dynamic_handler = {
    .enc_name         = "H264",
    .codec_type       = AVMEDIA_TYPE_VIDEO,
    .codec_id         = AV_CODEC_ID_H264,
    .init             = h264_init,
    .parse_sdp_a_line = parse_h264_sdp_line,
    .alloc            = h264_new_context,
    .free             = h264_free_context,
    .parse_packet     = h264_handle_packet
};<|MERGE_RESOLUTION|>--- conflicted
+++ resolved
@@ -176,14 +176,9 @@
     return 0;
 }
 
-<<<<<<< HEAD
 static int h264_handle_packet_stap_a(AVFormatContext *ctx, PayloadContext *data, AVPacket *pkt,
-                                     const uint8_t *buf, int len)
-=======
-static int h264_handle_packet_stap_a(AVFormatContext *ctx, AVPacket *pkt,
                                      const uint8_t *buf, int len,
                                      int start_skip)
->>>>>>> a3cc519d
 {
     int pass         = 0;
     int total_length = 0;
@@ -313,11 +308,7 @@
         // consume the STAP-A NAL
         buf++;
         len--;
-<<<<<<< HEAD
-        result = h264_handle_packet_stap_a(ctx, data, pkt, buf, len);
-=======
-        result = h264_handle_packet_stap_a(ctx, pkt, buf, len, 0);
->>>>>>> a3cc519d
+        result = h264_handle_packet_stap_a(ctx, data, pkt, buf, len, 0);
         break;
 
     case 25:                   // STAP-B
