--- conflicted
+++ resolved
@@ -376,7 +376,6 @@
  */
 enum AVCodecID ff_get_pcm_codec_id(int bps, int flt, int be, int sflags);
 
-<<<<<<< HEAD
 /**
  * Chooses a timebase for muxing the specified stream.
  *
@@ -390,8 +389,7 @@
  * Generate standard extradata for AVC-Intra based on width/height and field order.
  */
 void ff_generate_avci_extradata(AVStream *st);
-=======
+
 int ff_http_match_no_proxy(const char *no_proxy, const char *hostname);
->>>>>>> 5c869655
 
 #endif /* AVFORMAT_INTERNAL_H */