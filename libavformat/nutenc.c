/*
 * nut muxer
 * Copyright (c) 2004-2007 Michael Niedermayer
 *
 * This file is part of FFmpeg.
 *
 * FFmpeg is free software; you can redistribute it and/or
 * modify it under the terms of the GNU Lesser General Public
 * License as published by the Free Software Foundation; either
 * version 2.1 of the License, or (at your option) any later version.
 *
 * FFmpeg is distributed in the hope that it will be useful,
 * but WITHOUT ANY WARRANTY; without even the implied warranty of
 * MERCHANTABILITY or FITNESS FOR A PARTICULAR PURPOSE.  See the GNU
 * Lesser General Public License for more details.
 *
 * You should have received a copy of the GNU Lesser General Public
 * License along with FFmpeg; if not, write to the Free Software
 * Foundation, Inc., 51 Franklin Street, Fifth Floor, Boston, MA 02110-1301 USA
 */

#include <stdint.h>

#include "libavutil/intreadwrite.h"
#include "libavutil/mathematics.h"
#include "libavutil/tree.h"
#include "libavutil/dict.h"
#include "libavutil/avassert.h"
#include "libavutil/time.h"
#include "libavutil/opt.h"
#include "libavcodec/bytestream.h"
#include "libavcodec/mpegaudiodata.h"
#include "nut.h"
#include "internal.h"
#include "avio_internal.h"
#include "riff.h"

static int find_expected_header(AVCodecContext *c, int size, int key_frame,
                                uint8_t out[64])
{
    int sample_rate = c->sample_rate;

    if (size > 4096)
        return 0;

    AV_WB24(out, 1);

    if (c->codec_id == AV_CODEC_ID_MPEG4) {
        if (key_frame) {
            return 3;
        } else {
            out[3] = 0xB6;
            return 4;
        }
    } else if (c->codec_id == AV_CODEC_ID_MPEG1VIDEO ||
               c->codec_id == AV_CODEC_ID_MPEG2VIDEO) {
        return 3;
    } else if (c->codec_id == AV_CODEC_ID_H264) {
        return 3;
    } else if (c->codec_id == AV_CODEC_ID_MP3 ||
               c->codec_id == AV_CODEC_ID_MP2) {
        int lsf, mpeg25, sample_rate_index, bitrate_index, frame_size;
        int layer           = c->codec_id == AV_CODEC_ID_MP3 ? 3 : 2;
        unsigned int header = 0xFFF00000;

        lsf           = sample_rate < (24000 + 32000) / 2;
        mpeg25        = sample_rate < (12000 + 16000) / 2;
        sample_rate <<= lsf + mpeg25;
        if      (sample_rate < (32000 + 44100) / 2) sample_rate_index = 2;
        else if (sample_rate < (44100 + 48000) / 2) sample_rate_index = 0;
        else                                        sample_rate_index = 1;

        sample_rate = avpriv_mpa_freq_tab[sample_rate_index] >> (lsf + mpeg25);

        for (bitrate_index = 2; bitrate_index < 30; bitrate_index++) {
            frame_size =
                avpriv_mpa_bitrate_tab[lsf][layer - 1][bitrate_index >> 1];
            frame_size = (frame_size * 144000) / (sample_rate << lsf) +
                (bitrate_index & 1);

            if (frame_size == size)
                break;
        }

        header |= (!lsf) << 19;
        header |= (4 - layer) << 17;
        header |= 1 << 16; //no crc
        AV_WB32(out, header);
        if (size <= 0)
            return 2;  //we guess there is no crc, if there is one the user clearly does not care about overhead
        if (bitrate_index == 30)
            return -1;  //something is wrong ...

        header |= (bitrate_index >> 1) << 12;
        header |= sample_rate_index << 10;
        header |= (bitrate_index & 1) << 9;

        return 2; //FIXME actually put the needed ones in build_elision_headers()
        //return 3; //we guess that the private bit is not set
//FIXME the above assumptions should be checked, if these turn out false too often something should be done
    }
    return 0;
}

static int find_header_idx(AVFormatContext *s, AVCodecContext *c, int size, int frame_type)
{
    NUTContext *nut = s->priv_data;
    uint8_t out[64];
    int i;
    int len = find_expected_header(c, size, frame_type, out);

    for (i = 1; i < nut->header_count; i++) {
        if (len == nut->header_len[i] && !memcmp(out, nut->header[i], len)) {
            return i;
        }
    }

    return 0;
}

static void build_elision_headers(AVFormatContext *s)
{
    NUTContext *nut = s->priv_data;
    int i;
    //FIXME this is lame
    //FIXME write a 2pass mode to find the maximal headers
    static const uint8_t headers[][5] = {
        { 3, 0x00, 0x00, 0x01 },
        { 4, 0x00, 0x00, 0x01, 0xB6},
        { 2, 0xFF, 0xFA }, //mp3+crc
        { 2, 0xFF, 0xFB }, //mp3
        { 2, 0xFF, 0xFC }, //mp2+crc
        { 2, 0xFF, 0xFD }, //mp2
    };

    nut->header_count = 7;
    for (i = 1; i < nut->header_count; i++) {
        nut->header_len[i] = headers[i - 1][0];
        nut->header[i]     = &headers[i - 1][1];
    }
}

static void build_frame_code(AVFormatContext *s)
{
    NUTContext *nut = s->priv_data;
    int key_frame, index, pred, stream_id;
    int start = 1;
    int end   = 254;
    int keyframe_0_esc = s->nb_streams > 2;
    int pred_table[10];
    FrameCode *ft;

    ft            = &nut->frame_code[start];
    ft->flags     = FLAG_CODED;
    ft->size_mul  = 1;
    ft->pts_delta = 1;
    start++;

    if (keyframe_0_esc) {
        /* keyframe = 0 escape */
        FrameCode *ft = &nut->frame_code[start];
        ft->flags    = FLAG_STREAM_ID | FLAG_SIZE_MSB | FLAG_CODED_PTS;
        ft->size_mul = 1;
        start++;
    }

    for (stream_id = 0; stream_id < s->nb_streams; stream_id++) {
        int start2 = start + (end - start) * stream_id       / s->nb_streams;
        int end2   = start + (end - start) * (stream_id + 1) / s->nb_streams;
        AVCodecContext *codec = s->streams[stream_id]->codec;
        const AVCodecDescriptor *desc = avcodec_descriptor_get(codec->codec_id);
        int is_audio          = codec->codec_type == AVMEDIA_TYPE_AUDIO;
        int intra_only        = /*codec->intra_only || */ is_audio;
        int pred_count;
        int frame_size = 0;

        if (codec->codec_type == AVMEDIA_TYPE_AUDIO) {
            frame_size = av_get_audio_frame_duration(codec, 0);
            if (codec->codec_id == AV_CODEC_ID_VORBIS && !frame_size)
                frame_size = 64;
        } else {
            AVRational f = av_div_q(codec->time_base, *nut->stream[stream_id].time_base);
            if (f.den == 1 && f.num>0)
                frame_size = f.num;
        }
        if (!frame_size)
            frame_size = 1;

        for (key_frame = 0; key_frame < 2; key_frame++) {
            if (!intra_only || !keyframe_0_esc || key_frame != 0) {
                FrameCode *ft = &nut->frame_code[start2];
                ft->flags     = FLAG_KEY * key_frame;
                ft->flags    |= FLAG_SIZE_MSB | FLAG_CODED_PTS;
                ft->stream_id = stream_id;
                ft->size_mul  = 1;
                if (is_audio)
                    ft->header_idx = find_header_idx(s, codec, -1, key_frame);
                start2++;
            }
        }

        key_frame = intra_only;
#if 1
        if (is_audio) {
            int frame_bytes = codec->frame_size * (int64_t)codec->bit_rate /
                              (8 * codec->sample_rate);
            int pts;
            for (pts = 0; pts < 2; pts++) {
                for (pred = 0; pred < 2; pred++) {
                    FrameCode *ft  = &nut->frame_code[start2];
                    ft->flags      = FLAG_KEY * key_frame;
                    ft->stream_id  = stream_id;
                    ft->size_mul   = frame_bytes + 2;
                    ft->size_lsb   = frame_bytes + pred;
                    ft->pts_delta  = pts * frame_size;
                    ft->header_idx = find_header_idx(s, codec, frame_bytes + pred, key_frame);
                    start2++;
                }
            }
        } else {
            FrameCode *ft = &nut->frame_code[start2];
            ft->flags     = FLAG_KEY | FLAG_SIZE_MSB;
            ft->stream_id = stream_id;
            ft->size_mul  = 1;
            ft->pts_delta = frame_size;
            start2++;
        }
#endif

        if (desc && desc->props & AV_CODEC_PROP_REORDER) {
            pred_count    = 5;
            pred_table[0] = -2;
            pred_table[1] = -1;
            pred_table[2] = 1;
            pred_table[3] = 3;
            pred_table[4] = 4;
        } else if (codec->codec_id == AV_CODEC_ID_VORBIS) {
            pred_count    = 3;
            pred_table[0] = 2;
            pred_table[1] = 9;
            pred_table[2] = 16;
        } else {
            pred_count    = 1;
            pred_table[0] = 1;
        }

        for (pred = 0; pred < pred_count; pred++) {
            int start3 = start2 + (end2 - start2) * pred / pred_count;
            int end3   = start2 + (end2 - start2) * (pred + 1) / pred_count;

            pred_table[pred] *= frame_size;

            for (index = start3; index < end3; index++) {
                FrameCode *ft = &nut->frame_code[index];
                ft->flags     = FLAG_KEY * key_frame;
                ft->flags    |= FLAG_SIZE_MSB;
                ft->stream_id = stream_id;
//FIXME use single byte size and pred from last
                ft->size_mul  = end3 - start3;
                ft->size_lsb  = index - start3;
                ft->pts_delta = pred_table[pred];
                if (is_audio)
                    ft->header_idx = find_header_idx(s, codec, -1, key_frame);
            }
        }
    }
    memmove(&nut->frame_code['N' + 1], &nut->frame_code['N'], sizeof(FrameCode) * (255 - 'N'));
    nut->frame_code[0].flags       =
        nut->frame_code[255].flags =
        nut->frame_code['N'].flags = FLAG_INVALID;
}

static void put_tt(NUTContext *nut, AVRational *time_base, AVIOContext *bc, uint64_t val)
{
    val *= nut->time_base_count;
    val += time_base - nut->time_base;
    ff_put_v(bc, val);
}
/**
 * Store a string as vb.
 */
static void put_str(AVIOContext *bc, const char *string)
{
    int len = strlen(string);

    ff_put_v(bc, len);
    avio_write(bc, string, len);
}

static void put_s(AVIOContext *bc, int64_t val)
{
    ff_put_v(bc, 2 * FFABS(val) - (val > 0));
}

#ifdef TRACE
static inline void ff_put_v_trace(AVIOContext *bc, uint64_t v, const char *file,
                                  const char *func, int line)
{
    av_log(NULL, AV_LOG_DEBUG, "ff_put_v %5"PRId64" / %"PRIX64" in %s %s:%d\n", v, v, file, func, line);

    ff_put_v(bc, v);
}

static inline void put_s_trace(AVIOContext *bc, int64_t v, const char *file, const char *func, int line)
{
    av_log(NULL, AV_LOG_DEBUG, "put_s %5"PRId64" / %"PRIX64" in %s %s:%d\n", v, v, file, func, line);

    put_s(bc, v);
}
#define ff_put_v(bc, v)  ff_put_v_trace(bc, v, __FILE__, __PRETTY_FUNCTION__, __LINE__)
#define put_s(bc, v)  put_s_trace(bc, v, __FILE__, __PRETTY_FUNCTION__, __LINE__)
#endif

//FIXME remove calculate_checksum
static void put_packet(NUTContext *nut, AVIOContext *bc, AVIOContext *dyn_bc,
                       int calculate_checksum, uint64_t startcode)
{
    uint8_t *dyn_buf = NULL;
    int dyn_size     = avio_close_dyn_buf(dyn_bc, &dyn_buf);
    int forw_ptr     = dyn_size + 4 * calculate_checksum;

    if (forw_ptr > 4096)
        ffio_init_checksum(bc, ff_crc04C11DB7_update, 0);
    avio_wb64(bc, startcode);
    ff_put_v(bc, forw_ptr);
    if (forw_ptr > 4096)
        avio_wl32(bc, ffio_get_checksum(bc));

    if (calculate_checksum)
        ffio_init_checksum(bc, ff_crc04C11DB7_update, 0);
    avio_write(bc, dyn_buf, dyn_size);
    if (calculate_checksum)
        avio_wl32(bc, ffio_get_checksum(bc));

    av_free(dyn_buf);
}

static void write_mainheader(NUTContext *nut, AVIOContext *bc)
{
    int i, j, tmp_pts, tmp_flags, tmp_stream, tmp_mul, tmp_size, tmp_fields,
        tmp_head_idx;
    int64_t tmp_match;

    ff_put_v(bc, nut->version);
    if (nut->version > 3)
        ff_put_v(bc, nut->minor_version = 1);
    ff_put_v(bc, nut->avf->nb_streams);
    ff_put_v(bc, nut->max_distance);
    ff_put_v(bc, nut->time_base_count);

    for (i = 0; i < nut->time_base_count; i++) {
        ff_put_v(bc, nut->time_base[i].num);
        ff_put_v(bc, nut->time_base[i].den);
    }

    tmp_pts      = 0;
    tmp_mul      = 1;
    tmp_stream   = 0;
    tmp_match    = 1 - (1LL << 62);
    tmp_head_idx = 0;
    for (i = 0; i < 256; ) {
        tmp_fields = 0;
        tmp_size   = 0;
//        tmp_res=0;
        if (tmp_pts      != nut->frame_code[i].pts_delta ) tmp_fields = 1;
        if (tmp_mul      != nut->frame_code[i].size_mul  ) tmp_fields = 2;
        if (tmp_stream   != nut->frame_code[i].stream_id ) tmp_fields = 3;
        if (tmp_size     != nut->frame_code[i].size_lsb  ) tmp_fields = 4;
//        if (tmp_res    != nut->frame_code[i].res            ) tmp_fields=5;
        if (tmp_head_idx != nut->frame_code[i].header_idx) tmp_fields = 8;

        tmp_pts    = nut->frame_code[i].pts_delta;
        tmp_flags  = nut->frame_code[i].flags;
        tmp_stream = nut->frame_code[i].stream_id;
        tmp_mul    = nut->frame_code[i].size_mul;
        tmp_size   = nut->frame_code[i].size_lsb;
//        tmp_res   = nut->frame_code[i].res;
        tmp_head_idx = nut->frame_code[i].header_idx;

        for (j = 0; i < 256; j++, i++) {
            if (i == 'N') {
                j--;
                continue;
            }
            if (nut->frame_code[i].pts_delta  != tmp_pts      ||
                nut->frame_code[i].flags      != tmp_flags    ||
                nut->frame_code[i].stream_id  != tmp_stream   ||
                nut->frame_code[i].size_mul   != tmp_mul      ||
                nut->frame_code[i].size_lsb   != tmp_size + j ||
//              nut->frame_code[i].res        != tmp_res      ||
                nut->frame_code[i].header_idx != tmp_head_idx)
                break;
        }
        if (j != tmp_mul - tmp_size)
            tmp_fields = 6;

        ff_put_v(bc, tmp_flags);
        ff_put_v(bc, tmp_fields);
        if (tmp_fields > 0) put_s(bc, tmp_pts);
        if (tmp_fields > 1) ff_put_v(bc, tmp_mul);
        if (tmp_fields > 2) ff_put_v(bc, tmp_stream);
        if (tmp_fields > 3) ff_put_v(bc, tmp_size);
        if (tmp_fields > 4) ff_put_v(bc, 0 /*tmp_res*/);
        if (tmp_fields > 5) ff_put_v(bc, j);
        if (tmp_fields > 6) ff_put_v(bc, tmp_match);
        if (tmp_fields > 7) ff_put_v(bc, tmp_head_idx);
    }
    ff_put_v(bc, nut->header_count - 1);
    for (i = 1; i < nut->header_count; i++) {
        ff_put_v(bc, nut->header_len[i]);
        avio_write(bc, nut->header[i], nut->header_len[i]);
    }
    // flags had been effectively introduced in version 4
    if (nut->version > 3)
        ff_put_v(bc, nut->flags);
}

static int write_streamheader(AVFormatContext *avctx, AVIOContext *bc,
                              AVStream *st, int i)
{
    NUTContext *nut       = avctx->priv_data;
    AVCodecContext *codec = st->codec;
<<<<<<< HEAD
=======
    const AVCodecDescriptor *desc = avcodec_descriptor_get(codec->codec_id);
    unsigned codec_tag    = av_codec_get_tag(ff_nut_codec_tags, codec->codec_id);
>>>>>>> 80a11de7

    ff_put_v(bc, i);
    switch (codec->codec_type) {
    case AVMEDIA_TYPE_VIDEO:    ff_put_v(bc, 0); break;
    case AVMEDIA_TYPE_AUDIO:    ff_put_v(bc, 1); break;
    case AVMEDIA_TYPE_SUBTITLE: ff_put_v(bc, 2); break;
    default:                    ff_put_v(bc, 3); break;
    }
    ff_put_v(bc, 4);
    if (codec->codec_tag) {
        avio_wl32(bc, codec->codec_tag);
    } else {
        av_log(avctx, AV_LOG_ERROR, "No codec tag defined for stream %d\n", i);
        return AVERROR(EINVAL);
    }

    ff_put_v(bc, nut->stream[i].time_base - nut->time_base);
    ff_put_v(bc, nut->stream[i].msb_pts_shift);
    ff_put_v(bc, nut->stream[i].max_pts_distance);
    ff_put_v(bc, (desc && desc->props & AV_CODEC_PROP_REORDER) ? 16 : 0);
    avio_w8(bc, 0); /* flags: 0x1 - fixed_fps, 0x2 - index_present */

    ff_put_v(bc, codec->extradata_size);
    avio_write(bc, codec->extradata, codec->extradata_size);

    switch (codec->codec_type) {
    case AVMEDIA_TYPE_AUDIO:
        ff_put_v(bc, codec->sample_rate);
        ff_put_v(bc, 1);
        ff_put_v(bc, codec->channels);
        break;
    case AVMEDIA_TYPE_VIDEO:
        ff_put_v(bc, codec->width);
        ff_put_v(bc, codec->height);

        if (st->sample_aspect_ratio.num <= 0 ||
            st->sample_aspect_ratio.den <= 0) {
            ff_put_v(bc, 0);
            ff_put_v(bc, 0);
        } else {
            ff_put_v(bc, st->sample_aspect_ratio.num);
            ff_put_v(bc, st->sample_aspect_ratio.den);
        }
        ff_put_v(bc, 0); /* csp type -- unknown */
        break;
    default:
        break;
    }
    return 0;
}

static int add_info(AVIOContext *bc, const char *type, const char *value)
{
    put_str(bc, type);
    put_s(bc, -1);
    put_str(bc, value);
    return 1;
}

static int write_globalinfo(NUTContext *nut, AVIOContext *bc)
{
    AVFormatContext *s   = nut->avf;
    AVDictionaryEntry *t = NULL;
    AVIOContext *dyn_bc;
    uint8_t *dyn_buf = NULL;
    int count        = 0, dyn_size;
    int ret          = avio_open_dyn_buf(&dyn_bc);
    if (ret < 0)
        return ret;

    while ((t = av_dict_get(s->metadata, "", t, AV_DICT_IGNORE_SUFFIX)))
        count += add_info(dyn_bc, t->key, t->value);

    ff_put_v(bc, 0); //stream_if_plus1
    ff_put_v(bc, 0); //chapter_id
    ff_put_v(bc, 0); //timestamp_start
    ff_put_v(bc, 0); //length

    ff_put_v(bc, count);

    dyn_size = avio_close_dyn_buf(dyn_bc, &dyn_buf);
    avio_write(bc, dyn_buf, dyn_size);
    av_free(dyn_buf);
    return 0;
}

static int write_streaminfo(NUTContext *nut, AVIOContext *bc, int stream_id) {
    AVFormatContext *s= nut->avf;
    AVStream* st = s->streams[stream_id];
    AVDictionaryEntry *t = NULL;
    AVIOContext *dyn_bc;
    uint8_t *dyn_buf=NULL;
    int count=0, dyn_size, i;
    int ret = avio_open_dyn_buf(&dyn_bc);
    if (ret < 0)
        return ret;

    while ((t = av_dict_get(st->metadata, "", t, AV_DICT_IGNORE_SUFFIX)))
        count += add_info(dyn_bc, t->key, t->value);
    for (i=0; ff_nut_dispositions[i].flag; ++i) {
        if (st->disposition & ff_nut_dispositions[i].flag)
            count += add_info(dyn_bc, "Disposition", ff_nut_dispositions[i].str);
    }
    if (st->codec->codec_type == AVMEDIA_TYPE_VIDEO) {
        uint8_t buf[256];
        if (st->r_frame_rate.num>0 && st->r_frame_rate.den>0)
            snprintf(buf, sizeof(buf), "%d/%d", st->r_frame_rate.num, st->r_frame_rate.den);
        else
            snprintf(buf, sizeof(buf), "%d/%d", st->codec->time_base.den, st->codec->time_base.num);
        count += add_info(dyn_bc, "r_frame_rate", buf);
    }
    dyn_size = avio_close_dyn_buf(dyn_bc, &dyn_buf);

    if (count) {
        ff_put_v(bc, stream_id + 1); //stream_id_plus1
        ff_put_v(bc, 0); //chapter_id
        ff_put_v(bc, 0); //timestamp_start
        ff_put_v(bc, 0); //length

        ff_put_v(bc, count);

        avio_write(bc, dyn_buf, dyn_size);
    }

    av_free(dyn_buf);
    return count;
}

static int write_chapter(NUTContext *nut, AVIOContext *bc, int id)
{
    AVIOContext *dyn_bc;
    uint8_t *dyn_buf     = NULL;
    AVDictionaryEntry *t = NULL;
    AVChapter *ch        = nut->avf->chapters[id];
    int ret, dyn_size, count = 0;

    ret = avio_open_dyn_buf(&dyn_bc);
    if (ret < 0)
        return ret;

    ff_put_v(bc, 0);                                        // stream_id_plus1
    put_s(bc, id + 1);                                      // chapter_id
    put_tt(nut, nut->chapter[id].time_base, bc, ch->start); // chapter_start
    ff_put_v(bc, ch->end - ch->start);                      // chapter_len

    while ((t = av_dict_get(ch->metadata, "", t, AV_DICT_IGNORE_SUFFIX)))
        count += add_info(dyn_bc, t->key, t->value);

    ff_put_v(bc, count);

    dyn_size = avio_close_dyn_buf(dyn_bc, &dyn_buf);
    avio_write(bc, dyn_buf, dyn_size);
    av_freep(&dyn_buf);
    return 0;
}

static int write_index(NUTContext *nut, AVIOContext *bc) {
    int i;
    Syncpoint dummy= { .pos= 0 };
    Syncpoint *next_node[2] = { NULL };
    int64_t startpos = avio_tell(bc);
    int64_t payload_size;

    put_tt(nut, nut->max_pts_tb, bc, nut->max_pts);

    ff_put_v(bc, nut->sp_count);

    for (i=0; i<nut->sp_count; i++) {
        av_tree_find(nut->syncpoints, &dummy, (void *) ff_nut_sp_pos_cmp, (void**)next_node);
        ff_put_v(bc, (next_node[1]->pos >> 4) - (dummy.pos>>4));
        dummy.pos = next_node[1]->pos;
    }

    for (i=0; i<nut->avf->nb_streams; i++) {
        StreamContext *nus= &nut->stream[i];
        int64_t last_pts= -1;
        int j, k;
        for (j=0; j<nut->sp_count; j++) {
            int flag;
            int n = 0;

            if (j && nus->keyframe_pts[j] == nus->keyframe_pts[j-1]) {
                av_log(nut->avf, AV_LOG_WARNING, "Multiple keyframes with same PTS\n");
                nus->keyframe_pts[j] = AV_NOPTS_VALUE;
            }

            flag = (nus->keyframe_pts[j] != AV_NOPTS_VALUE) ^ (j+1 == nut->sp_count);
            for (; j<nut->sp_count && (nus->keyframe_pts[j] != AV_NOPTS_VALUE) == flag; j++)
                n++;

            ff_put_v(bc, 1 + 2*flag + 4*n);
            for (k= j - n; k<=j && k<nut->sp_count; k++) {
                if (nus->keyframe_pts[k] == AV_NOPTS_VALUE)
                    continue;
                av_assert0(nus->keyframe_pts[k] > last_pts);
                ff_put_v(bc, nus->keyframe_pts[k] - last_pts);
                last_pts = nus->keyframe_pts[k];
            }
        }
    }

    payload_size = avio_tell(bc) - startpos + 8 + 4;

    avio_wb64(bc, 8 + payload_size + av_log2(payload_size) / 7 + 1 + 4*(payload_size > 4096));

    return 0;
}

static int write_headers(AVFormatContext *avctx, AVIOContext *bc)
{
    NUTContext *nut = avctx->priv_data;
    AVIOContext *dyn_bc;
    int i, ret;

    ff_metadata_conv_ctx(avctx, ff_nut_metadata_conv, NULL);

    ret = avio_open_dyn_buf(&dyn_bc);
    if (ret < 0)
        return ret;
    write_mainheader(nut, dyn_bc);
    put_packet(nut, bc, dyn_bc, 1, MAIN_STARTCODE);

    for (i = 0; i < nut->avf->nb_streams; i++) {
        ret = avio_open_dyn_buf(&dyn_bc);
        if (ret < 0)
            return ret;
        ret = write_streamheader(avctx, dyn_bc, nut->avf->streams[i], i);
        if (ret < 0)
            return ret;
        put_packet(nut, bc, dyn_bc, 1, STREAM_STARTCODE);
    }

    ret = avio_open_dyn_buf(&dyn_bc);
    if (ret < 0)
        return ret;
    write_globalinfo(nut, dyn_bc);
    put_packet(nut, bc, dyn_bc, 1, INFO_STARTCODE);

    for (i = 0; i < nut->avf->nb_streams; i++) {
        ret = avio_open_dyn_buf(&dyn_bc);
        if (ret < 0)
            return ret;
        ret = write_streaminfo(nut, dyn_bc, i);
        if (ret < 0)
            return ret;
        if (ret > 0)
            put_packet(nut, bc, dyn_bc, 1, INFO_STARTCODE);
        else {
            uint8_t *buf;
            avio_close_dyn_buf(dyn_bc, &buf);
            av_free(buf);
        }
    }

    for (i = 0; i < nut->avf->nb_chapters; i++) {
        ret = avio_open_dyn_buf(&dyn_bc);
        if (ret < 0)
            return ret;
        ret = write_chapter(nut, dyn_bc, i);
        if (ret < 0) {
            uint8_t *buf;
            avio_close_dyn_buf(dyn_bc, &buf);
            av_freep(&buf);
            return ret;
        }
        put_packet(nut, bc, dyn_bc, 1, INFO_STARTCODE);
    }

    nut->last_syncpoint_pos = INT_MIN;
    nut->header_count++;
    return 0;
}

static int nut_write_header(AVFormatContext *s)
{
    NUTContext *nut = s->priv_data;
    AVIOContext *bc = s->pb;
    int i, j, ret;

    nut->avf = s;

    nut->version = FFMAX(NUT_STABLE_VERSION, 3 + !!nut->flags);
    if (nut->version > 3 && s->strict_std_compliance > FF_COMPLIANCE_EXPERIMENTAL) {
        av_log(s, AV_LOG_ERROR,
               "The additional syncpoint modes require version %d, "
               "that is currently not finalized, "
               "please set -f_strict experimental in order to enable it.\n",
               nut->version);
        return AVERROR_EXPERIMENTAL;
    }

    nut->stream   = av_calloc(s->nb_streams,  sizeof(*nut->stream ));
    nut->chapter  = av_calloc(s->nb_chapters, sizeof(*nut->chapter));
    nut->time_base= av_calloc(s->nb_streams +
                              s->nb_chapters, sizeof(*nut->time_base));
    if (!nut->stream || !nut->chapter || !nut->time_base) {
        av_freep(&nut->stream);
        av_freep(&nut->chapter);
        av_freep(&nut->time_base);
        return AVERROR(ENOMEM);
    }

    for (i = 0; i < s->nb_streams; i++) {
        AVStream *st = s->streams[i];
        int ssize;
        AVRational time_base;
        ff_parse_specific_params(st, &time_base.den, &ssize, &time_base.num);

        if (st->codec->codec_type == AVMEDIA_TYPE_AUDIO && st->codec->sample_rate) {
            time_base = (AVRational) {1, st->codec->sample_rate};
        } else {
            time_base = ff_choose_timebase(s, st, 48000);
        }

        avpriv_set_pts_info(st, 64, time_base.num, time_base.den);

        for (j = 0; j < nut->time_base_count; j++)
            if (!memcmp(&time_base, &nut->time_base[j], sizeof(AVRational))) {
                break;
            }
        nut->time_base[j]        = time_base;
        nut->stream[i].time_base = &nut->time_base[j];
        if (j == nut->time_base_count)
            nut->time_base_count++;

        if (INT64_C(1000) * time_base.num >= time_base.den)
            nut->stream[i].msb_pts_shift = 7;
        else
            nut->stream[i].msb_pts_shift = 14;
        nut->stream[i].max_pts_distance =
            FFMAX(time_base.den, time_base.num) / time_base.num;
    }

    for (i = 0; i < s->nb_chapters; i++) {
        AVChapter *ch = s->chapters[i];

        for (j = 0; j < nut->time_base_count; j++)
            if (!memcmp(&ch->time_base, &nut->time_base[j], sizeof(AVRational)))
                break;

        nut->time_base[j]         = ch->time_base;
        nut->chapter[i].time_base = &nut->time_base[j];
        if (j == nut->time_base_count)
            nut->time_base_count++;
    }

    nut->max_distance = MAX_DISTANCE;
    build_elision_headers(s);
    build_frame_code(s);
    av_assert0(nut->frame_code['N'].flags == FLAG_INVALID);

    avio_write(bc, ID_STRING, strlen(ID_STRING));
    avio_w8(bc, 0);

    if ((ret = write_headers(s, bc)) < 0)
        return ret;

    if (s->avoid_negative_ts < 0)
        s->avoid_negative_ts = 1;

    avio_flush(bc);

    return 0;
}

static int get_needed_flags(NUTContext *nut, StreamContext *nus, FrameCode *fc,
                            AVPacket *pkt)
{
    int flags = 0;

    if (pkt->flags & AV_PKT_FLAG_KEY)
        flags |= FLAG_KEY;
    if (pkt->stream_index != fc->stream_id)
        flags |= FLAG_STREAM_ID;
    if (pkt->size / fc->size_mul)
        flags |= FLAG_SIZE_MSB;
    if (pkt->pts - nus->last_pts != fc->pts_delta)
        flags |= FLAG_CODED_PTS;
    if (pkt->side_data_elems && nut->version > 3)
        flags |= FLAG_SM_DATA;
    if (pkt->size > 2 * nut->max_distance)
        flags |= FLAG_CHECKSUM;
    if (FFABS(pkt->pts - nus->last_pts) > nus->max_pts_distance)
        flags |= FLAG_CHECKSUM;
    if (pkt->size < nut->header_len[fc->header_idx] ||
        (pkt->size > 4096 && fc->header_idx)        ||
        memcmp(pkt->data, nut->header[fc->header_idx],
               nut->header_len[fc->header_idx]))
        flags |= FLAG_HEADER_IDX;

    return flags | (fc->flags & FLAG_CODED);
}

static int find_best_header_idx(NUTContext *nut, AVPacket *pkt)
{
    int i;
    int best_i   = 0;
    int best_len = 0;

    if (pkt->size > 4096)
        return 0;

    for (i = 1; i < nut->header_count; i++)
        if (pkt->size >= nut->header_len[i]
            && nut->header_len[i] > best_len
            && !memcmp(pkt->data, nut->header[i], nut->header_len[i])) {
            best_i   = i;
            best_len = nut->header_len[i];
        }
    return best_i;
}

static int write_sm_data(AVFormatContext *s, AVIOContext *bc, AVPacket *pkt, int is_meta)
{
    int ret, i, dyn_size;
    unsigned flags;
    AVIOContext *dyn_bc;
    int sm_data_count = 0;
    uint8_t tmp[256];
    uint8_t *dyn_buf;

    ret = avio_open_dyn_buf(&dyn_bc);
    if (ret < 0)
        return ret;

    for (i = 0; i<pkt->side_data_elems; i++) {
        const uint8_t *data = pkt->side_data[i].data;
        int size = pkt->side_data[i].size;
        const uint8_t *data_end = data + size;

        if (is_meta) {
            if (   pkt->side_data[i].type == AV_PKT_DATA_METADATA_UPDATE
                || pkt->side_data[i].type == AV_PKT_DATA_STRINGS_METADATA) {
                if (!size || data[size-1]) {
                    ret = AVERROR(EINVAL);
                    goto fail;
                }
                while (data < data_end) {
                    const uint8_t *key = data;
                    const uint8_t *val = data + strlen(key) + 1;

                    if(val >= data_end) {
                        ret = AVERROR(EINVAL);
                        goto fail;
                    }
                    put_str(dyn_bc, key);
                    put_s(dyn_bc, -1);
                    put_str(dyn_bc, val);
                    data = val + strlen(val) + 1;
                    sm_data_count++;
                }
            }
        } else {
            switch (pkt->side_data[i].type) {
            case AV_PKT_DATA_PALETTE:
            case AV_PKT_DATA_NEW_EXTRADATA:
            case AV_PKT_DATA_MATROSKA_BLOCKADDITIONAL:
            default:
                if (pkt->side_data[i].type == AV_PKT_DATA_PALETTE) {
                    put_str(dyn_bc, "Palette");
                } else if(pkt->side_data[i].type == AV_PKT_DATA_NEW_EXTRADATA) {
                    put_str(dyn_bc, "Extradata");
                } else if(pkt->side_data[i].type == AV_PKT_DATA_MATROSKA_BLOCKADDITIONAL) {
                    snprintf(tmp, sizeof(tmp), "CodecSpecificSide%"PRId64"", AV_RB64(data));
                    put_str(dyn_bc, tmp);
                } else {
                    snprintf(tmp, sizeof(tmp), "UserData%s-SD-%d",
                            (s->flags & AVFMT_FLAG_BITEXACT) ? "Lavf" : LIBAVFORMAT_IDENT,
                            pkt->side_data[i].type);
                    put_str(dyn_bc, tmp);
                }
                put_s(dyn_bc, -2);
                put_str(dyn_bc, "bin");
                ff_put_v(dyn_bc, pkt->side_data[i].size);
                avio_write(dyn_bc, data, pkt->side_data[i].size);
                sm_data_count++;
                break;
            case AV_PKT_DATA_PARAM_CHANGE:
                flags = bytestream_get_le32(&data);
                if (flags & AV_SIDE_DATA_PARAM_CHANGE_CHANNEL_COUNT) {
                    put_str(dyn_bc, "Channels");
                    put_s(dyn_bc, bytestream_get_le32(&data));
                    sm_data_count++;
                }
                if (flags & AV_SIDE_DATA_PARAM_CHANGE_CHANNEL_LAYOUT) {
                    put_str(dyn_bc, "ChannelLayout");
                    put_s(dyn_bc, -2);
                    put_str(dyn_bc, "u64");
                    ff_put_v(bc, 8);
                    avio_write(dyn_bc, data, 8); data+=8;
                    sm_data_count++;
                }
                if (flags & AV_SIDE_DATA_PARAM_CHANGE_SAMPLE_RATE) {
                    put_str(dyn_bc, "SampleRate");
                    put_s(dyn_bc, bytestream_get_le32(&data));
                    sm_data_count++;
                }
                if (flags & AV_SIDE_DATA_PARAM_CHANGE_DIMENSIONS) {
                    put_str(dyn_bc, "Width");
                    put_s(dyn_bc, bytestream_get_le32(&data));
                    put_str(dyn_bc, "Height");
                    put_s(dyn_bc, bytestream_get_le32(&data));
                    sm_data_count+=2;
                }
                break;
            case AV_PKT_DATA_SKIP_SAMPLES:
                if (AV_RL32(data)) {
                    put_str(dyn_bc, "SkipStart");
                    put_s(dyn_bc, (unsigned)AV_RL32(data));
                    sm_data_count++;
                }
                if (AV_RL32(data+4)) {
                    put_str(dyn_bc, "SkipEnd");
                    put_s(dyn_bc, (unsigned)AV_RL32(data+4));
                    sm_data_count++;
                }
                break;
            case AV_PKT_DATA_METADATA_UPDATE:
            case AV_PKT_DATA_STRINGS_METADATA:
                // belongs into meta, not side data
                break;
            }
        }
    }

fail:
    ff_put_v(bc, sm_data_count);
    dyn_size = avio_close_dyn_buf(dyn_bc, &dyn_buf);
    avio_write(bc, dyn_buf, dyn_size);
    av_freep(&dyn_buf);

    return ret;
}

static int nut_write_packet(AVFormatContext *s, AVPacket *pkt)
{
    NUTContext *nut    = s->priv_data;
    StreamContext *nus = &nut->stream[pkt->stream_index];
    AVIOContext *bc    = s->pb, *dyn_bc, *sm_bc = NULL;
    FrameCode *fc;
    int64_t coded_pts;
    int best_length, frame_code, flags, needed_flags, i, header_idx;
    int best_header_idx;
    int key_frame = !!(pkt->flags & AV_PKT_FLAG_KEY);
    int store_sp  = 0;
    int ret = 0;
    int sm_size = 0;
    int data_size = pkt->size;
    uint8_t *sm_buf = NULL;

    if (pkt->pts < 0) {
        av_log(s, AV_LOG_ERROR,
               "Negative pts not supported stream %d, pts %"PRId64"\n",
               pkt->stream_index, pkt->pts);
        if (pkt->pts == AV_NOPTS_VALUE)
            av_log(s, AV_LOG_ERROR, "Try to enable the genpts flag\n");
        return AVERROR(EINVAL);
    }

    if (pkt->side_data_elems && nut->version > 3) {
        ret = avio_open_dyn_buf(&sm_bc);
        if (ret < 0)
            return ret;
        ret = write_sm_data(s, sm_bc, pkt, 0);
        if (ret >= 0)
            ret = write_sm_data(s, sm_bc, pkt, 1);
        sm_size = avio_close_dyn_buf(sm_bc, &sm_buf);
        if (ret < 0)
            goto fail;
        data_size += sm_size;
    }

    if (1LL << (20 + 3 * nut->header_count) <= avio_tell(bc))
        write_headers(s, bc);

    if (key_frame && !(nus->last_flags & FLAG_KEY))
        store_sp = 1;

    if (data_size + 30 /*FIXME check*/ + avio_tell(bc) >= nut->last_syncpoint_pos + nut->max_distance)
        store_sp = 1;

//FIXME: Ensure store_sp is 1 in the first place.

    if (store_sp &&
        (!(nut->flags & NUT_PIPE) || nut->last_syncpoint_pos == INT_MIN)) {
        int64_t sp_pos = INT64_MAX;

        ff_nut_reset_ts(nut, *nus->time_base, pkt->dts);
        for (i = 0; i < s->nb_streams; i++) {
            AVStream *st   = s->streams[i];
            int64_t dts_tb = av_rescale_rnd(pkt->dts,
                nus->time_base->num * (int64_t)nut->stream[i].time_base->den,
                nus->time_base->den * (int64_t)nut->stream[i].time_base->num,
                AV_ROUND_DOWN);
            int index = av_index_search_timestamp(st, dts_tb,
                                                  AVSEEK_FLAG_BACKWARD);
            if (index >= 0) {
                sp_pos = FFMIN(sp_pos, st->index_entries[index].pos);
                if (!nut->write_index && 2*index > st->nb_index_entries) {
                    memmove(st->index_entries,
                            st->index_entries + index,
                            sizeof(*st->index_entries) * (st->nb_index_entries - index));
                    st->nb_index_entries -=  index;
                }
            }
        }

        nut->last_syncpoint_pos = avio_tell(bc);
        ret                     = avio_open_dyn_buf(&dyn_bc);
        if (ret < 0)
            goto fail;
        put_tt(nut, nus->time_base, dyn_bc, pkt->dts);
        ff_put_v(dyn_bc, sp_pos != INT64_MAX ? (nut->last_syncpoint_pos - sp_pos) >> 4 : 0);

        if (nut->flags & NUT_BROADCAST) {
            put_tt(nut, nus->time_base, dyn_bc,
                   av_rescale_q(av_gettime(), AV_TIME_BASE_Q, *nus->time_base));
        }
        put_packet(nut, bc, dyn_bc, 1, SYNCPOINT_STARTCODE);

        if (nut->write_index) {
        if ((ret = ff_nut_add_sp(nut, nut->last_syncpoint_pos, 0 /*unused*/, pkt->dts)) < 0)
            goto fail;

        if ((1ll<<60) % nut->sp_count == 0)
            for (i=0; i<s->nb_streams; i++) {
                int j;
                StreamContext *nus = &nut->stream[i];
                av_reallocp_array(&nus->keyframe_pts, 2*nut->sp_count, sizeof(*nus->keyframe_pts));
                if (!nus->keyframe_pts) {
                    ret = AVERROR(ENOMEM);
                    goto fail;
                }
                for (j=nut->sp_count == 1 ? 0 : nut->sp_count; j<2*nut->sp_count; j++)
                    nus->keyframe_pts[j] = AV_NOPTS_VALUE;
        }
        }
    }
    av_assert0(nus->last_pts != AV_NOPTS_VALUE);

    coded_pts = pkt->pts & ((1 << nus->msb_pts_shift) - 1);
    if (ff_lsb2full(nus, coded_pts) != pkt->pts)
        coded_pts = pkt->pts + (1 << nus->msb_pts_shift);

    best_header_idx = find_best_header_idx(nut, pkt);

    best_length = INT_MAX;
    frame_code  = -1;
    for (i = 0; i < 256; i++) {
        int length    = 0;
        FrameCode *fc = &nut->frame_code[i];
        int flags     = fc->flags;

        if (flags & FLAG_INVALID)
            continue;
        needed_flags = get_needed_flags(nut, nus, fc, pkt);

        if (flags & FLAG_CODED) {
            length++;
            flags = needed_flags;
        }

        if ((flags & needed_flags) != needed_flags)
            continue;

        if ((flags ^ needed_flags) & FLAG_KEY)
            continue;

        if (flags & FLAG_STREAM_ID)
            length += ff_get_v_length(pkt->stream_index);

        if (data_size % fc->size_mul != fc->size_lsb)
            continue;
        if (flags & FLAG_SIZE_MSB)
            length += ff_get_v_length(data_size / fc->size_mul);

        if (flags & FLAG_CHECKSUM)
            length += 4;

        if (flags & FLAG_CODED_PTS)
            length += ff_get_v_length(coded_pts);

        if (   (flags & FLAG_CODED)
            && nut->header_len[best_header_idx] > nut->header_len[fc->header_idx] + 1) {
            flags |= FLAG_HEADER_IDX;
        }

        if (flags & FLAG_HEADER_IDX) {
            length += 1 - nut->header_len[best_header_idx];
        } else {
            length -= nut->header_len[fc->header_idx];
        }

        length *= 4;
        length += !(flags & FLAG_CODED_PTS);
        length += !(flags & FLAG_CHECKSUM);

        if (length < best_length) {
            best_length = length;
            frame_code  = i;
        }
    }
    av_assert0(frame_code != -1);

    fc           = &nut->frame_code[frame_code];
    flags        = fc->flags;
    needed_flags = get_needed_flags(nut, nus, fc, pkt);
    header_idx   = fc->header_idx;

    ffio_init_checksum(bc, ff_crc04C11DB7_update, 0);
    avio_w8(bc, frame_code);
    if (flags & FLAG_CODED) {
        ff_put_v(bc, (flags ^ needed_flags) & ~(FLAG_CODED));
        flags = needed_flags;
    }
    if (flags & FLAG_STREAM_ID)  ff_put_v(bc, pkt->stream_index);
    if (flags & FLAG_CODED_PTS)  ff_put_v(bc, coded_pts);
    if (flags & FLAG_SIZE_MSB )  ff_put_v(bc, data_size / fc->size_mul);
    if (flags & FLAG_HEADER_IDX) ff_put_v(bc, header_idx = best_header_idx);

    if (flags & FLAG_CHECKSUM)   avio_wl32(bc, ffio_get_checksum(bc));
    else                         ffio_get_checksum(bc);

    if (flags & FLAG_SM_DATA) {
        avio_write(bc, sm_buf, sm_size);
    }
    avio_write(bc, pkt->data + nut->header_len[header_idx], pkt->size - nut->header_len[header_idx]);

    nus->last_flags = flags;
    nus->last_pts   = pkt->pts;

    //FIXME just store one per syncpoint
    if (flags & FLAG_KEY && !(nut->flags & NUT_PIPE)) {
        av_add_index_entry(
            s->streams[pkt->stream_index],
            nut->last_syncpoint_pos,
            pkt->pts,
            0,
            0,
            AVINDEX_KEYFRAME);
        if (nus->keyframe_pts && nus->keyframe_pts[nut->sp_count] == AV_NOPTS_VALUE)
            nus->keyframe_pts[nut->sp_count] = pkt->pts;
    }

    if (!nut->max_pts_tb || av_compare_ts(nut->max_pts, *nut->max_pts_tb, pkt->pts, *nus->time_base) < 0) {
        nut->max_pts = pkt->pts;
        nut->max_pts_tb = nus->time_base;
    }

fail:
    av_freep(&sm_buf);

    return ret;
}

static int nut_write_trailer(AVFormatContext *s)
{
    NUTContext *nut = s->priv_data;
    AVIOContext *bc = s->pb, *dyn_bc;
    int i, ret;

    while (nut->header_count < 3)
        write_headers(s, bc);

    ret = avio_open_dyn_buf(&dyn_bc);
    if (ret >= 0 && nut->sp_count) {
        av_assert1(nut->write_index);
        write_index(nut, dyn_bc);
        put_packet(nut, bc, dyn_bc, 1, INDEX_STARTCODE);
    }

    ff_nut_free_sp(nut);
    for (i=0; i<s->nb_streams; i++)
        av_freep(&nut->stream[i].keyframe_pts);

    av_freep(&nut->stream);
    av_freep(&nut->chapter);
    av_freep(&nut->time_base);

    return 0;
}

#define OFFSET(x) offsetof(NUTContext, x)
#define E AV_OPT_FLAG_ENCODING_PARAM
static const AVOption options[] = {
    { "syncpoints",  "NUT syncpoint behaviour",                         OFFSET(flags), AV_OPT_TYPE_FLAGS, {.i64 = 0},             INT_MIN, INT_MAX, E, "syncpoints" },
    { "default",     "",                                                0,             AV_OPT_TYPE_CONST, {.i64 = 0},             INT_MIN, INT_MAX, E, "syncpoints" },
    { "none",        "Disable syncpoints, low overhead and unseekable", 0,             AV_OPT_TYPE_CONST, {.i64 = NUT_PIPE},      INT_MIN, INT_MAX, E, "syncpoints" },
    { "timestamped", "Extend syncpoints with a wallclock timestamp",    0,             AV_OPT_TYPE_CONST, {.i64 = NUT_BROADCAST}, INT_MIN, INT_MAX, E, "syncpoints" },
    { "write_index", "Write index",                               OFFSET(write_index), AV_OPT_TYPE_INT,   {.i64 = 1},                   0,       1, E, },
    { NULL },
};

static const AVClass class = {
    .class_name = "nutenc",
    .item_name  = av_default_item_name,
    .option     = options,
    .version    = LIBAVUTIL_VERSION_INT,
};

AVOutputFormat ff_nut_muxer = {
    .name           = "nut",
    .long_name      = NULL_IF_CONFIG_SMALL("NUT"),
    .mime_type      = "video/x-nut",
    .extensions     = "nut",
    .priv_data_size = sizeof(NUTContext),
    .audio_codec    = CONFIG_LIBVORBIS ? AV_CODEC_ID_VORBIS :
                      CONFIG_LIBMP3LAME ? AV_CODEC_ID_MP3 : AV_CODEC_ID_MP2,
    .video_codec    = AV_CODEC_ID_MPEG4,
    .write_header   = nut_write_header,
    .write_packet   = nut_write_packet,
    .write_trailer  = nut_write_trailer,
    .flags          = AVFMT_GLOBALHEADER | AVFMT_VARIABLE_FPS,
    .codec_tag      = ff_nut_codec_tags,
    .priv_class     = &class,
};<|MERGE_RESOLUTION|>--- conflicted
+++ resolved
@@ -227,7 +227,7 @@
         }
 #endif
 
-        if (desc && desc->props & AV_CODEC_PROP_REORDER) {
+        if (codec->has_b_frames) {
             pred_count    = 5;
             pred_table[0] = -2;
             pred_table[1] = -1;
@@ -420,11 +420,7 @@
 {
     NUTContext *nut       = avctx->priv_data;
     AVCodecContext *codec = st->codec;
-<<<<<<< HEAD
-=======
     const AVCodecDescriptor *desc = avcodec_descriptor_get(codec->codec_id);
-    unsigned codec_tag    = av_codec_get_tag(ff_nut_codec_tags, codec->codec_id);
->>>>>>> 80a11de7
 
     ff_put_v(bc, i);
     switch (codec->codec_type) {
@@ -444,7 +440,7 @@
     ff_put_v(bc, nut->stream[i].time_base - nut->time_base);
     ff_put_v(bc, nut->stream[i].msb_pts_shift);
     ff_put_v(bc, nut->stream[i].max_pts_distance);
-    ff_put_v(bc, (desc && desc->props & AV_CODEC_PROP_REORDER) ? 16 : 0);
+    ff_put_v(bc, codec->has_b_frames);
     avio_w8(bc, 0); /* flags: 0x1 - fixed_fps, 0x2 - index_present */
 
     ff_put_v(bc, codec->extradata_size);
