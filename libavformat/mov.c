/*
 * MOV demuxer
 * Copyright (c) 2001 Fabrice Bellard
 * Copyright (c) 2009 Baptiste Coudurier <baptiste dot coudurier at gmail dot com>
 *
 * first version by Francois Revol <revol@free.fr>
 * seek function by Gael Chardon <gael.dev@4now.net>
 *
 * This file is part of FFmpeg.
 *
 * FFmpeg is free software; you can redistribute it and/or
 * modify it under the terms of the GNU Lesser General Public
 * License as published by the Free Software Foundation; either
 * version 2.1 of the License, or (at your option) any later version.
 *
 * FFmpeg is distributed in the hope that it will be useful,
 * but WITHOUT ANY WARRANTY; without even the implied warranty of
 * MERCHANTABILITY or FITNESS FOR A PARTICULAR PURPOSE.  See the GNU
 * Lesser General Public License for more details.
 *
 * You should have received a copy of the GNU Lesser General Public
 * License along with FFmpeg; if not, write to the Free Software
 * Foundation, Inc., 51 Franklin Street, Fifth Floor, Boston, MA 02110-1301 USA
 */

#include <inttypes.h>
#include <limits.h>
#include <stdint.h>

#include "libavutil/attributes.h"
#include "libavutil/channel_layout.h"
#include "libavutil/internal.h"
#include "libavutil/intreadwrite.h"
#include "libavutil/intfloat.h"
#include "libavutil/mathematics.h"
#include "libavutil/time_internal.h"
#include "libavutil/avassert.h"
#include "libavutil/avstring.h"
#include "libavutil/dict.h"
#include "libavutil/display.h"
#include "libavutil/opt.h"
#include "libavutil/aes.h"
#include "libavutil/aes_ctr.h"
#include "libavutil/pixdesc.h"
#include "libavutil/sha.h"
#include "libavutil/spherical.h"
#include "libavutil/stereo3d.h"
#include "libavutil/timecode.h"
#include "libavcodec/ac3tab.h"
#include "libavcodec/flac.h"
#include "libavcodec/mpegaudiodecheader.h"
#include "avformat.h"
#include "internal.h"
#include "avio_internal.h"
#include "riff.h"
#include "isom.h"
#include "libavcodec/get_bits.h"
#include "id3v1.h"
#include "mov_chan.h"
#include "replaygain.h"

#if CONFIG_ZLIB
#include <zlib.h>
#endif

#include "qtpalette.h"

/* those functions parse an atom */
/* links atom IDs to parse functions */
typedef struct MOVParseTableEntry {
    uint32_t type;
    int (*parse)(MOVContext *ctx, AVIOContext *pb, MOVAtom atom);
} MOVParseTableEntry;

static int mov_read_default(MOVContext *c, AVIOContext *pb, MOVAtom atom);
static int mov_read_mfra(MOVContext *c, AVIOContext *f);
static int64_t add_ctts_entry(MOVStts** ctts_data, unsigned int* ctts_count, unsigned int* allocated_size,
                              int count, int duration);

static int mov_metadata_track_or_disc_number(MOVContext *c, AVIOContext *pb,
                                             unsigned len, const char *key)
{
    char buf[16];

    short current, total = 0;
    avio_rb16(pb); // unknown
    current = avio_rb16(pb);
    if (len >= 6)
        total = avio_rb16(pb);
    if (!total)
        snprintf(buf, sizeof(buf), "%d", current);
    else
        snprintf(buf, sizeof(buf), "%d/%d", current, total);
    c->fc->event_flags |= AVFMT_EVENT_FLAG_METADATA_UPDATED;
    av_dict_set(&c->fc->metadata, key, buf, 0);

    return 0;
}

static int mov_metadata_int8_bypass_padding(MOVContext *c, AVIOContext *pb,
                                            unsigned len, const char *key)
{
    /* bypass padding bytes */
    avio_r8(pb);
    avio_r8(pb);
    avio_r8(pb);

    c->fc->event_flags |= AVFMT_EVENT_FLAG_METADATA_UPDATED;
    av_dict_set_int(&c->fc->metadata, key, avio_r8(pb), 0);

    return 0;
}

static int mov_metadata_int8_no_padding(MOVContext *c, AVIOContext *pb,
                                        unsigned len, const char *key)
{
    c->fc->event_flags |= AVFMT_EVENT_FLAG_METADATA_UPDATED;
    av_dict_set_int(&c->fc->metadata, key, avio_r8(pb), 0);

    return 0;
}

static int mov_metadata_gnre(MOVContext *c, AVIOContext *pb,
                             unsigned len, const char *key)
{
    short genre;

    avio_r8(pb); // unknown

    genre = avio_r8(pb);
    if (genre < 1 || genre > ID3v1_GENRE_MAX)
        return 0;
    c->fc->event_flags |= AVFMT_EVENT_FLAG_METADATA_UPDATED;
    av_dict_set(&c->fc->metadata, key, ff_id3v1_genre_str[genre-1], 0);

    return 0;
}

static const uint32_t mac_to_unicode[128] = {
    0x00C4,0x00C5,0x00C7,0x00C9,0x00D1,0x00D6,0x00DC,0x00E1,
    0x00E0,0x00E2,0x00E4,0x00E3,0x00E5,0x00E7,0x00E9,0x00E8,
    0x00EA,0x00EB,0x00ED,0x00EC,0x00EE,0x00EF,0x00F1,0x00F3,
    0x00F2,0x00F4,0x00F6,0x00F5,0x00FA,0x00F9,0x00FB,0x00FC,
    0x2020,0x00B0,0x00A2,0x00A3,0x00A7,0x2022,0x00B6,0x00DF,
    0x00AE,0x00A9,0x2122,0x00B4,0x00A8,0x2260,0x00C6,0x00D8,
    0x221E,0x00B1,0x2264,0x2265,0x00A5,0x00B5,0x2202,0x2211,
    0x220F,0x03C0,0x222B,0x00AA,0x00BA,0x03A9,0x00E6,0x00F8,
    0x00BF,0x00A1,0x00AC,0x221A,0x0192,0x2248,0x2206,0x00AB,
    0x00BB,0x2026,0x00A0,0x00C0,0x00C3,0x00D5,0x0152,0x0153,
    0x2013,0x2014,0x201C,0x201D,0x2018,0x2019,0x00F7,0x25CA,
    0x00FF,0x0178,0x2044,0x20AC,0x2039,0x203A,0xFB01,0xFB02,
    0x2021,0x00B7,0x201A,0x201E,0x2030,0x00C2,0x00CA,0x00C1,
    0x00CB,0x00C8,0x00CD,0x00CE,0x00CF,0x00CC,0x00D3,0x00D4,
    0xF8FF,0x00D2,0x00DA,0x00DB,0x00D9,0x0131,0x02C6,0x02DC,
    0x00AF,0x02D8,0x02D9,0x02DA,0x00B8,0x02DD,0x02DB,0x02C7,
};

static int mov_read_mac_string(MOVContext *c, AVIOContext *pb, int len,
                               char *dst, int dstlen)
{
    char *p = dst;
    char *end = dst+dstlen-1;
    int i;

    for (i = 0; i < len; i++) {
        uint8_t t, c = avio_r8(pb);

        if (p >= end)
            continue;

        if (c < 0x80)
            *p++ = c;
        else if (p < end)
            PUT_UTF8(mac_to_unicode[c-0x80], t, if (p < end) *p++ = t;);
    }
    *p = 0;
    return p - dst;
}

static int mov_read_covr(MOVContext *c, AVIOContext *pb, int type, int len)
{
    AVPacket pkt;
    AVStream *st;
    MOVStreamContext *sc;
    enum AVCodecID id;
    int ret;

    switch (type) {
    case 0xd:  id = AV_CODEC_ID_MJPEG; break;
    case 0xe:  id = AV_CODEC_ID_PNG;   break;
    case 0x1b: id = AV_CODEC_ID_BMP;   break;
    default:
        av_log(c->fc, AV_LOG_WARNING, "Unknown cover type: 0x%x.\n", type);
        avio_skip(pb, len);
        return 0;
    }

    st = avformat_new_stream(c->fc, NULL);
    if (!st)
        return AVERROR(ENOMEM);
    sc = av_mallocz(sizeof(*sc));
    if (!sc)
        return AVERROR(ENOMEM);
    st->priv_data = sc;

    ret = av_get_packet(pb, &pkt, len);
    if (ret < 0)
        return ret;

    if (pkt.size >= 8 && id != AV_CODEC_ID_BMP) {
        if (AV_RB64(pkt.data) == 0x89504e470d0a1a0a) {
            id = AV_CODEC_ID_PNG;
        } else {
            id = AV_CODEC_ID_MJPEG;
        }
    }

    st->disposition              |= AV_DISPOSITION_ATTACHED_PIC;

    st->attached_pic              = pkt;
    st->attached_pic.stream_index = st->index;
    st->attached_pic.flags       |= AV_PKT_FLAG_KEY;

    st->codecpar->codec_type = AVMEDIA_TYPE_VIDEO;
    st->codecpar->codec_id   = id;

    return 0;
}

// 3GPP TS 26.244
static int mov_metadata_loci(MOVContext *c, AVIOContext *pb, unsigned len)
{
    char language[4] = { 0 };
    char buf[200], place[100];
    uint16_t langcode = 0;
    double longitude, latitude, altitude;
    const char *key = "location";

    if (len < 4 + 2 + 1 + 1 + 4 + 4 + 4) {
        av_log(c->fc, AV_LOG_ERROR, "loci too short\n");
        return AVERROR_INVALIDDATA;
    }

    avio_skip(pb, 4); // version+flags
    langcode = avio_rb16(pb);
    ff_mov_lang_to_iso639(langcode, language);
    len -= 6;

    len -= avio_get_str(pb, len, place, sizeof(place));
    if (len < 1) {
        av_log(c->fc, AV_LOG_ERROR, "place name too long\n");
        return AVERROR_INVALIDDATA;
    }
    avio_skip(pb, 1); // role
    len -= 1;

    if (len < 12) {
        av_log(c->fc, AV_LOG_ERROR,
               "loci too short (%u bytes left, need at least %d)\n", len, 12);
        return AVERROR_INVALIDDATA;
    }
    longitude = ((int32_t) avio_rb32(pb)) / (float) (1 << 16);
    latitude  = ((int32_t) avio_rb32(pb)) / (float) (1 << 16);
    altitude  = ((int32_t) avio_rb32(pb)) / (float) (1 << 16);

    // Try to output in the same format as the ?xyz field
    snprintf(buf, sizeof(buf), "%+08.4f%+09.4f",  latitude, longitude);
    if (altitude)
        av_strlcatf(buf, sizeof(buf), "%+f", altitude);
    av_strlcatf(buf, sizeof(buf), "/%s", place);

    if (*language && strcmp(language, "und")) {
        char key2[16];
        snprintf(key2, sizeof(key2), "%s-%s", key, language);
        av_dict_set(&c->fc->metadata, key2, buf, 0);
    }
    c->fc->event_flags |= AVFMT_EVENT_FLAG_METADATA_UPDATED;
    return av_dict_set(&c->fc->metadata, key, buf, 0);
}

static int mov_metadata_hmmt(MOVContext *c, AVIOContext *pb, unsigned len)
{
    int i, n_hmmt;

    if (len < 2)
        return 0;
    if (c->ignore_chapters)
        return 0;

    n_hmmt = avio_rb32(pb);
    for (i = 0; i < n_hmmt && !pb->eof_reached; i++) {
        int moment_time = avio_rb32(pb);
        avpriv_new_chapter(c->fc, i, av_make_q(1, 1000), moment_time, AV_NOPTS_VALUE, NULL);
    }
    return 0;
}

static int mov_read_udta_string(MOVContext *c, AVIOContext *pb, MOVAtom atom)
{
    char tmp_key[5];
    char key2[32], language[4] = {0};
    char *str = NULL;
    const char *key = NULL;
    uint16_t langcode = 0;
    uint32_t data_type = 0, str_size, str_size_alloc;
    int (*parse)(MOVContext*, AVIOContext*, unsigned, const char*) = NULL;
    int raw = 0;
    int num = 0;

    switch (atom.type) {
    case MKTAG( '@','P','R','M'): key = "premiere_version"; raw = 1; break;
    case MKTAG( '@','P','R','Q'): key = "quicktime_version"; raw = 1; break;
    case MKTAG( 'X','M','P','_'):
        if (c->export_xmp) { key = "xmp"; raw = 1; } break;
    case MKTAG( 'a','A','R','T'): key = "album_artist";    break;
    case MKTAG( 'a','k','I','D'): key = "account_type";
        parse = mov_metadata_int8_no_padding; break;
    case MKTAG( 'a','p','I','D'): key = "account_id"; break;
    case MKTAG( 'c','a','t','g'): key = "category"; break;
    case MKTAG( 'c','p','i','l'): key = "compilation";
        parse = mov_metadata_int8_no_padding; break;
    case MKTAG( 'c','p','r','t'): key = "copyright"; break;
    case MKTAG( 'd','e','s','c'): key = "description"; break;
    case MKTAG( 'd','i','s','k'): key = "disc";
        parse = mov_metadata_track_or_disc_number; break;
    case MKTAG( 'e','g','i','d'): key = "episode_uid";
        parse = mov_metadata_int8_no_padding; break;
    case MKTAG( 'F','I','R','M'): key = "firmware"; raw = 1; break;
    case MKTAG( 'g','n','r','e'): key = "genre";
        parse = mov_metadata_gnre; break;
    case MKTAG( 'h','d','v','d'): key = "hd_video";
        parse = mov_metadata_int8_no_padding; break;
    case MKTAG( 'H','M','M','T'):
        return mov_metadata_hmmt(c, pb, atom.size);
    case MKTAG( 'k','e','y','w'): key = "keywords";  break;
    case MKTAG( 'l','d','e','s'): key = "synopsis";  break;
    case MKTAG( 'l','o','c','i'):
        return mov_metadata_loci(c, pb, atom.size);
    case MKTAG( 'p','c','s','t'): key = "podcast";
        parse = mov_metadata_int8_no_padding; break;
    case MKTAG( 'p','g','a','p'): key = "gapless_playback";
        parse = mov_metadata_int8_no_padding; break;
    case MKTAG( 'p','u','r','d'): key = "purchase_date"; break;
    case MKTAG( 'r','t','n','g'): key = "rating";
        parse = mov_metadata_int8_no_padding; break;
    case MKTAG( 's','o','a','a'): key = "sort_album_artist"; break;
    case MKTAG( 's','o','a','l'): key = "sort_album";   break;
    case MKTAG( 's','o','a','r'): key = "sort_artist";  break;
    case MKTAG( 's','o','c','o'): key = "sort_composer"; break;
    case MKTAG( 's','o','n','m'): key = "sort_name";    break;
    case MKTAG( 's','o','s','n'): key = "sort_show";    break;
    case MKTAG( 's','t','i','k'): key = "media_type";
        parse = mov_metadata_int8_no_padding; break;
    case MKTAG( 't','r','k','n'): key = "track";
        parse = mov_metadata_track_or_disc_number; break;
    case MKTAG( 't','v','e','n'): key = "episode_id"; break;
    case MKTAG( 't','v','e','s'): key = "episode_sort";
        parse = mov_metadata_int8_bypass_padding; break;
    case MKTAG( 't','v','n','n'): key = "network";   break;
    case MKTAG( 't','v','s','h'): key = "show";      break;
    case MKTAG( 't','v','s','n'): key = "season_number";
        parse = mov_metadata_int8_bypass_padding; break;
    case MKTAG(0xa9,'A','R','T'): key = "artist";    break;
    case MKTAG(0xa9,'P','R','D'): key = "producer";  break;
    case MKTAG(0xa9,'a','l','b'): key = "album";     break;
    case MKTAG(0xa9,'a','u','t'): key = "artist";    break;
    case MKTAG(0xa9,'c','h','p'): key = "chapter";   break;
    case MKTAG(0xa9,'c','m','t'): key = "comment";   break;
    case MKTAG(0xa9,'c','o','m'): key = "composer";  break;
    case MKTAG(0xa9,'c','p','y'): key = "copyright"; break;
    case MKTAG(0xa9,'d','a','y'): key = "date";      break;
    case MKTAG(0xa9,'d','i','r'): key = "director";  break;
    case MKTAG(0xa9,'d','i','s'): key = "disclaimer"; break;
    case MKTAG(0xa9,'e','d','1'): key = "edit_date"; break;
    case MKTAG(0xa9,'e','n','c'): key = "encoder";   break;
    case MKTAG(0xa9,'f','m','t'): key = "original_format"; break;
    case MKTAG(0xa9,'g','e','n'): key = "genre";     break;
    case MKTAG(0xa9,'g','r','p'): key = "grouping";  break;
    case MKTAG(0xa9,'h','s','t'): key = "host_computer"; break;
    case MKTAG(0xa9,'i','n','f'): key = "comment";   break;
    case MKTAG(0xa9,'l','y','r'): key = "lyrics";    break;
    case MKTAG(0xa9,'m','a','k'): key = "make";      break;
    case MKTAG(0xa9,'m','o','d'): key = "model";     break;
    case MKTAG(0xa9,'n','a','m'): key = "title";     break;
    case MKTAG(0xa9,'o','p','e'): key = "original_artist"; break;
    case MKTAG(0xa9,'p','r','d'): key = "producer";  break;
    case MKTAG(0xa9,'p','r','f'): key = "performers"; break;
    case MKTAG(0xa9,'r','e','q'): key = "playback_requirements"; break;
    case MKTAG(0xa9,'s','r','c'): key = "original_source"; break;
    case MKTAG(0xa9,'s','t','3'): key = "subtitle";  break;
    case MKTAG(0xa9,'s','w','r'): key = "encoder";   break;
    case MKTAG(0xa9,'t','o','o'): key = "encoder";   break;
    case MKTAG(0xa9,'t','r','k'): key = "track";     break;
    case MKTAG(0xa9,'u','r','l'): key = "URL";       break;
    case MKTAG(0xa9,'w','r','n'): key = "warning";   break;
    case MKTAG(0xa9,'w','r','t'): key = "composer";  break;
    case MKTAG(0xa9,'x','y','z'): key = "location";  break;
    }
retry:
    if (c->itunes_metadata && atom.size > 8) {
        int data_size = avio_rb32(pb);
        int tag = avio_rl32(pb);
        if (tag == MKTAG('d','a','t','a') && data_size <= atom.size) {
            data_type = avio_rb32(pb); // type
            avio_rb32(pb); // unknown
            str_size = data_size - 16;
            atom.size -= 16;

            if (atom.type == MKTAG('c', 'o', 'v', 'r')) {
                int ret = mov_read_covr(c, pb, data_type, str_size);
                if (ret < 0) {
                    av_log(c->fc, AV_LOG_ERROR, "Error parsing cover art.\n");
                }
                return ret;
            } else if (!key && c->found_hdlr_mdta && c->meta_keys) {
                uint32_t index = AV_RB32(&atom.type);
                if (index < c->meta_keys_count && index > 0) {
                    key = c->meta_keys[index];
                } else {
                    av_log(c->fc, AV_LOG_WARNING,
                           "The index of 'data' is out of range: %"PRId32" < 1 or >= %d.\n",
                           index, c->meta_keys_count);
                }
            }
        } else return 0;
    } else if (atom.size > 4 && key && !c->itunes_metadata && !raw) {
        str_size = avio_rb16(pb); // string length
        if (str_size > atom.size) {
            raw = 1;
            avio_seek(pb, -2, SEEK_CUR);
            av_log(c->fc, AV_LOG_WARNING, "UDTA parsing failed retrying raw\n");
            goto retry;
        }
        langcode = avio_rb16(pb);
        ff_mov_lang_to_iso639(langcode, language);
        atom.size -= 4;
    } else
        str_size = atom.size;

    if (c->export_all && !key) {
        snprintf(tmp_key, 5, "%.4s", (char*)&atom.type);
        key = tmp_key;
    }

    if (!key)
        return 0;
    if (atom.size < 0 || str_size >= INT_MAX/2)
        return AVERROR_INVALIDDATA;

    // Allocates enough space if data_type is a int32 or float32 number, otherwise
    // worst-case requirement for output string in case of utf8 coded input
    num = (data_type >= 21 && data_type <= 23);
    str_size_alloc = (num ? 512 : (raw ? str_size : str_size * 2)) + 1;
    str = av_mallocz(str_size_alloc);
    if (!str)
        return AVERROR(ENOMEM);

    if (parse)
        parse(c, pb, str_size, key);
    else {
        if (!raw && (data_type == 3 || (data_type == 0 && (langcode < 0x400 || langcode == 0x7fff)))) { // MAC Encoded
            mov_read_mac_string(c, pb, str_size, str, str_size_alloc);
        } else if (data_type == 21) { // BE signed integer, variable size
            int val = 0;
            if (str_size == 1)
                val = (int8_t)avio_r8(pb);
            else if (str_size == 2)
                val = (int16_t)avio_rb16(pb);
            else if (str_size == 3)
                val = ((int32_t)(avio_rb24(pb)<<8))>>8;
            else if (str_size == 4)
                val = (int32_t)avio_rb32(pb);
            if (snprintf(str, str_size_alloc, "%d", val) >= str_size_alloc) {
                av_log(c->fc, AV_LOG_ERROR,
                       "Failed to store the number (%d) in string.\n", val);
                av_free(str);
                return AVERROR_INVALIDDATA;
            }
        } else if (data_type == 22) { // BE unsigned integer, variable size
            unsigned int val = 0;
            if (str_size == 1)
                val = avio_r8(pb);
            else if (str_size == 2)
                val = avio_rb16(pb);
            else if (str_size == 3)
                val = avio_rb24(pb);
            else if (str_size == 4)
                val = avio_rb32(pb);
            if (snprintf(str, str_size_alloc, "%u", val) >= str_size_alloc) {
                av_log(c->fc, AV_LOG_ERROR,
                       "Failed to store the number (%u) in string.\n", val);
                av_free(str);
                return AVERROR_INVALIDDATA;
            }
        } else if (data_type == 23 && str_size >= 4) {  // BE float32
            float val = av_int2float(avio_rb32(pb));
            if (snprintf(str, str_size_alloc, "%f", val) >= str_size_alloc) {
                av_log(c->fc, AV_LOG_ERROR,
                       "Failed to store the float32 number (%f) in string.\n", val);
                av_free(str);
                return AVERROR_INVALIDDATA;
            }
        } else {
            int ret = ffio_read_size(pb, str, str_size);
            if (ret < 0) {
                av_free(str);
                return ret;
            }
            str[str_size] = 0;
        }
        c->fc->event_flags |= AVFMT_EVENT_FLAG_METADATA_UPDATED;
        av_dict_set(&c->fc->metadata, key, str, 0);
        if (*language && strcmp(language, "und")) {
            snprintf(key2, sizeof(key2), "%s-%s", key, language);
            av_dict_set(&c->fc->metadata, key2, str, 0);
        }
        if (!strcmp(key, "encoder")) {
            int major, minor, micro;
            if (sscanf(str, "HandBrake %d.%d.%d", &major, &minor, &micro) == 3) {
                c->handbrake_version = 1000000*major + 1000*minor + micro;
            }
        }
    }

    av_freep(&str);
    return 0;
}

static int mov_read_chpl(MOVContext *c, AVIOContext *pb, MOVAtom atom)
{
    int64_t start;
    int i, nb_chapters, str_len, version;
    char str[256+1];
    int ret;

    if (c->ignore_chapters)
        return 0;

    if ((atom.size -= 5) < 0)
        return 0;

    version = avio_r8(pb);
    avio_rb24(pb);
    if (version)
        avio_rb32(pb); // ???
    nb_chapters = avio_r8(pb);

    for (i = 0; i < nb_chapters; i++) {
        if (atom.size < 9)
            return 0;

        start = avio_rb64(pb);
        str_len = avio_r8(pb);

        if ((atom.size -= 9+str_len) < 0)
            return 0;

        ret = ffio_read_size(pb, str, str_len);
        if (ret < 0)
            return ret;
        str[str_len] = 0;
        avpriv_new_chapter(c->fc, i, (AVRational){1,10000000}, start, AV_NOPTS_VALUE, str);
    }
    return 0;
}

#define MIN_DATA_ENTRY_BOX_SIZE 12
static int mov_read_dref(MOVContext *c, AVIOContext *pb, MOVAtom atom)
{
    AVStream *st;
    MOVStreamContext *sc;
    int entries, i, j;

    if (c->fc->nb_streams < 1)
        return 0;
    st = c->fc->streams[c->fc->nb_streams-1];
    sc = st->priv_data;

    avio_rb32(pb); // version + flags
    entries = avio_rb32(pb);
    if (!entries ||
        entries >  (atom.size - 1) / MIN_DATA_ENTRY_BOX_SIZE + 1 ||
        entries >= UINT_MAX / sizeof(*sc->drefs))
        return AVERROR_INVALIDDATA;
    sc->drefs_count = 0;
    av_free(sc->drefs);
    sc->drefs_count = 0;
    sc->drefs = av_mallocz(entries * sizeof(*sc->drefs));
    if (!sc->drefs)
        return AVERROR(ENOMEM);
    sc->drefs_count = entries;

    for (i = 0; i < entries; i++) {
        MOVDref *dref = &sc->drefs[i];
        uint32_t size = avio_rb32(pb);
        int64_t next = avio_tell(pb) + size - 4;

        if (size < 12)
            return AVERROR_INVALIDDATA;

        dref->type = avio_rl32(pb);
        avio_rb32(pb); // version + flags

        if (dref->type == MKTAG('a','l','i','s') && size > 150) {
            /* macintosh alias record */
            uint16_t volume_len, len;
            int16_t type;
            int ret;

            avio_skip(pb, 10);

            volume_len = avio_r8(pb);
            volume_len = FFMIN(volume_len, 27);
            ret = ffio_read_size(pb, dref->volume, 27);
            if (ret < 0)
                return ret;
            dref->volume[volume_len] = 0;
            av_log(c->fc, AV_LOG_DEBUG, "volume %s, len %d\n", dref->volume, volume_len);

            avio_skip(pb, 12);

            len = avio_r8(pb);
            len = FFMIN(len, 63);
            ret = ffio_read_size(pb, dref->filename, 63);
            if (ret < 0)
                return ret;
            dref->filename[len] = 0;
            av_log(c->fc, AV_LOG_DEBUG, "filename %s, len %d\n", dref->filename, len);

            avio_skip(pb, 16);

            /* read next level up_from_alias/down_to_target */
            dref->nlvl_from = avio_rb16(pb);
            dref->nlvl_to   = avio_rb16(pb);
            av_log(c->fc, AV_LOG_DEBUG, "nlvl from %d, nlvl to %d\n",
                   dref->nlvl_from, dref->nlvl_to);

            avio_skip(pb, 16);

            for (type = 0; type != -1 && avio_tell(pb) < next; ) {
                if(avio_feof(pb))
                    return AVERROR_EOF;
                type = avio_rb16(pb);
                len = avio_rb16(pb);
                av_log(c->fc, AV_LOG_DEBUG, "type %d, len %d\n", type, len);
                if (len&1)
                    len += 1;
                if (type == 2) { // absolute path
                    av_free(dref->path);
                    dref->path = av_mallocz(len+1);
                    if (!dref->path)
                        return AVERROR(ENOMEM);

                    ret = ffio_read_size(pb, dref->path, len);
                    if (ret < 0) {
                        av_freep(&dref->path);
                        return ret;
                    }
                    if (len > volume_len && !strncmp(dref->path, dref->volume, volume_len)) {
                        len -= volume_len;
                        memmove(dref->path, dref->path+volume_len, len);
                        dref->path[len] = 0;
                    }
                    // trim string of any ending zeros
                    for (j = len - 1; j >= 0; j--) {
                        if (dref->path[j] == 0)
                            len--;
                        else
                            break;
                    }
                    for (j = 0; j < len; j++)
                        if (dref->path[j] == ':' || dref->path[j] == 0)
                            dref->path[j] = '/';
                    av_log(c->fc, AV_LOG_DEBUG, "path %s\n", dref->path);
                } else if (type == 0) { // directory name
                    av_free(dref->dir);
                    dref->dir = av_malloc(len+1);
                    if (!dref->dir)
                        return AVERROR(ENOMEM);

                    ret = ffio_read_size(pb, dref->dir, len);
                    if (ret < 0) {
                        av_freep(&dref->dir);
                        return ret;
                    }
                    dref->dir[len] = 0;
                    for (j = 0; j < len; j++)
                        if (dref->dir[j] == ':')
                            dref->dir[j] = '/';
                    av_log(c->fc, AV_LOG_DEBUG, "dir %s\n", dref->dir);
                } else
                    avio_skip(pb, len);
            }
        } else {
            av_log(c->fc, AV_LOG_DEBUG, "Unknown dref type 0x%08"PRIx32" size %"PRIu32"\n",
                   dref->type, size);
            entries--;
            i--;
        }
        avio_seek(pb, next, SEEK_SET);
    }
    return 0;
}

static int mov_read_hdlr(MOVContext *c, AVIOContext *pb, MOVAtom atom)
{
    AVStream *st;
    uint32_t type;
    uint32_t ctype;
    int64_t title_size;
    char *title_str;
    int ret;

    avio_r8(pb); /* version */
    avio_rb24(pb); /* flags */

    /* component type */
    ctype = avio_rl32(pb);
    type = avio_rl32(pb); /* component subtype */

    av_log(c->fc, AV_LOG_TRACE, "ctype=%s\n", av_fourcc2str(ctype));
    av_log(c->fc, AV_LOG_TRACE, "stype=%s\n", av_fourcc2str(type));

    if (c->trak_index < 0) {  // meta not inside a trak
        if (type == MKTAG('m','d','t','a')) {
            c->found_hdlr_mdta = 1;
        }
        return 0;
    }

    st = c->fc->streams[c->fc->nb_streams-1];

    if     (type == MKTAG('v','i','d','e'))
        st->codecpar->codec_type = AVMEDIA_TYPE_VIDEO;
    else if (type == MKTAG('s','o','u','n'))
        st->codecpar->codec_type = AVMEDIA_TYPE_AUDIO;
    else if (type == MKTAG('m','1','a',' '))
        st->codecpar->codec_id = AV_CODEC_ID_MP2;
    else if ((type == MKTAG('s','u','b','p')) || (type == MKTAG('c','l','c','p')))
        st->codecpar->codec_type = AVMEDIA_TYPE_SUBTITLE;

    avio_rb32(pb); /* component  manufacture */
    avio_rb32(pb); /* component flags */
    avio_rb32(pb); /* component flags mask */

    title_size = atom.size - 24;
    if (title_size > 0) {
        if (title_size > FFMIN(INT_MAX, SIZE_MAX-1))
            return AVERROR_INVALIDDATA;
        title_str = av_malloc(title_size + 1); /* Add null terminator */
        if (!title_str)
            return AVERROR(ENOMEM);

        ret = ffio_read_size(pb, title_str, title_size);
        if (ret < 0) {
            av_freep(&title_str);
            return ret;
        }
        title_str[title_size] = 0;
        if (title_str[0]) {
            int off = (!c->isom && title_str[0] == title_size - 1);
            av_dict_set(&st->metadata, "handler_name", title_str + off, 0);
        }
        av_freep(&title_str);
    }

    return 0;
}

static int mov_read_esds(MOVContext *c, AVIOContext *pb, MOVAtom atom)
{
    return ff_mov_read_esds(c->fc, pb);
}

static int mov_read_dac3(MOVContext *c, AVIOContext *pb, MOVAtom atom)
{
    AVStream *st;
    enum AVAudioServiceType *ast;
    int ac3info, acmod, lfeon, bsmod;

    if (c->fc->nb_streams < 1)
        return 0;
    st = c->fc->streams[c->fc->nb_streams-1];

    ast = (enum AVAudioServiceType*)av_stream_new_side_data(st, AV_PKT_DATA_AUDIO_SERVICE_TYPE,
                                                            sizeof(*ast));
    if (!ast)
        return AVERROR(ENOMEM);

    ac3info = avio_rb24(pb);
    bsmod = (ac3info >> 14) & 0x7;
    acmod = (ac3info >> 11) & 0x7;
    lfeon = (ac3info >> 10) & 0x1;
    st->codecpar->channels = ((int[]){2,1,2,3,3,4,4,5})[acmod] + lfeon;
    st->codecpar->channel_layout = avpriv_ac3_channel_layout_tab[acmod];
    if (lfeon)
        st->codecpar->channel_layout |= AV_CH_LOW_FREQUENCY;
    *ast = bsmod;
    if (st->codecpar->channels > 1 && bsmod == 0x7)
        *ast = AV_AUDIO_SERVICE_TYPE_KARAOKE;

#if FF_API_LAVF_AVCTX
    FF_DISABLE_DEPRECATION_WARNINGS
    st->codec->audio_service_type = *ast;
    FF_ENABLE_DEPRECATION_WARNINGS
#endif

    return 0;
}

static int mov_read_dec3(MOVContext *c, AVIOContext *pb, MOVAtom atom)
{
    AVStream *st;
    enum AVAudioServiceType *ast;
    int eac3info, acmod, lfeon, bsmod;

    if (c->fc->nb_streams < 1)
        return 0;
    st = c->fc->streams[c->fc->nb_streams-1];

    ast = (enum AVAudioServiceType*)av_stream_new_side_data(st, AV_PKT_DATA_AUDIO_SERVICE_TYPE,
                                                            sizeof(*ast));
    if (!ast)
        return AVERROR(ENOMEM);

    /* No need to parse fields for additional independent substreams and its
     * associated dependent substreams since libavcodec's E-AC-3 decoder
     * does not support them yet. */
    avio_rb16(pb); /* data_rate and num_ind_sub */
    eac3info = avio_rb24(pb);
    bsmod = (eac3info >> 12) & 0x1f;
    acmod = (eac3info >>  9) & 0x7;
    lfeon = (eac3info >>  8) & 0x1;
    st->codecpar->channel_layout = avpriv_ac3_channel_layout_tab[acmod];
    if (lfeon)
        st->codecpar->channel_layout |= AV_CH_LOW_FREQUENCY;
    st->codecpar->channels = av_get_channel_layout_nb_channels(st->codecpar->channel_layout);
    *ast = bsmod;
    if (st->codecpar->channels > 1 && bsmod == 0x7)
        *ast = AV_AUDIO_SERVICE_TYPE_KARAOKE;

#if FF_API_LAVF_AVCTX
    FF_DISABLE_DEPRECATION_WARNINGS
    st->codec->audio_service_type = *ast;
    FF_ENABLE_DEPRECATION_WARNINGS
#endif

    return 0;
}

static int mov_read_ddts(MOVContext *c, AVIOContext *pb, MOVAtom atom)
{
    const uint32_t ddts_size = 20;
    AVStream *st = NULL;
    uint8_t *buf = NULL;
    uint32_t frame_duration_code = 0;
    uint32_t channel_layout_code = 0;
    GetBitContext gb;

    buf = av_malloc(ddts_size + AV_INPUT_BUFFER_PADDING_SIZE);
    if (!buf) {
        return AVERROR(ENOMEM);
    }
    if (avio_read(pb, buf, ddts_size) < ddts_size) {
        av_free(buf);
        return AVERROR_INVALIDDATA;
    }

    init_get_bits(&gb, buf, 8*ddts_size);

    if (c->fc->nb_streams < 1) {
        av_free(buf);
        return 0;
    }
    st = c->fc->streams[c->fc->nb_streams-1];

    st->codecpar->sample_rate = get_bits_long(&gb, 32);
    if (st->codecpar->sample_rate <= 0) {
        av_log(c->fc, AV_LOG_ERROR, "Invalid sample rate %d\n", st->codecpar->sample_rate);
        av_free(buf);
        return AVERROR_INVALIDDATA;
    }
    skip_bits_long(&gb, 32); /* max bitrate */
    st->codecpar->bit_rate = get_bits_long(&gb, 32);
    st->codecpar->bits_per_coded_sample = get_bits(&gb, 8);
    frame_duration_code = get_bits(&gb, 2);
    skip_bits(&gb, 30); /* various fields */
    channel_layout_code = get_bits(&gb, 16);

    st->codecpar->frame_size =
            (frame_duration_code == 0) ? 512 :
            (frame_duration_code == 1) ? 1024 :
            (frame_duration_code == 2) ? 2048 :
            (frame_duration_code == 3) ? 4096 : 0;

    if (channel_layout_code > 0xff) {
        av_log(c->fc, AV_LOG_WARNING, "Unsupported DTS audio channel layout");
    }
    st->codecpar->channel_layout =
            ((channel_layout_code & 0x1) ? AV_CH_FRONT_CENTER : 0) |
            ((channel_layout_code & 0x2) ? AV_CH_FRONT_LEFT : 0) |
            ((channel_layout_code & 0x2) ? AV_CH_FRONT_RIGHT : 0) |
            ((channel_layout_code & 0x4) ? AV_CH_SIDE_LEFT : 0) |
            ((channel_layout_code & 0x4) ? AV_CH_SIDE_RIGHT : 0) |
            ((channel_layout_code & 0x8) ? AV_CH_LOW_FREQUENCY : 0);

    st->codecpar->channels = av_get_channel_layout_nb_channels(st->codecpar->channel_layout);
    av_free(buf);

    return 0;
}

static int mov_read_chan(MOVContext *c, AVIOContext *pb, MOVAtom atom)
{
    AVStream *st;

    if (c->fc->nb_streams < 1)
        return 0;
    st = c->fc->streams[c->fc->nb_streams-1];

    if (atom.size < 16)
        return 0;

    /* skip version and flags */
    avio_skip(pb, 4);

    ff_mov_read_chan(c->fc, pb, st, atom.size - 4);

    return 0;
}

static int mov_read_wfex(MOVContext *c, AVIOContext *pb, MOVAtom atom)
{
    AVStream *st;
    int ret;

    if (c->fc->nb_streams < 1)
        return 0;
    st = c->fc->streams[c->fc->nb_streams-1];

    if ((ret = ff_get_wav_header(c->fc, pb, st->codecpar, atom.size, 0)) < 0)
        av_log(c->fc, AV_LOG_WARNING, "get_wav_header failed\n");

    return ret;
}

static int mov_read_pasp(MOVContext *c, AVIOContext *pb, MOVAtom atom)
{
    const int num = avio_rb32(pb);
    const int den = avio_rb32(pb);
    AVStream *st;

    if (c->fc->nb_streams < 1)
        return 0;
    st = c->fc->streams[c->fc->nb_streams-1];

    if ((st->sample_aspect_ratio.den != 1 || st->sample_aspect_ratio.num) && // default
        (den != st->sample_aspect_ratio.den || num != st->sample_aspect_ratio.num)) {
        av_log(c->fc, AV_LOG_WARNING,
               "sample aspect ratio already set to %d:%d, ignoring 'pasp' atom (%d:%d)\n",
               st->sample_aspect_ratio.num, st->sample_aspect_ratio.den,
               num, den);
    } else if (den != 0) {
        av_reduce(&st->sample_aspect_ratio.num, &st->sample_aspect_ratio.den,
                  num, den, 32767);
    }
    return 0;
}

/* this atom contains actual media data */
static int mov_read_mdat(MOVContext *c, AVIOContext *pb, MOVAtom atom)
{
    if (atom.size == 0) /* wrong one (MP4) */
        return 0;
    c->found_mdat=1;
    return 0; /* now go for moov */
}

#define DRM_BLOB_SIZE 56

static int mov_read_adrm(MOVContext *c, AVIOContext *pb, MOVAtom atom)
{
    uint8_t intermediate_key[20];
    uint8_t intermediate_iv[20];
    uint8_t input[64];
    uint8_t output[64];
    uint8_t file_checksum[20];
    uint8_t calculated_checksum[20];
    struct AVSHA *sha;
    int i;
    int ret = 0;
    uint8_t *activation_bytes = c->activation_bytes;
    uint8_t *fixed_key = c->audible_fixed_key;

    c->aax_mode = 1;

    sha = av_sha_alloc();
    if (!sha)
        return AVERROR(ENOMEM);
    c->aes_decrypt = av_aes_alloc();
    if (!c->aes_decrypt) {
        ret = AVERROR(ENOMEM);
        goto fail;
    }

    /* drm blob processing */
    avio_read(pb, output, 8); // go to offset 8, absolute position 0x251
    avio_read(pb, input, DRM_BLOB_SIZE);
    avio_read(pb, output, 4); // go to offset 4, absolute position 0x28d
    avio_read(pb, file_checksum, 20);

    av_log(c->fc, AV_LOG_INFO, "[aax] file checksum == "); // required by external tools
    for (i = 0; i < 20; i++)
        av_log(c->fc, AV_LOG_INFO, "%02x", file_checksum[i]);
    av_log(c->fc, AV_LOG_INFO, "\n");

    /* verify activation data */
    if (!activation_bytes) {
        av_log(c->fc, AV_LOG_WARNING, "[aax] activation_bytes option is missing!\n");
        ret = 0;  /* allow ffprobe to continue working on .aax files */
        goto fail;
    }
    if (c->activation_bytes_size != 4) {
        av_log(c->fc, AV_LOG_FATAL, "[aax] activation_bytes value needs to be 4 bytes!\n");
        ret = AVERROR(EINVAL);
        goto fail;
    }

    /* verify fixed key */
    if (c->audible_fixed_key_size != 16) {
        av_log(c->fc, AV_LOG_FATAL, "[aax] audible_fixed_key value needs to be 16 bytes!\n");
        ret = AVERROR(EINVAL);
        goto fail;
    }

    /* AAX (and AAX+) key derivation */
    av_sha_init(sha, 160);
    av_sha_update(sha, fixed_key, 16);
    av_sha_update(sha, activation_bytes, 4);
    av_sha_final(sha, intermediate_key);
    av_sha_init(sha, 160);
    av_sha_update(sha, fixed_key, 16);
    av_sha_update(sha, intermediate_key, 20);
    av_sha_update(sha, activation_bytes, 4);
    av_sha_final(sha, intermediate_iv);
    av_sha_init(sha, 160);
    av_sha_update(sha, intermediate_key, 16);
    av_sha_update(sha, intermediate_iv, 16);
    av_sha_final(sha, calculated_checksum);
    if (memcmp(calculated_checksum, file_checksum, 20)) { // critical error
        av_log(c->fc, AV_LOG_ERROR, "[aax] mismatch in checksums!\n");
        ret = AVERROR_INVALIDDATA;
        goto fail;
    }
    av_aes_init(c->aes_decrypt, intermediate_key, 128, 1);
    av_aes_crypt(c->aes_decrypt, output, input, DRM_BLOB_SIZE >> 4, intermediate_iv, 1);
    for (i = 0; i < 4; i++) {
        // file data (in output) is stored in big-endian mode
        if (activation_bytes[i] != output[3 - i]) { // critical error
            av_log(c->fc, AV_LOG_ERROR, "[aax] error in drm blob decryption!\n");
            ret = AVERROR_INVALIDDATA;
            goto fail;
        }
    }
    memcpy(c->file_key, output + 8, 16);
    memcpy(input, output + 26, 16);
    av_sha_init(sha, 160);
    av_sha_update(sha, input, 16);
    av_sha_update(sha, c->file_key, 16);
    av_sha_update(sha, fixed_key, 16);
    av_sha_final(sha, c->file_iv);

fail:
    av_free(sha);

    return ret;
}

// Audible AAX (and AAX+) bytestream decryption
static int aax_filter(uint8_t *input, int size, MOVContext *c)
{
    int blocks = 0;
    unsigned char iv[16];

    memcpy(iv, c->file_iv, 16); // iv is overwritten
    blocks = size >> 4; // trailing bytes are not encrypted!
    av_aes_init(c->aes_decrypt, c->file_key, 128, 1);
    av_aes_crypt(c->aes_decrypt, input, input, blocks, iv, 1);

    return 0;
}

/* read major brand, minor version and compatible brands and store them as metadata */
static int mov_read_ftyp(MOVContext *c, AVIOContext *pb, MOVAtom atom)
{
    uint32_t minor_ver;
    int comp_brand_size;
    char* comp_brands_str;
    uint8_t type[5] = {0};
    int ret = ffio_read_size(pb, type, 4);
    if (ret < 0)
        return ret;

    if (strcmp(type, "qt  "))
        c->isom = 1;
    av_log(c->fc, AV_LOG_DEBUG, "ISO: File Type Major Brand: %.4s\n",(char *)&type);
    av_dict_set(&c->fc->metadata, "major_brand", type, 0);
    minor_ver = avio_rb32(pb); /* minor version */
    av_dict_set_int(&c->fc->metadata, "minor_version", minor_ver, 0);

    comp_brand_size = atom.size - 8;
    if (comp_brand_size < 0)
        return AVERROR_INVALIDDATA;
    comp_brands_str = av_malloc(comp_brand_size + 1); /* Add null terminator */
    if (!comp_brands_str)
        return AVERROR(ENOMEM);

    ret = ffio_read_size(pb, comp_brands_str, comp_brand_size);
    if (ret < 0) {
        av_freep(&comp_brands_str);
        return ret;
    }
    comp_brands_str[comp_brand_size] = 0;
    av_dict_set(&c->fc->metadata, "compatible_brands", comp_brands_str, 0);
    av_freep(&comp_brands_str);

    return 0;
}

/* this atom should contain all header atoms */
static int mov_read_moov(MOVContext *c, AVIOContext *pb, MOVAtom atom)
{
    int ret;

    if (c->found_moov) {
        av_log(c->fc, AV_LOG_WARNING, "Found duplicated MOOV Atom. Skipped it\n");
        avio_skip(pb, atom.size);
        return 0;
    }

    if ((ret = mov_read_default(c, pb, atom)) < 0)
        return ret;
    /* we parsed the 'moov' atom, we can terminate the parsing as soon as we find the 'mdat' */
    /* so we don't parse the whole file if over a network */
    c->found_moov=1;
    return 0; /* now go for mdat */
}

static MOVFragmentStreamInfo * get_frag_stream_info(
    MOVFragmentIndex *frag_index,
    int index,
    int id)
{
    int i;
    MOVFragmentIndexItem * item;

    if (index < 0 || index >= frag_index->nb_items)
        return NULL;
    item = &frag_index->item[index];
    for (i = 0; i < item->nb_stream_info; i++)
        if (item->stream_info[i].id == id)
            return &item->stream_info[i];

    // This shouldn't happen
    return NULL;
}

static void set_frag_stream(MOVFragmentIndex *frag_index, int id)
{
    int i;
    MOVFragmentIndexItem * item;

    if (frag_index->current < 0 ||
        frag_index->current >= frag_index->nb_items)
        return;

    item = &frag_index->item[frag_index->current];
    for (i = 0; i < item->nb_stream_info; i++)
        if (item->stream_info[i].id == id) {
            item->current = i;
            return;
        }

    // id not found.  This shouldn't happen.
    item->current = -1;
}

static MOVFragmentStreamInfo * get_current_frag_stream_info(
    MOVFragmentIndex *frag_index)
{
    MOVFragmentIndexItem * item = &frag_index->item[frag_index->current];
    if (item->current >= 0 && item->current < item->nb_stream_info)
        return &item->stream_info[item->current];

    // This shouldn't happen
    return NULL;
}

static int search_frag_moof_offset(MOVFragmentIndex *frag_index, int64_t offset)
{
    int a, b, m;
    int64_t moof_offset;

    // Optimize for appending new entries
    if (!frag_index->nb_items ||
        frag_index->item[frag_index->nb_items - 1].moof_offset < offset)
        return frag_index->nb_items;

    a = -1;
    b = frag_index->nb_items;

    while (b - a > 1) {
        m = (a + b) >> 1;
        moof_offset = frag_index->item[m].moof_offset;
        if (moof_offset >= offset)
            b = m;
        if (moof_offset <= offset)
            a = m;
    }
    return b;
}

static int64_t get_stream_info_time(MOVFragmentStreamInfo * frag_stream_info)
{

    if (frag_stream_info) {
        if (frag_stream_info->sidx_pts != AV_NOPTS_VALUE)
            return frag_stream_info->sidx_pts;
        if (frag_stream_info->first_tfra_pts != AV_NOPTS_VALUE)
            return frag_stream_info->first_tfra_pts;
        if (frag_stream_info->tfdt_dts != AV_NOPTS_VALUE)
            return frag_stream_info->tfdt_dts;
    }
    return AV_NOPTS_VALUE;
}

static int64_t get_frag_time(MOVFragmentIndex *frag_index,
                             int index, int track_id)
{
    MOVFragmentStreamInfo * frag_stream_info;
    int64_t timestamp;
    int i;

    if (track_id >= 0) {
        frag_stream_info = get_frag_stream_info(frag_index, index, track_id);
        return frag_stream_info->sidx_pts;
    }

    for (i = 0; i < frag_index->item[index].nb_stream_info; i++) {
        frag_stream_info = &frag_index->item[index].stream_info[i];
        timestamp = get_stream_info_time(frag_stream_info);
        if (timestamp != AV_NOPTS_VALUE)
            return timestamp;
    }
    return AV_NOPTS_VALUE;
}

static int search_frag_timestamp(MOVFragmentIndex *frag_index,
                                 AVStream *st, int64_t timestamp)
{
    int a, b, m;
    int64_t frag_time;
    int id = -1;

    if (st) {
        // If the stream is referenced by any sidx, limit the search
        // to fragments that referenced this stream in the sidx
        MOVStreamContext *sc = st->priv_data;
        if (sc->has_sidx)
            id = st->id;
    }

    a = -1;
    b = frag_index->nb_items;

    while (b - a > 1) {
        m = (a + b) >> 1;
        frag_time = get_frag_time(frag_index, m, id);
        if (frag_time != AV_NOPTS_VALUE) {
            if (frag_time >= timestamp)
                b = m;
            if (frag_time <= timestamp)
                a = m;
        }
    }
    return a;
}

static int update_frag_index(MOVContext *c, int64_t offset)
{
    int index, i;
    MOVFragmentIndexItem * item;
    MOVFragmentStreamInfo * frag_stream_info;

    // If moof_offset already exists in frag_index, return index to it
    index = search_frag_moof_offset(&c->frag_index, offset);
    if (index < c->frag_index.nb_items &&
        c->frag_index.item[index].moof_offset == offset)
        return index;

    // offset is not yet in frag index.
    // Insert new item at index (sorted by moof offset)
    item = av_fast_realloc(c->frag_index.item,
                           &c->frag_index.allocated_size,
                           (c->frag_index.nb_items + 1) *
                           sizeof(*c->frag_index.item));
    if(!item)
        return -1;
    c->frag_index.item = item;

    frag_stream_info = av_realloc_array(NULL, c->fc->nb_streams,
                                        sizeof(*item->stream_info));
    if (!frag_stream_info)
        return -1;

    for (i = 0; i < c->fc->nb_streams; i++) {
        frag_stream_info[i].id = c->fc->streams[i]->id;
        frag_stream_info[i].sidx_pts = AV_NOPTS_VALUE;
        frag_stream_info[i].tfdt_dts = AV_NOPTS_VALUE;
        frag_stream_info[i].first_tfra_pts = AV_NOPTS_VALUE;
        frag_stream_info[i].index_entry = -1;
    }

    if (index < c->frag_index.nb_items)
        memmove(c->frag_index.item + index + 1, c->frag_index.item + index,
                (c->frag_index.nb_items - index) * sizeof(*c->frag_index.item));

    item = &c->frag_index.item[index];
    item->headers_read = 0;
    item->current = 0;
    item->nb_stream_info = c->fc->nb_streams;
    item->moof_offset = offset;
    item->stream_info = frag_stream_info;
    c->frag_index.nb_items++;

    return index;
}

static void fix_frag_index_entries(MOVFragmentIndex *frag_index, int index,
                                   int id, int entries)
{
    int i;
    MOVFragmentStreamInfo * frag_stream_info;

    if (index < 0)
        return;
    for (i = index; i < frag_index->nb_items; i++) {
        frag_stream_info = get_frag_stream_info(frag_index, i, id);
        if (frag_stream_info && frag_stream_info->index_entry >= 0)
            frag_stream_info->index_entry += entries;
    }
}

static int mov_read_moof(MOVContext *c, AVIOContext *pb, MOVAtom atom)
{
    if (!c->has_looked_for_mfra && c->use_mfra_for > 0) {
        c->has_looked_for_mfra = 1;
        if (pb->seekable & AVIO_SEEKABLE_NORMAL) {
            int ret;
            av_log(c->fc, AV_LOG_VERBOSE, "stream has moof boxes, will look "
                    "for a mfra\n");
            if ((ret = mov_read_mfra(c, pb)) < 0) {
                av_log(c->fc, AV_LOG_VERBOSE, "found a moof box but failed to "
                        "read the mfra (may be a live ismv)\n");
            }
        } else {
            av_log(c->fc, AV_LOG_VERBOSE, "found a moof box but stream is not "
                    "seekable, can not look for mfra\n");
        }
    }
    c->fragment.moof_offset = c->fragment.implicit_offset = avio_tell(pb) - 8;
    av_log(c->fc, AV_LOG_TRACE, "moof offset %"PRIx64"\n", c->fragment.moof_offset);
    c->frag_index.current = update_frag_index(c, c->fragment.moof_offset);
    return mov_read_default(c, pb, atom);
}

static void mov_metadata_creation_time(AVDictionary **metadata, int64_t time)
{
    if (time) {
        if(time >= 2082844800)
            time -= 2082844800;  /* seconds between 1904-01-01 and Epoch */

        if ((int64_t)(time * 1000000ULL) / 1000000 != time) {
            av_log(NULL, AV_LOG_DEBUG, "creation_time is not representable\n");
            return;
        }

        avpriv_dict_set_timestamp(metadata, "creation_time", time * 1000000);
    }
}

static int mov_read_mdhd(MOVContext *c, AVIOContext *pb, MOVAtom atom)
{
    AVStream *st;
    MOVStreamContext *sc;
    int version;
    char language[4] = {0};
    unsigned lang;
    int64_t creation_time;

    if (c->fc->nb_streams < 1)
        return 0;
    st = c->fc->streams[c->fc->nb_streams-1];
    sc = st->priv_data;

    if (sc->time_scale) {
        av_log(c->fc, AV_LOG_ERROR, "Multiple mdhd?\n");
        return AVERROR_INVALIDDATA;
    }

    version = avio_r8(pb);
    if (version > 1) {
        avpriv_request_sample(c->fc, "Version %d", version);
        return AVERROR_PATCHWELCOME;
    }
    avio_rb24(pb); /* flags */
    if (version == 1) {
        creation_time = avio_rb64(pb);
        avio_rb64(pb);
    } else {
        creation_time = avio_rb32(pb);
        avio_rb32(pb); /* modification time */
    }
    mov_metadata_creation_time(&st->metadata, creation_time);

    sc->time_scale = avio_rb32(pb);
    if (sc->time_scale <= 0) {
        av_log(c->fc, AV_LOG_ERROR, "Invalid mdhd time scale %d, defaulting to 1\n", sc->time_scale);
        sc->time_scale = 1;
    }
    st->duration = (version == 1) ? avio_rb64(pb) : avio_rb32(pb); /* duration */

    lang = avio_rb16(pb); /* language */
    if (ff_mov_lang_to_iso639(lang, language))
        av_dict_set(&st->metadata, "language", language, 0);
    avio_rb16(pb); /* quality */

    return 0;
}

static int mov_read_mvhd(MOVContext *c, AVIOContext *pb, MOVAtom atom)
{
    int i;
    int64_t creation_time;
    int version = avio_r8(pb); /* version */
    avio_rb24(pb); /* flags */

    if (version == 1) {
        creation_time = avio_rb64(pb);
        avio_rb64(pb);
    } else {
        creation_time = avio_rb32(pb);
        avio_rb32(pb); /* modification time */
    }
    mov_metadata_creation_time(&c->fc->metadata, creation_time);
    c->time_scale = avio_rb32(pb); /* time scale */
    if (c->time_scale <= 0) {
        av_log(c->fc, AV_LOG_ERROR, "Invalid mvhd time scale %d, defaulting to 1\n", c->time_scale);
        c->time_scale = 1;
    }
    av_log(c->fc, AV_LOG_TRACE, "time scale = %i\n", c->time_scale);

    c->duration = (version == 1) ? avio_rb64(pb) : avio_rb32(pb); /* duration */
    // set the AVCodecContext duration because the duration of individual tracks
    // may be inaccurate
    if (c->time_scale > 0 && !c->trex_data)
        c->fc->duration = av_rescale(c->duration, AV_TIME_BASE, c->time_scale);
    avio_rb32(pb); /* preferred scale */

    avio_rb16(pb); /* preferred volume */

    avio_skip(pb, 10); /* reserved */

    /* movie display matrix, store it in main context and use it later on */
    for (i = 0; i < 3; i++) {
        c->movie_display_matrix[i][0] = avio_rb32(pb); // 16.16 fixed point
        c->movie_display_matrix[i][1] = avio_rb32(pb); // 16.16 fixed point
        c->movie_display_matrix[i][2] = avio_rb32(pb); //  2.30 fixed point
    }

    avio_rb32(pb); /* preview time */
    avio_rb32(pb); /* preview duration */
    avio_rb32(pb); /* poster time */
    avio_rb32(pb); /* selection time */
    avio_rb32(pb); /* selection duration */
    avio_rb32(pb); /* current time */
    avio_rb32(pb); /* next track ID */

    return 0;
}

static int mov_read_enda(MOVContext *c, AVIOContext *pb, MOVAtom atom)
{
    AVStream *st;
    int little_endian;

    if (c->fc->nb_streams < 1)
        return 0;
    st = c->fc->streams[c->fc->nb_streams-1];

    little_endian = avio_rb16(pb) & 0xFF;
    av_log(c->fc, AV_LOG_TRACE, "enda %d\n", little_endian);
    if (little_endian == 1) {
        switch (st->codecpar->codec_id) {
        case AV_CODEC_ID_PCM_S24BE:
            st->codecpar->codec_id = AV_CODEC_ID_PCM_S24LE;
            break;
        case AV_CODEC_ID_PCM_S32BE:
            st->codecpar->codec_id = AV_CODEC_ID_PCM_S32LE;
            break;
        case AV_CODEC_ID_PCM_F32BE:
            st->codecpar->codec_id = AV_CODEC_ID_PCM_F32LE;
            break;
        case AV_CODEC_ID_PCM_F64BE:
            st->codecpar->codec_id = AV_CODEC_ID_PCM_F64LE;
            break;
        default:
            break;
        }
    }
    return 0;
}

static int mov_read_colr(MOVContext *c, AVIOContext *pb, MOVAtom atom)
{
    AVStream *st;
    char color_parameter_type[5] = { 0 };
    uint16_t color_primaries, color_trc, color_matrix;
    int ret;

    if (c->fc->nb_streams < 1)
        return 0;
    st = c->fc->streams[c->fc->nb_streams - 1];

    ret = ffio_read_size(pb, color_parameter_type, 4);
    if (ret < 0)
        return ret;
    if (strncmp(color_parameter_type, "nclx", 4) &&
        strncmp(color_parameter_type, "nclc", 4)) {
        av_log(c->fc, AV_LOG_WARNING, "unsupported color_parameter_type %s\n",
               color_parameter_type);
        return 0;
    }

    color_primaries = avio_rb16(pb);
    color_trc = avio_rb16(pb);
    color_matrix = avio_rb16(pb);

    av_log(c->fc, AV_LOG_TRACE,
           "%s: pri %d trc %d matrix %d",
           color_parameter_type, color_primaries, color_trc, color_matrix);

    if (!strncmp(color_parameter_type, "nclx", 4)) {
        uint8_t color_range = avio_r8(pb) >> 7;
        av_log(c->fc, AV_LOG_TRACE, " full %"PRIu8"", color_range);
        if (color_range)
            st->codecpar->color_range = AVCOL_RANGE_JPEG;
        else
            st->codecpar->color_range = AVCOL_RANGE_MPEG;
    }

    if (!av_color_primaries_name(color_primaries))
        color_primaries = AVCOL_PRI_UNSPECIFIED;
    if (!av_color_transfer_name(color_trc))
        color_trc = AVCOL_TRC_UNSPECIFIED;
    if (!av_color_space_name(color_matrix))
        color_matrix = AVCOL_SPC_UNSPECIFIED;

    st->codecpar->color_primaries = color_primaries;
    st->codecpar->color_trc       = color_trc;
    st->codecpar->color_space     = color_matrix;
    av_log(c->fc, AV_LOG_TRACE, "\n");

    return 0;
}

static int mov_read_fiel(MOVContext *c, AVIOContext *pb, MOVAtom atom)
{
    AVStream *st;
    unsigned mov_field_order;
    enum AVFieldOrder decoded_field_order = AV_FIELD_UNKNOWN;

    if (c->fc->nb_streams < 1) // will happen with jp2 files
        return 0;
    st = c->fc->streams[c->fc->nb_streams-1];
    if (atom.size < 2)
        return AVERROR_INVALIDDATA;
    mov_field_order = avio_rb16(pb);
    if ((mov_field_order & 0xFF00) == 0x0100)
        decoded_field_order = AV_FIELD_PROGRESSIVE;
    else if ((mov_field_order & 0xFF00) == 0x0200) {
        switch (mov_field_order & 0xFF) {
        case 0x01: decoded_field_order = AV_FIELD_TT;
                   break;
        case 0x06: decoded_field_order = AV_FIELD_BB;
                   break;
        case 0x09: decoded_field_order = AV_FIELD_TB;
                   break;
        case 0x0E: decoded_field_order = AV_FIELD_BT;
                   break;
        }
    }
    if (decoded_field_order == AV_FIELD_UNKNOWN && mov_field_order) {
        av_log(NULL, AV_LOG_ERROR, "Unknown MOV field order 0x%04x\n", mov_field_order);
    }
    st->codecpar->field_order = decoded_field_order;

    return 0;
}

static int mov_realloc_extradata(AVCodecParameters *par, MOVAtom atom)
{
    int err = 0;
    uint64_t size = (uint64_t)par->extradata_size + atom.size + 8 + AV_INPUT_BUFFER_PADDING_SIZE;
    if (size > INT_MAX || (uint64_t)atom.size > INT_MAX)
        return AVERROR_INVALIDDATA;
    if ((err = av_reallocp(&par->extradata, size)) < 0) {
        par->extradata_size = 0;
        return err;
    }
    par->extradata_size = size - AV_INPUT_BUFFER_PADDING_SIZE;
    return 0;
}

/* Read a whole atom into the extradata return the size of the atom read, possibly truncated if != atom.size */
static int64_t mov_read_atom_into_extradata(MOVContext *c, AVIOContext *pb, MOVAtom atom,
                                        AVCodecParameters *par, uint8_t *buf)
{
    int64_t result = atom.size;
    int err;

    AV_WB32(buf    , atom.size + 8);
    AV_WL32(buf + 4, atom.type);
    err = ffio_read_size(pb, buf + 8, atom.size);
    if (err < 0) {
        par->extradata_size -= atom.size;
        return err;
    } else if (err < atom.size) {
        av_log(c->fc, AV_LOG_WARNING, "truncated extradata\n");
        par->extradata_size -= atom.size - err;
        result = err;
    }
    memset(buf + 8 + err, 0, AV_INPUT_BUFFER_PADDING_SIZE);
    return result;
}

/* FIXME modify QDM2/SVQ3/H.264 decoders to take full atom as extradata */
static int mov_read_extradata(MOVContext *c, AVIOContext *pb, MOVAtom atom,
                              enum AVCodecID codec_id)
{
    AVStream *st;
    uint64_t original_size;
    int err;

    if (c->fc->nb_streams < 1) // will happen with jp2 files
        return 0;
    st = c->fc->streams[c->fc->nb_streams-1];

    if (st->codecpar->codec_id != codec_id)
        return 0; /* unexpected codec_id - don't mess with extradata */

    original_size = st->codecpar->extradata_size;
    err = mov_realloc_extradata(st->codecpar, atom);
    if (err)
        return err;

    err =  mov_read_atom_into_extradata(c, pb, atom, st->codecpar,  st->codecpar->extradata + original_size);
    if (err < 0)
        return err;
    return 0; // Note: this is the original behavior to ignore truncation.
}

/* wrapper functions for reading ALAC/AVS/MJPEG/MJPEG2000 extradata atoms only for those codecs */
static int mov_read_alac(MOVContext *c, AVIOContext *pb, MOVAtom atom)
{
    return mov_read_extradata(c, pb, atom, AV_CODEC_ID_ALAC);
}

static int mov_read_avss(MOVContext *c, AVIOContext *pb, MOVAtom atom)
{
    return mov_read_extradata(c, pb, atom, AV_CODEC_ID_AVS);
}

static int mov_read_jp2h(MOVContext *c, AVIOContext *pb, MOVAtom atom)
{
    return mov_read_extradata(c, pb, atom, AV_CODEC_ID_JPEG2000);
}

static int mov_read_dpxe(MOVContext *c, AVIOContext *pb, MOVAtom atom)
{
    return mov_read_extradata(c, pb, atom, AV_CODEC_ID_R10K);
}

static int mov_read_avid(MOVContext *c, AVIOContext *pb, MOVAtom atom)
{
    int ret = mov_read_extradata(c, pb, atom, AV_CODEC_ID_AVUI);
    if(ret == 0)
        ret = mov_read_extradata(c, pb, atom, AV_CODEC_ID_DNXHD);
    return ret;
}

static int mov_read_targa_y216(MOVContext *c, AVIOContext *pb, MOVAtom atom)
{
    int ret = mov_read_extradata(c, pb, atom, AV_CODEC_ID_TARGA_Y216);

    if (!ret && c->fc->nb_streams >= 1) {
        AVCodecParameters *par = c->fc->streams[c->fc->nb_streams-1]->codecpar;
        if (par->extradata_size >= 40) {
            par->height = AV_RB16(&par->extradata[36]);
            par->width  = AV_RB16(&par->extradata[38]);
        }
    }
    return ret;
}

static int mov_read_ares(MOVContext *c, AVIOContext *pb, MOVAtom atom)
{
    if (c->fc->nb_streams >= 1) {
        AVCodecParameters *par = c->fc->streams[c->fc->nb_streams-1]->codecpar;
        if (par->codec_tag == MKTAG('A', 'V', 'i', 'n') &&
            par->codec_id == AV_CODEC_ID_H264 &&
            atom.size > 11) {
            int cid;
            avio_skip(pb, 10);
            cid = avio_rb16(pb);
            /* For AVID AVCI50, force width of 1440 to be able to select the correct SPS and PPS */
            if (cid == 0xd4d || cid == 0xd4e)
                par->width = 1440;
            return 0;
        } else if ((par->codec_tag == MKTAG('A', 'V', 'd', '1') ||
                    par->codec_tag == MKTAG('A', 'V', 'd', 'n')) &&
                   atom.size >= 24) {
            int num, den;
            avio_skip(pb, 12);
            num = avio_rb32(pb);
            den = avio_rb32(pb);
            if (num <= 0 || den <= 0)
                return 0;
            switch (avio_rb32(pb)) {
            case 2:
                if (den >= INT_MAX / 2)
                    return 0;
                den *= 2;
            case 1:
                c->fc->streams[c->fc->nb_streams-1]->display_aspect_ratio.num = num;
                c->fc->streams[c->fc->nb_streams-1]->display_aspect_ratio.den = den;
            default:
                return 0;
            }
        }
    }

    return mov_read_avid(c, pb, atom);
}

static int mov_read_aclr(MOVContext *c, AVIOContext *pb, MOVAtom atom)
{
    int ret = 0;
    int length = 0;
    uint64_t original_size;
    if (c->fc->nb_streams >= 1) {
        AVCodecParameters *par = c->fc->streams[c->fc->nb_streams-1]->codecpar;
        if (par->codec_id == AV_CODEC_ID_H264)
            return 0;
        if (atom.size == 16) {
            original_size = par->extradata_size;
            ret = mov_realloc_extradata(par, atom);
            if (!ret) {
                length =  mov_read_atom_into_extradata(c, pb, atom, par, par->extradata + original_size);
                if (length == atom.size) {
                    const uint8_t range_value = par->extradata[original_size + 19];
                    switch (range_value) {
                    case 1:
                        par->color_range = AVCOL_RANGE_MPEG;
                        break;
                    case 2:
                        par->color_range = AVCOL_RANGE_JPEG;
                        break;
                    default:
                        av_log(c, AV_LOG_WARNING, "ignored unknown aclr value (%d)\n", range_value);
                        break;
                    }
                    ff_dlog(c, "color_range: %d\n", par->color_range);
                } else {
                  /* For some reason the whole atom was not added to the extradata */
                  av_log(c, AV_LOG_ERROR, "aclr not decoded - incomplete atom\n");
                }
            } else {
                av_log(c, AV_LOG_ERROR, "aclr not decoded - unable to add atom to extradata\n");
            }
        } else {
            av_log(c, AV_LOG_WARNING, "aclr not decoded - unexpected size %"PRId64"\n", atom.size);
        }
    }

    return ret;
}

static int mov_read_svq3(MOVContext *c, AVIOContext *pb, MOVAtom atom)
{
    return mov_read_extradata(c, pb, atom, AV_CODEC_ID_SVQ3);
}

static int mov_read_wave(MOVContext *c, AVIOContext *pb, MOVAtom atom)
{
    AVStream *st;
    int ret;

    if (c->fc->nb_streams < 1)
        return 0;
    st = c->fc->streams[c->fc->nb_streams-1];

    if ((uint64_t)atom.size > (1<<30))
        return AVERROR_INVALIDDATA;

    if (st->codecpar->codec_id == AV_CODEC_ID_QDM2 ||
        st->codecpar->codec_id == AV_CODEC_ID_QDMC ||
        st->codecpar->codec_id == AV_CODEC_ID_SPEEX) {
        // pass all frma atom to codec, needed at least for QDMC and QDM2
        av_freep(&st->codecpar->extradata);
        ret = ff_get_extradata(c->fc, st->codecpar, pb, atom.size);
        if (ret < 0)
            return ret;
    } else if (atom.size > 8) { /* to read frma, esds atoms */
        if (st->codecpar->codec_id == AV_CODEC_ID_ALAC && atom.size >= 24) {
            uint64_t buffer;
            ret = ffio_ensure_seekback(pb, 8);
            if (ret < 0)
                return ret;
            buffer = avio_rb64(pb);
            atom.size -= 8;
            if (  (buffer & 0xFFFFFFFF) == MKBETAG('f','r','m','a')
                && buffer >> 32 <= atom.size
                && buffer >> 32 >= 8) {
                avio_skip(pb, -8);
                atom.size += 8;
            } else if (!st->codecpar->extradata_size) {
#define ALAC_EXTRADATA_SIZE 36
                st->codecpar->extradata = av_mallocz(ALAC_EXTRADATA_SIZE + AV_INPUT_BUFFER_PADDING_SIZE);
                if (!st->codecpar->extradata)
                    return AVERROR(ENOMEM);
                st->codecpar->extradata_size = ALAC_EXTRADATA_SIZE;
                AV_WB32(st->codecpar->extradata    , ALAC_EXTRADATA_SIZE);
                AV_WB32(st->codecpar->extradata + 4, MKTAG('a','l','a','c'));
                AV_WB64(st->codecpar->extradata + 12, buffer);
                avio_read(pb, st->codecpar->extradata + 20, 16);
                avio_skip(pb, atom.size - 24);
                return 0;
            }
        }
        if ((ret = mov_read_default(c, pb, atom)) < 0)
            return ret;
    } else
        avio_skip(pb, atom.size);
    return 0;
}

/**
 * This function reads atom content and puts data in extradata without tag
 * nor size unlike mov_read_extradata.
 */
static int mov_read_glbl(MOVContext *c, AVIOContext *pb, MOVAtom atom)
{
    AVStream *st;
    int ret;

    if (c->fc->nb_streams < 1)
        return 0;
    st = c->fc->streams[c->fc->nb_streams-1];

    if ((uint64_t)atom.size > (1<<30))
        return AVERROR_INVALIDDATA;

    if (atom.size >= 10) {
        // Broken files created by legacy versions of libavformat will
        // wrap a whole fiel atom inside of a glbl atom.
        unsigned size = avio_rb32(pb);
        unsigned type = avio_rl32(pb);
        avio_seek(pb, -8, SEEK_CUR);
        if (type == MKTAG('f','i','e','l') && size == atom.size)
            return mov_read_default(c, pb, atom);
    }
    if (st->codecpar->extradata_size > 1 && st->codecpar->extradata) {
        av_log(c, AV_LOG_WARNING, "ignoring multiple glbl\n");
        return 0;
    }
    av_freep(&st->codecpar->extradata);
    ret = ff_get_extradata(c->fc, st->codecpar, pb, atom.size);
    if (ret < 0)
        return ret;

    return 0;
}

static int mov_read_dvc1(MOVContext *c, AVIOContext *pb, MOVAtom atom)
{
    AVStream *st;
    uint8_t profile_level;
    int ret;

    if (c->fc->nb_streams < 1)
        return 0;
    st = c->fc->streams[c->fc->nb_streams-1];

    if (atom.size >= (1<<28) || atom.size < 7)
        return AVERROR_INVALIDDATA;

    profile_level = avio_r8(pb);
    if ((profile_level & 0xf0) != 0xc0)
        return 0;

    avio_seek(pb, 6, SEEK_CUR);
    av_freep(&st->codecpar->extradata);
    ret = ff_get_extradata(c->fc, st->codecpar, pb, atom.size - 7);
    if (ret < 0)
        return ret;

    return 0;
}

/**
 * An strf atom is a BITMAPINFOHEADER struct. This struct is 40 bytes itself,
 * but can have extradata appended at the end after the 40 bytes belonging
 * to the struct.
 */
static int mov_read_strf(MOVContext *c, AVIOContext *pb, MOVAtom atom)
{
    AVStream *st;
    int ret;

    if (c->fc->nb_streams < 1)
        return 0;
    if (atom.size <= 40)
        return 0;
    st = c->fc->streams[c->fc->nb_streams-1];

    if ((uint64_t)atom.size > (1<<30))
        return AVERROR_INVALIDDATA;

    avio_skip(pb, 40);
    av_freep(&st->codecpar->extradata);
    ret = ff_get_extradata(c->fc, st->codecpar, pb, atom.size - 40);
    if (ret < 0)
        return ret;

    return 0;
}

static int mov_read_stco(MOVContext *c, AVIOContext *pb, MOVAtom atom)
{
    AVStream *st;
    MOVStreamContext *sc;
    unsigned int i, entries;

    if (c->fc->nb_streams < 1)
        return 0;
    st = c->fc->streams[c->fc->nb_streams-1];
    sc = st->priv_data;

    avio_r8(pb); /* version */
    avio_rb24(pb); /* flags */

    entries = avio_rb32(pb);

    if (!entries)
        return 0;

    if (sc->chunk_offsets)
        av_log(c->fc, AV_LOG_WARNING, "Duplicated STCO atom\n");
    av_free(sc->chunk_offsets);
    sc->chunk_count = 0;
    sc->chunk_offsets = av_malloc_array(entries, sizeof(*sc->chunk_offsets));
    if (!sc->chunk_offsets)
        return AVERROR(ENOMEM);
    sc->chunk_count = entries;

    if      (atom.type == MKTAG('s','t','c','o'))
        for (i = 0; i < entries && !pb->eof_reached; i++)
            sc->chunk_offsets[i] = avio_rb32(pb);
    else if (atom.type == MKTAG('c','o','6','4'))
        for (i = 0; i < entries && !pb->eof_reached; i++)
            sc->chunk_offsets[i] = avio_rb64(pb);
    else
        return AVERROR_INVALIDDATA;

    sc->chunk_count = i;

    if (pb->eof_reached)
        return AVERROR_EOF;

    return 0;
}

static int mov_codec_id(AVStream *st, uint32_t format)
{
    int id = ff_codec_get_id(ff_codec_movaudio_tags, format);

    if (id <= 0 &&
        ((format & 0xFFFF) == 'm' + ('s' << 8) ||
         (format & 0xFFFF) == 'T' + ('S' << 8)))
        id = ff_codec_get_id(ff_codec_wav_tags, av_bswap32(format) & 0xFFFF);

    if (st->codecpar->codec_type != AVMEDIA_TYPE_VIDEO && id > 0) {
        st->codecpar->codec_type = AVMEDIA_TYPE_AUDIO;
    } else if (st->codecpar->codec_type != AVMEDIA_TYPE_AUDIO &&
               /* skip old ASF MPEG-4 tag */
               format && format != MKTAG('m','p','4','s')) {
        id = ff_codec_get_id(ff_codec_movvideo_tags, format);
        if (id <= 0)
            id = ff_codec_get_id(ff_codec_bmp_tags, format);
        if (id > 0)
            st->codecpar->codec_type = AVMEDIA_TYPE_VIDEO;
        else if (st->codecpar->codec_type == AVMEDIA_TYPE_DATA ||
                    (st->codecpar->codec_type == AVMEDIA_TYPE_SUBTITLE &&
                    st->codecpar->codec_id == AV_CODEC_ID_NONE)) {
            id = ff_codec_get_id(ff_codec_movsubtitle_tags, format);
            if (id > 0)
                st->codecpar->codec_type = AVMEDIA_TYPE_SUBTITLE;
        }
    }

    st->codecpar->codec_tag = format;

    return id;
}

static void mov_parse_stsd_video(MOVContext *c, AVIOContext *pb,
                                 AVStream *st, MOVStreamContext *sc)
{
    uint8_t codec_name[32] = { 0 };
    int64_t stsd_start;
    unsigned int len;

    /* The first 16 bytes of the video sample description are already
     * read in ff_mov_read_stsd_entries() */
    stsd_start = avio_tell(pb) - 16;

    avio_rb16(pb); /* version */
    avio_rb16(pb); /* revision level */
    avio_rb32(pb); /* vendor */
    avio_rb32(pb); /* temporal quality */
    avio_rb32(pb); /* spatial quality */

    st->codecpar->width  = avio_rb16(pb); /* width */
    st->codecpar->height = avio_rb16(pb); /* height */

    avio_rb32(pb); /* horiz resolution */
    avio_rb32(pb); /* vert resolution */
    avio_rb32(pb); /* data size, always 0 */
    avio_rb16(pb); /* frames per samples */

    len = avio_r8(pb); /* codec name, pascal string */
    if (len > 31)
        len = 31;
    mov_read_mac_string(c, pb, len, codec_name, sizeof(codec_name));
    if (len < 31)
        avio_skip(pb, 31 - len);

    if (codec_name[0])
        av_dict_set(&st->metadata, "encoder", codec_name, 0);

    /* codec_tag YV12 triggers an UV swap in rawdec.c */
    if (!strncmp(codec_name, "Planar Y'CbCr 8-bit 4:2:0", 25)) {
        st->codecpar->codec_tag = MKTAG('I', '4', '2', '0');
        st->codecpar->width &= ~1;
        st->codecpar->height &= ~1;
    }
    /* Flash Media Server uses tag H.263 with Sorenson Spark */
    if (st->codecpar->codec_tag == MKTAG('H','2','6','3') &&
        !strncmp(codec_name, "Sorenson H263", 13))
        st->codecpar->codec_id = AV_CODEC_ID_FLV1;

    st->codecpar->bits_per_coded_sample = avio_rb16(pb); /* depth */

    avio_seek(pb, stsd_start, SEEK_SET);

    if (ff_get_qtpalette(st->codecpar->codec_id, pb, sc->palette)) {
        st->codecpar->bits_per_coded_sample &= 0x1F;
        sc->has_palette = 1;
    }
}

static void mov_parse_stsd_audio(MOVContext *c, AVIOContext *pb,
                                 AVStream *st, MOVStreamContext *sc)
{
    int bits_per_sample, flags;
    uint16_t version = avio_rb16(pb);
    AVDictionaryEntry *compatible_brands = av_dict_get(c->fc->metadata, "compatible_brands", NULL, AV_DICT_MATCH_CASE);

    avio_rb16(pb); /* revision level */
    avio_rb32(pb); /* vendor */

    st->codecpar->channels              = avio_rb16(pb); /* channel count */
    st->codecpar->bits_per_coded_sample = avio_rb16(pb); /* sample size */
    av_log(c->fc, AV_LOG_TRACE, "audio channels %d\n", st->codecpar->channels);

    sc->audio_cid = avio_rb16(pb);
    avio_rb16(pb); /* packet size = 0 */

    st->codecpar->sample_rate = ((avio_rb32(pb) >> 16));

    // Read QT version 1 fields. In version 0 these do not exist.
    av_log(c->fc, AV_LOG_TRACE, "version =%d, isom =%d\n", version, c->isom);
    if (!c->isom ||
        (compatible_brands && strstr(compatible_brands->value, "qt  "))) {

        if (version == 1) {
            sc->samples_per_frame = avio_rb32(pb);
            avio_rb32(pb); /* bytes per packet */
            sc->bytes_per_frame = avio_rb32(pb);
            avio_rb32(pb); /* bytes per sample */
        } else if (version == 2) {
            avio_rb32(pb); /* sizeof struct only */
            st->codecpar->sample_rate = av_int2double(avio_rb64(pb));
            st->codecpar->channels    = avio_rb32(pb);
            avio_rb32(pb); /* always 0x7F000000 */
            st->codecpar->bits_per_coded_sample = avio_rb32(pb);

            flags = avio_rb32(pb); /* lpcm format specific flag */
            sc->bytes_per_frame   = avio_rb32(pb);
            sc->samples_per_frame = avio_rb32(pb);
            if (st->codecpar->codec_tag == MKTAG('l','p','c','m'))
                st->codecpar->codec_id =
                    ff_mov_get_lpcm_codec_id(st->codecpar->bits_per_coded_sample,
                                             flags);
        }
        if (version == 0 || (version == 1 && sc->audio_cid != -2)) {
            /* can't correctly handle variable sized packet as audio unit */
            switch (st->codecpar->codec_id) {
            case AV_CODEC_ID_MP2:
            case AV_CODEC_ID_MP3:
                st->need_parsing = AVSTREAM_PARSE_FULL;
                break;
            }
        }
    }

    if (sc->format == 0) {
        if (st->codecpar->bits_per_coded_sample == 8)
            st->codecpar->codec_id = mov_codec_id(st, MKTAG('r','a','w',' '));
        else if (st->codecpar->bits_per_coded_sample == 16)
            st->codecpar->codec_id = mov_codec_id(st, MKTAG('t','w','o','s'));
    }

    switch (st->codecpar->codec_id) {
    case AV_CODEC_ID_PCM_S8:
    case AV_CODEC_ID_PCM_U8:
        if (st->codecpar->bits_per_coded_sample == 16)
            st->codecpar->codec_id = AV_CODEC_ID_PCM_S16BE;
        break;
    case AV_CODEC_ID_PCM_S16LE:
    case AV_CODEC_ID_PCM_S16BE:
        if (st->codecpar->bits_per_coded_sample == 8)
            st->codecpar->codec_id = AV_CODEC_ID_PCM_S8;
        else if (st->codecpar->bits_per_coded_sample == 24)
            st->codecpar->codec_id =
                st->codecpar->codec_id == AV_CODEC_ID_PCM_S16BE ?
                AV_CODEC_ID_PCM_S24BE : AV_CODEC_ID_PCM_S24LE;
        else if (st->codecpar->bits_per_coded_sample == 32)
             st->codecpar->codec_id =
                st->codecpar->codec_id == AV_CODEC_ID_PCM_S16BE ?
                AV_CODEC_ID_PCM_S32BE : AV_CODEC_ID_PCM_S32LE;
        break;
    /* set values for old format before stsd version 1 appeared */
    case AV_CODEC_ID_MACE3:
        sc->samples_per_frame = 6;
        sc->bytes_per_frame   = 2 * st->codecpar->channels;
        break;
    case AV_CODEC_ID_MACE6:
        sc->samples_per_frame = 6;
        sc->bytes_per_frame   = 1 * st->codecpar->channels;
        break;
    case AV_CODEC_ID_ADPCM_IMA_QT:
        sc->samples_per_frame = 64;
        sc->bytes_per_frame   = 34 * st->codecpar->channels;
        break;
    case AV_CODEC_ID_GSM:
        sc->samples_per_frame = 160;
        sc->bytes_per_frame   = 33;
        break;
    default:
        break;
    }

    bits_per_sample = av_get_bits_per_sample(st->codecpar->codec_id);
    if (bits_per_sample) {
        st->codecpar->bits_per_coded_sample = bits_per_sample;
        sc->sample_size = (bits_per_sample >> 3) * st->codecpar->channels;
    }
}

static void mov_parse_stsd_subtitle(MOVContext *c, AVIOContext *pb,
                                    AVStream *st, MOVStreamContext *sc,
                                    int64_t size)
{
    // ttxt stsd contains display flags, justification, background
    // color, fonts, and default styles, so fake an atom to read it
    MOVAtom fake_atom = { .size = size };
    // mp4s contains a regular esds atom
    if (st->codecpar->codec_tag != AV_RL32("mp4s"))
        mov_read_glbl(c, pb, fake_atom);
    st->codecpar->width  = sc->width;
    st->codecpar->height = sc->height;
}

static uint32_t yuv_to_rgba(uint32_t ycbcr)
{
    uint8_t r, g, b;
    int y, cb, cr;

    y  = (ycbcr >> 16) & 0xFF;
    cr = (ycbcr >> 8)  & 0xFF;
    cb =  ycbcr        & 0xFF;

    b = av_clip_uint8((1164 * (y - 16)                     + 2018 * (cb - 128)) / 1000);
    g = av_clip_uint8((1164 * (y - 16) -  813 * (cr - 128) -  391 * (cb - 128)) / 1000);
    r = av_clip_uint8((1164 * (y - 16) + 1596 * (cr - 128)                    ) / 1000);

    return (r << 16) | (g << 8) | b;
}

static int mov_rewrite_dvd_sub_extradata(AVStream *st)
{
    char buf[256] = {0};
    uint8_t *src = st->codecpar->extradata;
    int i;

    if (st->codecpar->extradata_size != 64)
        return 0;

    if (st->codecpar->width > 0 &&  st->codecpar->height > 0)
        snprintf(buf, sizeof(buf), "size: %dx%d\n",
                 st->codecpar->width, st->codecpar->height);
    av_strlcat(buf, "palette: ", sizeof(buf));

    for (i = 0; i < 16; i++) {
        uint32_t yuv = AV_RB32(src + i * 4);
        uint32_t rgba = yuv_to_rgba(yuv);

        av_strlcatf(buf, sizeof(buf), "%06"PRIx32"%s", rgba, i != 15 ? ", " : "");
    }

    if (av_strlcat(buf, "\n", sizeof(buf)) >= sizeof(buf))
        return 0;

    av_freep(&st->codecpar->extradata);
    st->codecpar->extradata_size = 0;
    st->codecpar->extradata = av_mallocz(strlen(buf) + AV_INPUT_BUFFER_PADDING_SIZE);
    if (!st->codecpar->extradata)
        return AVERROR(ENOMEM);
    st->codecpar->extradata_size = strlen(buf);
    memcpy(st->codecpar->extradata, buf, st->codecpar->extradata_size);

    return 0;
}

static int mov_parse_stsd_data(MOVContext *c, AVIOContext *pb,
                                AVStream *st, MOVStreamContext *sc,
                                int64_t size)
{
    int ret;

    if (st->codecpar->codec_tag == MKTAG('t','m','c','d')) {
        if ((int)size != size)
            return AVERROR(ENOMEM);

        ret = ff_get_extradata(c->fc, st->codecpar, pb, size);
        if (ret < 0)
            return ret;
        if (size > 16) {
            MOVStreamContext *tmcd_ctx = st->priv_data;
            int val;
            val = AV_RB32(st->codecpar->extradata + 4);
            tmcd_ctx->tmcd_flags = val;
            st->avg_frame_rate.num = st->codecpar->extradata[16]; /* number of frame */
            st->avg_frame_rate.den = 1;
#if FF_API_LAVF_AVCTX
FF_DISABLE_DEPRECATION_WARNINGS
            st->codec->time_base = av_inv_q(st->avg_frame_rate);
FF_ENABLE_DEPRECATION_WARNINGS
#endif
            /* adjust for per frame dur in counter mode */
            if (tmcd_ctx->tmcd_flags & 0x0008) {
                int timescale = AV_RB32(st->codecpar->extradata + 8);
                int framedur = AV_RB32(st->codecpar->extradata + 12);
                st->avg_frame_rate.num *= timescale;
                st->avg_frame_rate.den *= framedur;
#if FF_API_LAVF_AVCTX
FF_DISABLE_DEPRECATION_WARNINGS
                st->codec->time_base.den *= timescale;
                st->codec->time_base.num *= framedur;
FF_ENABLE_DEPRECATION_WARNINGS
#endif
            }
            if (size > 30) {
                uint32_t len = AV_RB32(st->codecpar->extradata + 18); /* name atom length */
                uint32_t format = AV_RB32(st->codecpar->extradata + 22);
                if (format == AV_RB32("name") && (int64_t)size >= (int64_t)len + 18) {
                    uint16_t str_size = AV_RB16(st->codecpar->extradata + 26); /* string length */
                    if (str_size > 0 && size >= (int)str_size + 26) {
                        char *reel_name = av_malloc(str_size + 1);
                        if (!reel_name)
                            return AVERROR(ENOMEM);
                        memcpy(reel_name, st->codecpar->extradata + 30, str_size);
                        reel_name[str_size] = 0; /* Add null terminator */
                        /* don't add reel_name if emtpy string */
                        if (*reel_name == 0) {
                            av_free(reel_name);
                        } else {
                            av_dict_set(&st->metadata, "reel_name", reel_name,  AV_DICT_DONT_STRDUP_VAL);
                        }
                    }
                }
            }
        }
    } else {
        /* other codec type, just skip (rtp, mp4s ...) */
        avio_skip(pb, size);
    }
    return 0;
}

static int mov_finalize_stsd_codec(MOVContext *c, AVIOContext *pb,
                                   AVStream *st, MOVStreamContext *sc)
{
    if (st->codecpar->codec_type == AVMEDIA_TYPE_AUDIO &&
        !st->codecpar->sample_rate && sc->time_scale > 1)
        st->codecpar->sample_rate = sc->time_scale;

    /* special codec parameters handling */
    switch (st->codecpar->codec_id) {
#if CONFIG_DV_DEMUXER
    case AV_CODEC_ID_DVAUDIO:
        c->dv_fctx = avformat_alloc_context();
        if (!c->dv_fctx) {
            av_log(c->fc, AV_LOG_ERROR, "dv demux context alloc error\n");
            return AVERROR(ENOMEM);
        }
        c->dv_demux = avpriv_dv_init_demux(c->dv_fctx);
        if (!c->dv_demux) {
            av_log(c->fc, AV_LOG_ERROR, "dv demux context init error\n");
            return AVERROR(ENOMEM);
        }
        sc->dv_audio_container = 1;
        st->codecpar->codec_id    = AV_CODEC_ID_PCM_S16LE;
        break;
#endif
    /* no ifdef since parameters are always those */
    case AV_CODEC_ID_QCELP:
        st->codecpar->channels = 1;
        // force sample rate for qcelp when not stored in mov
        if (st->codecpar->codec_tag != MKTAG('Q','c','l','p'))
            st->codecpar->sample_rate = 8000;
        // FIXME: Why is the following needed for some files?
        sc->samples_per_frame = 160;
        if (!sc->bytes_per_frame)
            sc->bytes_per_frame = 35;
        break;
    case AV_CODEC_ID_AMR_NB:
        st->codecpar->channels    = 1;
        /* force sample rate for amr, stsd in 3gp does not store sample rate */
        st->codecpar->sample_rate = 8000;
        break;
    case AV_CODEC_ID_AMR_WB:
        st->codecpar->channels    = 1;
        st->codecpar->sample_rate = 16000;
        break;
    case AV_CODEC_ID_MP2:
    case AV_CODEC_ID_MP3:
        /* force type after stsd for m1a hdlr */
        st->codecpar->codec_type = AVMEDIA_TYPE_AUDIO;
        break;
    case AV_CODEC_ID_GSM:
    case AV_CODEC_ID_ADPCM_MS:
    case AV_CODEC_ID_ADPCM_IMA_WAV:
    case AV_CODEC_ID_ILBC:
    case AV_CODEC_ID_MACE3:
    case AV_CODEC_ID_MACE6:
    case AV_CODEC_ID_QDM2:
        st->codecpar->block_align = sc->bytes_per_frame;
        break;
    case AV_CODEC_ID_ALAC:
        if (st->codecpar->extradata_size == 36) {
            st->codecpar->channels    = AV_RB8 (st->codecpar->extradata + 21);
            st->codecpar->sample_rate = AV_RB32(st->codecpar->extradata + 32);
        }
        break;
    case AV_CODEC_ID_AC3:
    case AV_CODEC_ID_EAC3:
    case AV_CODEC_ID_MPEG1VIDEO:
    case AV_CODEC_ID_VC1:
    case AV_CODEC_ID_VP9:
        st->need_parsing = AVSTREAM_PARSE_FULL;
        break;
    default:
        break;
    }
    return 0;
}

static int mov_skip_multiple_stsd(MOVContext *c, AVIOContext *pb,
                                  int codec_tag, int format,
                                  int64_t size)
{
    int video_codec_id = ff_codec_get_id(ff_codec_movvideo_tags, format);

    if (codec_tag &&
         (codec_tag != format &&
          // AVID 1:1 samples with differing data format and codec tag exist
          (codec_tag != AV_RL32("AV1x") || format != AV_RL32("AVup")) &&
          // prores is allowed to have differing data format and codec tag
          codec_tag != AV_RL32("apcn") && codec_tag != AV_RL32("apch") &&
          // so is dv (sigh)
          codec_tag != AV_RL32("dvpp") && codec_tag != AV_RL32("dvcp") &&
          (c->fc->video_codec_id ? video_codec_id != c->fc->video_codec_id
                                 : codec_tag != MKTAG('j','p','e','g')))) {
        /* Multiple fourcc, we skip JPEG. This is not correct, we should
         * export it as a separate AVStream but this needs a few changes
         * in the MOV demuxer, patch welcome. */

        av_log(c->fc, AV_LOG_WARNING, "multiple fourcc not supported\n");
        avio_skip(pb, size);
        return 1;
    }

    return 0;
}

int ff_mov_read_stsd_entries(MOVContext *c, AVIOContext *pb, int entries)
{
    AVStream *st;
    MOVStreamContext *sc;
    int pseudo_stream_id;

    if (c->fc->nb_streams < 1)
        return 0;
    st = c->fc->streams[c->fc->nb_streams-1];
    sc = st->priv_data;

    for (pseudo_stream_id = 0;
         pseudo_stream_id < entries && !pb->eof_reached;
         pseudo_stream_id++) {
        //Parsing Sample description table
        enum AVCodecID id;
        int ret, dref_id = 1;
        MOVAtom a = { AV_RL32("stsd") };
        int64_t start_pos = avio_tell(pb);
        int64_t size    = avio_rb32(pb); /* size */
        uint32_t format = avio_rl32(pb); /* data format */

        if (size >= 16) {
            avio_rb32(pb); /* reserved */
            avio_rb16(pb); /* reserved */
            dref_id = avio_rb16(pb);
        } else if (size <= 7) {
            av_log(c->fc, AV_LOG_ERROR,
                   "invalid size %"PRId64" in stsd\n", size);
            return AVERROR_INVALIDDATA;
        }

        if (mov_skip_multiple_stsd(c, pb, st->codecpar->codec_tag, format,
                                   size - (avio_tell(pb) - start_pos)))
            continue;

        sc->pseudo_stream_id = st->codecpar->codec_tag ? -1 : pseudo_stream_id;
        sc->dref_id= dref_id;
        sc->format = format;

        id = mov_codec_id(st, format);

        av_log(c->fc, AV_LOG_TRACE,
               "size=%"PRId64" 4CC=%s codec_type=%d\n", size,
               av_fourcc2str(format), st->codecpar->codec_type);

        if (st->codecpar->codec_type==AVMEDIA_TYPE_VIDEO) {
            st->codecpar->codec_id = id;
            mov_parse_stsd_video(c, pb, st, sc);
        } else if (st->codecpar->codec_type==AVMEDIA_TYPE_AUDIO) {
            st->codecpar->codec_id = id;
            mov_parse_stsd_audio(c, pb, st, sc);
            if (st->codecpar->sample_rate < 0) {
                av_log(c->fc, AV_LOG_ERROR, "Invalid sample rate %d\n", st->codecpar->sample_rate);
                return AVERROR_INVALIDDATA;
            }
        } else if (st->codecpar->codec_type==AVMEDIA_TYPE_SUBTITLE){
            st->codecpar->codec_id = id;
            mov_parse_stsd_subtitle(c, pb, st, sc,
                                    size - (avio_tell(pb) - start_pos));
        } else {
            ret = mov_parse_stsd_data(c, pb, st, sc,
                                      size - (avio_tell(pb) - start_pos));
            if (ret < 0)
                return ret;
        }
        /* this will read extra atoms at the end (wave, alac, damr, avcC, hvcC, SMI ...) */
        a.size = size - (avio_tell(pb) - start_pos);
        if (a.size > 8) {
            if ((ret = mov_read_default(c, pb, a)) < 0)
                return ret;
        } else if (a.size > 0)
            avio_skip(pb, a.size);

        if (sc->extradata && st->codecpar->extradata) {
            int extra_size = st->codecpar->extradata_size;

            /* Move the current stream extradata to the stream context one. */
            sc->extradata_size[pseudo_stream_id] = extra_size;
            sc->extradata[pseudo_stream_id] = av_malloc(extra_size + AV_INPUT_BUFFER_PADDING_SIZE);
            if (!sc->extradata[pseudo_stream_id])
                return AVERROR(ENOMEM);
            memcpy(sc->extradata[pseudo_stream_id], st->codecpar->extradata, extra_size);
            av_freep(&st->codecpar->extradata);
            st->codecpar->extradata_size = 0;
        }
    }

    if (pb->eof_reached)
        return AVERROR_EOF;

    return 0;
}

static int mov_read_stsd(MOVContext *c, AVIOContext *pb, MOVAtom atom)
{
    AVStream *st;
    MOVStreamContext *sc;
    int ret, entries;

    if (c->fc->nb_streams < 1)
        return 0;
    st = c->fc->streams[c->fc->nb_streams - 1];
    sc = st->priv_data;

    avio_r8(pb); /* version */
    avio_rb24(pb); /* flags */
    entries = avio_rb32(pb);

    if (entries <= 0) {
        av_log(c->fc, AV_LOG_ERROR, "invalid STSD entries %d\n", entries);
        return AVERROR_INVALIDDATA;
    }

    if (sc->extradata) {
        av_log(c->fc, AV_LOG_ERROR,
               "Duplicate stsd found in this track.\n");
        return AVERROR_INVALIDDATA;
    }

    /* Prepare space for hosting multiple extradata. */
    sc->extradata = av_mallocz_array(entries, sizeof(*sc->extradata));
<<<<<<< HEAD
    sc->extradata_size = av_mallocz_array(entries, sizeof(*sc->extradata_size));
    if (!sc->extradata_size || !sc->extradata) {
=======
    if (!sc->extradata)
        return AVERROR(ENOMEM);

    sc->extradata_size = av_mallocz_array(entries, sizeof(*sc->extradata_size));
    if (!sc->extradata_size) {
>>>>>>> defe307f
        ret = AVERROR(ENOMEM);
        goto fail;
    }

    ret = ff_mov_read_stsd_entries(c, pb, entries);
    if (ret < 0)
        goto fail;

    sc->stsd_count = entries;

    sc->stsd_count = entries;

    /* Restore back the primary extradata. */
    av_freep(&st->codecpar->extradata);
    st->codecpar->extradata_size = sc->extradata_size[0];
<<<<<<< HEAD
    if (sc->extradata_size[0]) {
        st->codecpar->extradata = av_mallocz(sc->extradata_size[0] + AV_INPUT_BUFFER_PADDING_SIZE);
        if (!st->codecpar->extradata)
            return AVERROR(ENOMEM);
        memcpy(st->codecpar->extradata, sc->extradata[0], sc->extradata_size[0]);
    }
=======
    st->codecpar->extradata = av_mallocz(sc->extradata_size[0] + AV_INPUT_BUFFER_PADDING_SIZE);
    if (!st->codecpar->extradata) {
        ret = AVERROR(ENOMEM);
        goto fail;
    }
    memcpy(st->codecpar->extradata, sc->extradata[0], sc->extradata_size[0]);
>>>>>>> defe307f

    return mov_finalize_stsd_codec(c, pb, st, sc);
fail:
    av_freep(&sc->extradata);
    av_freep(&sc->extradata_size);
    return ret;
}

static int mov_read_stsc(MOVContext *c, AVIOContext *pb, MOVAtom atom)
{
    AVStream *st;
    MOVStreamContext *sc;
    unsigned int i, entries;

    if (c->fc->nb_streams < 1)
        return 0;
    st = c->fc->streams[c->fc->nb_streams-1];
    sc = st->priv_data;

    avio_r8(pb); /* version */
    avio_rb24(pb); /* flags */

    entries = avio_rb32(pb);

    av_log(c->fc, AV_LOG_TRACE, "track[%u].stsc.entries = %u\n", c->fc->nb_streams - 1, entries);

    if (!entries)
        return 0;
    if (sc->stsc_data)
        av_log(c->fc, AV_LOG_WARNING, "Duplicated STSC atom\n");
    av_free(sc->stsc_data);
    sc->stsc_count = 0;
    sc->stsc_data = av_malloc_array(entries, sizeof(*sc->stsc_data));
    if (!sc->stsc_data)
        return AVERROR(ENOMEM);

    for (i = 0; i < entries && !pb->eof_reached; i++) {
        sc->stsc_data[i].first = avio_rb32(pb);
        sc->stsc_data[i].count = avio_rb32(pb);
        sc->stsc_data[i].id = avio_rb32(pb);
    }

    sc->stsc_count = i;

    if (pb->eof_reached)
        return AVERROR_EOF;

    return 0;
}

static inline int mov_stsc_index_valid(unsigned int index, unsigned int count)
{
    return index < count - 1;
}

/* Compute the samples value for the stsc entry at the given index. */
static inline int mov_get_stsc_samples(MOVStreamContext *sc, unsigned int index)
{
    int chunk_count;

    if (mov_stsc_index_valid(index, sc->stsc_count))
        chunk_count = sc->stsc_data[index + 1].first - sc->stsc_data[index].first;
    else
        chunk_count = sc->chunk_count - (sc->stsc_data[index].first - 1);

    return sc->stsc_data[index].count * chunk_count;
}

static int mov_read_stps(MOVContext *c, AVIOContext *pb, MOVAtom atom)
{
    AVStream *st;
    MOVStreamContext *sc;
    unsigned i, entries;

    if (c->fc->nb_streams < 1)
        return 0;
    st = c->fc->streams[c->fc->nb_streams-1];
    sc = st->priv_data;

    avio_rb32(pb); // version + flags

    entries = avio_rb32(pb);
    if (sc->stps_data)
        av_log(c->fc, AV_LOG_WARNING, "Duplicated STPS atom\n");
    av_free(sc->stps_data);
    sc->stps_count = 0;
    sc->stps_data = av_malloc_array(entries, sizeof(*sc->stps_data));
    if (!sc->stps_data)
        return AVERROR(ENOMEM);

    for (i = 0; i < entries && !pb->eof_reached; i++) {
        sc->stps_data[i] = avio_rb32(pb);
    }

    sc->stps_count = i;

    if (pb->eof_reached)
        return AVERROR_EOF;

    return 0;
}

static int mov_read_stss(MOVContext *c, AVIOContext *pb, MOVAtom atom)
{
    AVStream *st;
    MOVStreamContext *sc;
    unsigned int i, entries;

    if (c->fc->nb_streams < 1)
        return 0;
    st = c->fc->streams[c->fc->nb_streams-1];
    sc = st->priv_data;

    avio_r8(pb); /* version */
    avio_rb24(pb); /* flags */

    entries = avio_rb32(pb);

    av_log(c->fc, AV_LOG_TRACE, "keyframe_count = %u\n", entries);

    if (!entries)
    {
        sc->keyframe_absent = 1;
        if (!st->need_parsing && st->codecpar->codec_type == AVMEDIA_TYPE_VIDEO)
            st->need_parsing = AVSTREAM_PARSE_HEADERS;
        return 0;
    }
    if (sc->keyframes)
        av_log(c->fc, AV_LOG_WARNING, "Duplicated STSS atom\n");
    if (entries >= UINT_MAX / sizeof(int))
        return AVERROR_INVALIDDATA;
    av_freep(&sc->keyframes);
    sc->keyframe_count = 0;
    sc->keyframes = av_malloc_array(entries, sizeof(*sc->keyframes));
    if (!sc->keyframes)
        return AVERROR(ENOMEM);

    for (i = 0; i < entries && !pb->eof_reached; i++) {
        sc->keyframes[i] = avio_rb32(pb);
    }

    sc->keyframe_count = i;

    if (pb->eof_reached)
        return AVERROR_EOF;

    return 0;
}

static int mov_read_stsz(MOVContext *c, AVIOContext *pb, MOVAtom atom)
{
    AVStream *st;
    MOVStreamContext *sc;
    unsigned int i, entries, sample_size, field_size, num_bytes;
    GetBitContext gb;
    unsigned char* buf;
    int ret;

    if (c->fc->nb_streams < 1)
        return 0;
    st = c->fc->streams[c->fc->nb_streams-1];
    sc = st->priv_data;

    avio_r8(pb); /* version */
    avio_rb24(pb); /* flags */

    if (atom.type == MKTAG('s','t','s','z')) {
        sample_size = avio_rb32(pb);
        if (!sc->sample_size) /* do not overwrite value computed in stsd */
            sc->sample_size = sample_size;
        sc->stsz_sample_size = sample_size;
        field_size = 32;
    } else {
        sample_size = 0;
        avio_rb24(pb); /* reserved */
        field_size = avio_r8(pb);
    }
    entries = avio_rb32(pb);

    av_log(c->fc, AV_LOG_TRACE, "sample_size = %u sample_count = %u\n", sc->sample_size, entries);

    sc->sample_count = entries;
    if (sample_size)
        return 0;

    if (field_size != 4 && field_size != 8 && field_size != 16 && field_size != 32) {
        av_log(c->fc, AV_LOG_ERROR, "Invalid sample field size %u\n", field_size);
        return AVERROR_INVALIDDATA;
    }

    if (!entries)
        return 0;
    if (entries >= (UINT_MAX - 4) / field_size)
        return AVERROR_INVALIDDATA;
    if (sc->sample_sizes)
        av_log(c->fc, AV_LOG_WARNING, "Duplicated STSZ atom\n");
    av_free(sc->sample_sizes);
    sc->sample_count = 0;
    sc->sample_sizes = av_malloc_array(entries, sizeof(*sc->sample_sizes));
    if (!sc->sample_sizes)
        return AVERROR(ENOMEM);

    num_bytes = (entries*field_size+4)>>3;

    buf = av_malloc(num_bytes+AV_INPUT_BUFFER_PADDING_SIZE);
    if (!buf) {
        av_freep(&sc->sample_sizes);
        return AVERROR(ENOMEM);
    }

    ret = ffio_read_size(pb, buf, num_bytes);
    if (ret < 0) {
        av_freep(&sc->sample_sizes);
        av_free(buf);
        return ret;
    }

    init_get_bits(&gb, buf, 8*num_bytes);

    for (i = 0; i < entries && !pb->eof_reached; i++) {
        sc->sample_sizes[i] = get_bits_long(&gb, field_size);
        sc->data_size += sc->sample_sizes[i];
    }

    sc->sample_count = i;

    av_free(buf);

    if (pb->eof_reached)
        return AVERROR_EOF;

    return 0;
}

static int mov_read_stts(MOVContext *c, AVIOContext *pb, MOVAtom atom)
{
    AVStream *st;
    MOVStreamContext *sc;
    unsigned int i, entries;
    int64_t duration=0;
    int64_t total_sample_count=0;

    if (c->fc->nb_streams < 1)
        return 0;
    st = c->fc->streams[c->fc->nb_streams-1];
    sc = st->priv_data;

    avio_r8(pb); /* version */
    avio_rb24(pb); /* flags */
    entries = avio_rb32(pb);

    av_log(c->fc, AV_LOG_TRACE, "track[%u].stts.entries = %u\n",
            c->fc->nb_streams-1, entries);

    if (sc->stts_data)
        av_log(c->fc, AV_LOG_WARNING, "Duplicated STTS atom\n");
    av_free(sc->stts_data);
    sc->stts_count = 0;
    sc->stts_data = av_malloc_array(entries, sizeof(*sc->stts_data));
    if (!sc->stts_data)
        return AVERROR(ENOMEM);

    for (i = 0; i < entries && !pb->eof_reached; i++) {
        int sample_duration;
        unsigned int sample_count;

        sample_count=avio_rb32(pb);
        sample_duration = avio_rb32(pb);

        sc->stts_data[i].count= sample_count;
        sc->stts_data[i].duration= sample_duration;

        av_log(c->fc, AV_LOG_TRACE, "sample_count=%d, sample_duration=%d\n",
                sample_count, sample_duration);

        if (   i+1 == entries
            && i
            && sample_count == 1
            && total_sample_count > 100
            && sample_duration/10 > duration / total_sample_count)
            sample_duration = duration / total_sample_count;
        duration+=(int64_t)sample_duration*sample_count;
        total_sample_count+=sample_count;
    }

    sc->stts_count = i;

    sc->duration_for_fps  += duration;
    sc->nb_frames_for_fps += total_sample_count;

    if (pb->eof_reached)
        return AVERROR_EOF;

    st->nb_frames= total_sample_count;
    if (duration)
        st->duration= duration;
    sc->track_end = duration;
    return 0;
}

static void mov_update_dts_shift(MOVStreamContext *sc, int duration)
{
    if (duration < 0) {
        if (duration == INT_MIN) {
            av_log(NULL, AV_LOG_WARNING, "mov_update_dts_shift(): dts_shift set to %d\n", INT_MAX);
            duration++;
        }
        sc->dts_shift = FFMAX(sc->dts_shift, -duration);
    }
}

static int mov_read_ctts(MOVContext *c, AVIOContext *pb, MOVAtom atom)
{
    AVStream *st;
    MOVStreamContext *sc;
    unsigned int i, j, entries, ctts_count = 0;

    if (c->fc->nb_streams < 1)
        return 0;
    st = c->fc->streams[c->fc->nb_streams-1];
    sc = st->priv_data;

    avio_r8(pb); /* version */
    avio_rb24(pb); /* flags */
    entries = avio_rb32(pb);

    av_log(c->fc, AV_LOG_TRACE, "track[%u].ctts.entries = %u\n", c->fc->nb_streams - 1, entries);

    if (!entries)
        return 0;
    if (entries >= UINT_MAX / sizeof(*sc->ctts_data))
        return AVERROR_INVALIDDATA;
    av_freep(&sc->ctts_data);
    sc->ctts_data = av_fast_realloc(NULL, &sc->ctts_allocated_size, entries * sizeof(*sc->ctts_data));
    if (!sc->ctts_data)
        return AVERROR(ENOMEM);

    for (i = 0; i < entries && !pb->eof_reached; i++) {
        int count    =avio_rb32(pb);
        int duration =avio_rb32(pb);

        if (count <= 0) {
            av_log(c->fc, AV_LOG_TRACE,
                   "ignoring CTTS entry with count=%d duration=%d\n",
                   count, duration);
            continue;
        }

        /* Expand entries such that we have a 1-1 mapping with samples. */
        for (j = 0; j < count; j++)
            add_ctts_entry(&sc->ctts_data, &ctts_count, &sc->ctts_allocated_size, 1, duration);

        av_log(c->fc, AV_LOG_TRACE, "count=%d, duration=%d\n",
                count, duration);

        if (FFNABS(duration) < -(1<<28) && i+2<entries) {
            av_log(c->fc, AV_LOG_WARNING, "CTTS invalid\n");
            av_freep(&sc->ctts_data);
            sc->ctts_count = 0;
            return 0;
        }

        if (i+2<entries)
            mov_update_dts_shift(sc, duration);
    }

    sc->ctts_count = ctts_count;

    if (pb->eof_reached)
        return AVERROR_EOF;

    av_log(c->fc, AV_LOG_TRACE, "dts shift %d\n", sc->dts_shift);

    return 0;
}

static int mov_read_sbgp(MOVContext *c, AVIOContext *pb, MOVAtom atom)
{
    AVStream *st;
    MOVStreamContext *sc;
    unsigned int i, entries;
    uint8_t version;
    uint32_t grouping_type;

    if (c->fc->nb_streams < 1)
        return 0;
    st = c->fc->streams[c->fc->nb_streams-1];
    sc = st->priv_data;

    version = avio_r8(pb); /* version */
    avio_rb24(pb); /* flags */
    grouping_type = avio_rl32(pb);
    if (grouping_type != MKTAG( 'r','a','p',' '))
        return 0; /* only support 'rap ' grouping */
    if (version == 1)
        avio_rb32(pb); /* grouping_type_parameter */

    entries = avio_rb32(pb);
    if (!entries)
        return 0;
    if (sc->rap_group)
        av_log(c->fc, AV_LOG_WARNING, "Duplicated SBGP atom\n");
    av_free(sc->rap_group);
    sc->rap_group_count = 0;
    sc->rap_group = av_malloc_array(entries, sizeof(*sc->rap_group));
    if (!sc->rap_group)
        return AVERROR(ENOMEM);

    for (i = 0; i < entries && !pb->eof_reached; i++) {
        sc->rap_group[i].count = avio_rb32(pb); /* sample_count */
        sc->rap_group[i].index = avio_rb32(pb); /* group_description_index */
    }

    sc->rap_group_count = i;

    return pb->eof_reached ? AVERROR_EOF : 0;
}

/**
 * Get ith edit list entry (media time, duration).
 */
static int get_edit_list_entry(MOVContext *mov,
                               const MOVStreamContext *msc,
                               unsigned int edit_list_index,
                               int64_t *edit_list_media_time,
                               int64_t *edit_list_duration,
                               int64_t global_timescale)
{
    if (edit_list_index == msc->elst_count) {
        return 0;
    }
    *edit_list_media_time = msc->elst_data[edit_list_index].time;
    *edit_list_duration = msc->elst_data[edit_list_index].duration;

    /* duration is in global timescale units;convert to msc timescale */
    if (global_timescale == 0) {
      avpriv_request_sample(mov->fc, "Support for mvhd.timescale = 0 with editlists");
      return 0;
    }
    *edit_list_duration = av_rescale(*edit_list_duration, msc->time_scale,
                                     global_timescale);
    return 1;
}

/**
 * Find the closest previous frame to the timestamp_pts, in e_old index
 * entries. Searching for just any frame / just key frames can be controlled by
 * last argument 'flag'.
 * Note that if ctts_data is not NULL, we will always search for a key frame
 * irrespective of the value of 'flag'. If we don't find any keyframe, we will
 * return the first frame of the video.
 *
 * Here the timestamp_pts is considered to be a presentation timestamp and
 * the timestamp of index entries are considered to be decoding timestamps.
 *
 * Returns 0 if successful in finding a frame, else returns -1.
 * Places the found index corresponding output arg.
 *
 * If ctts_old is not NULL, then refines the searched entry by searching
 * backwards from the found timestamp, to find the frame with correct PTS.
 *
 * Places the found ctts_index and ctts_sample in corresponding output args.
 */
static int find_prev_closest_index(AVStream *st,
                                   AVIndexEntry *e_old,
                                   int nb_old,
                                   MOVStts* ctts_data,
                                   int64_t ctts_count,
                                   int64_t timestamp_pts,
                                   int flag,
                                   int64_t* index,
                                   int64_t* ctts_index,
                                   int64_t* ctts_sample)
{
    MOVStreamContext *msc = st->priv_data;
    AVIndexEntry *e_keep = st->index_entries;
    int nb_keep = st->nb_index_entries;
    int64_t i = 0;
    int64_t index_ctts_count;

    av_assert0(index);

    // If dts_shift > 0, then all the index timestamps will have to be offset by
    // at least dts_shift amount to obtain PTS.
    // Hence we decrement the searched timestamp_pts by dts_shift to find the closest index element.
    if (msc->dts_shift > 0) {
        timestamp_pts -= msc->dts_shift;
    }

    st->index_entries = e_old;
    st->nb_index_entries = nb_old;
    *index = av_index_search_timestamp(st, timestamp_pts, flag | AVSEEK_FLAG_BACKWARD);

    // Keep going backwards in the index entries until the timestamp is the same.
    if (*index >= 0) {
        for (i = *index; i > 0 && e_old[i].timestamp == e_old[i - 1].timestamp;
             i--) {
            if ((flag & AVSEEK_FLAG_ANY) ||
                (e_old[i - 1].flags & AVINDEX_KEYFRAME)) {
                *index = i - 1;
            }
        }
    }

    // If we have CTTS then refine the search, by searching backwards over PTS
    // computed by adding corresponding CTTS durations to index timestamps.
    if (ctts_data && *index >= 0) {
        av_assert0(ctts_index);
        av_assert0(ctts_sample);
        // Find out the ctts_index for the found frame.
        *ctts_index = 0;
        *ctts_sample = 0;
        for (index_ctts_count = 0; index_ctts_count < *index; index_ctts_count++) {
            if (*ctts_index < ctts_count) {
                (*ctts_sample)++;
                if (ctts_data[*ctts_index].count == *ctts_sample) {
                    (*ctts_index)++;
                    *ctts_sample = 0;
                }
            }
        }

        while (*index >= 0 && (*ctts_index) >= 0) {
            // Find a "key frame" with PTS <= timestamp_pts (So that we can decode B-frames correctly).
            // No need to add dts_shift to the timestamp here becase timestamp_pts has already been
            // compensated by dts_shift above.
            if ((e_old[*index].timestamp + ctts_data[*ctts_index].duration) <= timestamp_pts &&
                (e_old[*index].flags & AVINDEX_KEYFRAME)) {
                break;
            }

            (*index)--;
            if (*ctts_sample == 0) {
                (*ctts_index)--;
                if (*ctts_index >= 0)
                  *ctts_sample = ctts_data[*ctts_index].count - 1;
            } else {
                (*ctts_sample)--;
            }
        }
    }

    /* restore AVStream state*/
    st->index_entries = e_keep;
    st->nb_index_entries = nb_keep;
    return *index >= 0 ? 0 : -1;
}

/**
 * Add index entry with the given values, to the end of st->index_entries.
 * Returns the new size st->index_entries if successful, else returns -1.
 *
 * This function is similar to ff_add_index_entry in libavformat/utils.c
 * except that here we are always unconditionally adding an index entry to
 * the end, instead of searching the entries list and skipping the add if
 * there is an existing entry with the same timestamp.
 * This is needed because the mov_fix_index calls this func with the same
 * unincremented timestamp for successive discarded frames.
 */
static int64_t add_index_entry(AVStream *st, int64_t pos, int64_t timestamp,
                               int size, int distance, int flags)
{
    AVIndexEntry *entries, *ie;
    int64_t index = -1;
    const size_t min_size_needed = (st->nb_index_entries + 1) * sizeof(AVIndexEntry);

    // Double the allocation each time, to lower memory fragmentation.
    // Another difference from ff_add_index_entry function.
    const size_t requested_size =
        min_size_needed > st->index_entries_allocated_size ?
        FFMAX(min_size_needed, 2 * st->index_entries_allocated_size) :
        min_size_needed;

    if((unsigned)st->nb_index_entries + 1 >= UINT_MAX / sizeof(AVIndexEntry))
        return -1;

    entries = av_fast_realloc(st->index_entries,
                              &st->index_entries_allocated_size,
                              requested_size);
    if(!entries)
        return -1;

    st->index_entries= entries;

    index= st->nb_index_entries++;
    ie= &entries[index];

    ie->pos = pos;
    ie->timestamp = timestamp;
    ie->min_distance= distance;
    ie->size= size;
    ie->flags = flags;
    return index;
}

/**
 * Rewrite timestamps of index entries in the range [end_index - frame_duration_buffer_size, end_index)
 * by subtracting end_ts successively by the amounts given in frame_duration_buffer.
 */
static void fix_index_entry_timestamps(AVStream* st, int end_index, int64_t end_ts,
                                       int64_t* frame_duration_buffer,
                                       int frame_duration_buffer_size) {
    int i = 0;
    av_assert0(end_index >= 0 && end_index <= st->nb_index_entries);
    for (i = 0; i < frame_duration_buffer_size; i++) {
        end_ts -= frame_duration_buffer[frame_duration_buffer_size - 1 - i];
        st->index_entries[end_index - 1 - i].timestamp = end_ts;
    }
}

/**
 * Append a new ctts entry to ctts_data.
 * Returns the new ctts_count if successful, else returns -1.
 */
static int64_t add_ctts_entry(MOVStts** ctts_data, unsigned int* ctts_count, unsigned int* allocated_size,
                              int count, int duration)
{
    MOVStts *ctts_buf_new;
    const size_t min_size_needed = (*ctts_count + 1) * sizeof(MOVStts);
    const size_t requested_size =
        min_size_needed > *allocated_size ?
        FFMAX(min_size_needed, 2 * (*allocated_size)) :
        min_size_needed;

    if((unsigned)(*ctts_count) + 1 >= UINT_MAX / sizeof(MOVStts))
        return -1;

    ctts_buf_new = av_fast_realloc(*ctts_data, allocated_size, requested_size);

    if(!ctts_buf_new)
        return -1;

    *ctts_data = ctts_buf_new;

    ctts_buf_new[*ctts_count].count = count;
    ctts_buf_new[*ctts_count].duration = duration;

    *ctts_count = (*ctts_count) + 1;
    return *ctts_count;
}

static void mov_current_sample_inc(MOVStreamContext *sc)
{
    sc->current_sample++;
    sc->current_index++;
    if (sc->index_ranges &&
        sc->current_index >= sc->current_index_range->end &&
        sc->current_index_range->end) {
        sc->current_index_range++;
        sc->current_index = sc->current_index_range->start;
    }
}

static void mov_current_sample_dec(MOVStreamContext *sc)
{
    sc->current_sample--;
    sc->current_index--;
    if (sc->index_ranges &&
        sc->current_index < sc->current_index_range->start &&
        sc->current_index_range > sc->index_ranges) {
        sc->current_index_range--;
        sc->current_index = sc->current_index_range->end - 1;
    }
}

static void mov_current_sample_set(MOVStreamContext *sc, int current_sample)
{
    int64_t range_size;

    sc->current_sample = current_sample;
    sc->current_index = current_sample;
    if (!sc->index_ranges) {
        return;
    }

    for (sc->current_index_range = sc->index_ranges;
        sc->current_index_range->end;
        sc->current_index_range++) {
        range_size = sc->current_index_range->end - sc->current_index_range->start;
        if (range_size > current_sample) {
            sc->current_index = sc->current_index_range->start + current_sample;
            break;
        }
        current_sample -= range_size;
    }
}

/**
 * Fix st->index_entries, so that it contains only the entries (and the entries
 * which are needed to decode them) that fall in the edit list time ranges.
 * Also fixes the timestamps of the index entries to match the timeline
 * specified the edit lists.
 */
static void mov_fix_index(MOVContext *mov, AVStream *st)
{
    MOVStreamContext *msc = st->priv_data;
    AVIndexEntry *e_old = st->index_entries;
    int nb_old = st->nb_index_entries;
    const AVIndexEntry *e_old_end = e_old + nb_old;
    const AVIndexEntry *current = NULL;
    MOVStts *ctts_data_old = msc->ctts_data;
    int64_t ctts_index_old = 0;
    int64_t ctts_sample_old = 0;
    int64_t ctts_count_old = msc->ctts_count;
    int64_t edit_list_media_time = 0;
    int64_t edit_list_duration = 0;
    int64_t frame_duration = 0;
    int64_t edit_list_dts_counter = 0;
    int64_t edit_list_dts_entry_end = 0;
    int64_t edit_list_start_ctts_sample = 0;
    int64_t curr_cts;
    int64_t curr_ctts = 0;
    int64_t min_corrected_pts = -1;
    int64_t empty_edits_sum_duration = 0;
    int64_t edit_list_index = 0;
    int64_t index;
    int flags;
    int64_t start_dts = 0;
    int64_t edit_list_start_encountered = 0;
    int64_t search_timestamp = 0;
    int64_t* frame_duration_buffer = NULL;
    int num_discarded_begin = 0;
    int first_non_zero_audio_edit = -1;
    int packet_skip_samples = 0;
    MOVIndexRange *current_index_range;
    int i;

    if (!msc->elst_data || msc->elst_count <= 0 || nb_old <= 0) {
        return;
    }

    // allocate the index ranges array
    msc->index_ranges = av_malloc((msc->elst_count + 1) * sizeof(msc->index_ranges[0]));
    if (!msc->index_ranges) {
        av_log(mov->fc, AV_LOG_ERROR, "Cannot allocate index ranges buffer\n");
        return;
    }
    msc->current_index_range = msc->index_ranges;
    current_index_range = msc->index_ranges - 1;

    // Clean AVStream from traces of old index
    st->index_entries = NULL;
    st->index_entries_allocated_size = 0;
    st->nb_index_entries = 0;

    // Clean ctts fields of MOVStreamContext
    msc->ctts_data = NULL;
    msc->ctts_count = 0;
    msc->ctts_index = 0;
    msc->ctts_sample = 0;
    msc->ctts_allocated_size = 0;

    // If the dts_shift is positive (in case of negative ctts values in mov),
    // then negate the DTS by dts_shift
    if (msc->dts_shift > 0) {
        edit_list_dts_entry_end -= msc->dts_shift;
        av_log(mov->fc, AV_LOG_DEBUG, "Shifting DTS by %d because of negative CTTS.\n", msc->dts_shift);
    }

    start_dts = edit_list_dts_entry_end;

    while (get_edit_list_entry(mov, msc, edit_list_index, &edit_list_media_time,
                               &edit_list_duration, mov->time_scale)) {
        av_log(mov->fc, AV_LOG_DEBUG, "Processing st: %d, edit list %"PRId64" - media time: %"PRId64", duration: %"PRId64"\n",
               st->index, edit_list_index, edit_list_media_time, edit_list_duration);
        edit_list_index++;
        edit_list_dts_counter = edit_list_dts_entry_end;
        edit_list_dts_entry_end += edit_list_duration;
        num_discarded_begin = 0;
        if (edit_list_media_time == -1) {
            empty_edits_sum_duration += edit_list_duration;
            continue;
        }

        // If we encounter a non-negative edit list reset the skip_samples/start_pad fields and set them
        // according to the edit list below.
        if (st->codecpar->codec_type == AVMEDIA_TYPE_AUDIO) {
            if (first_non_zero_audio_edit < 0) {
                first_non_zero_audio_edit = 1;
            } else {
                first_non_zero_audio_edit = 0;
            }

            if (first_non_zero_audio_edit > 0)
                st->skip_samples = msc->start_pad = 0;
        }

        // While reordering frame index according to edit list we must handle properly
        // the scenario when edit list entry starts from none key frame.
        // We find closest previous key frame and preserve it and consequent frames in index.
        // All frames which are outside edit list entry time boundaries will be dropped after decoding.
        search_timestamp = edit_list_media_time;
        if (st->codecpar->codec_type == AVMEDIA_TYPE_AUDIO) {
            // Audio decoders like AAC need need a decoder delay samples previous to the current sample,
            // to correctly decode this frame. Hence for audio we seek to a frame 1 sec. before the
            // edit_list_media_time to cover the decoder delay.
            search_timestamp = FFMAX(search_timestamp - msc->time_scale, e_old[0].timestamp);
        }

        if (find_prev_closest_index(st, e_old, nb_old, ctts_data_old, ctts_count_old, search_timestamp, 0,
                                    &index, &ctts_index_old, &ctts_sample_old) < 0) {
            av_log(mov->fc, AV_LOG_WARNING,
                   "st: %d edit list: %"PRId64" Missing key frame while searching for timestamp: %"PRId64"\n",
                   st->index, edit_list_index, search_timestamp);
            if (find_prev_closest_index(st, e_old, nb_old, ctts_data_old, ctts_count_old, search_timestamp, AVSEEK_FLAG_ANY,
                                        &index, &ctts_index_old, &ctts_sample_old) < 0) {
                av_log(mov->fc, AV_LOG_WARNING,
                       "st: %d edit list %"PRId64" Cannot find an index entry before timestamp: %"PRId64".\n"
                       "Rounding edit list media time to zero.\n",
                       st->index, edit_list_index, search_timestamp);
                index = 0;
                ctts_index_old = 0;
                ctts_sample_old = 0;
                edit_list_media_time = 0;
            }
        }
        current = e_old + index;
        edit_list_start_ctts_sample = ctts_sample_old;

        // Iterate over index and arrange it according to edit list
        edit_list_start_encountered = 0;
        for (; current < e_old_end; current++, index++) {
            // check  if frame outside edit list mark it for discard
            frame_duration = (current + 1 <  e_old_end) ?
                             ((current + 1)->timestamp - current->timestamp) : edit_list_duration;

            flags = current->flags;

            // frames (pts) before or after edit list
            curr_cts = current->timestamp + msc->dts_shift;
            curr_ctts = 0;

            if (ctts_data_old && ctts_index_old < ctts_count_old) {
                curr_ctts = ctts_data_old[ctts_index_old].duration;
                av_log(mov->fc, AV_LOG_DEBUG, "stts: %"PRId64" ctts: %"PRId64", ctts_index: %"PRId64", ctts_count: %"PRId64"\n",
                       curr_cts, curr_ctts, ctts_index_old, ctts_count_old);
                curr_cts += curr_ctts;
                ctts_sample_old++;
                if (ctts_sample_old == ctts_data_old[ctts_index_old].count) {
                    if (add_ctts_entry(&msc->ctts_data, &msc->ctts_count,
                                       &msc->ctts_allocated_size,
                                       ctts_data_old[ctts_index_old].count - edit_list_start_ctts_sample,
                                       ctts_data_old[ctts_index_old].duration) == -1) {
                        av_log(mov->fc, AV_LOG_ERROR, "Cannot add CTTS entry %"PRId64" - {%"PRId64", %d}\n",
                               ctts_index_old,
                               ctts_data_old[ctts_index_old].count - edit_list_start_ctts_sample,
                               ctts_data_old[ctts_index_old].duration);
                        break;
                    }
                    ctts_index_old++;
                    ctts_sample_old = 0;
                    edit_list_start_ctts_sample = 0;
                }
            }

            if (curr_cts < edit_list_media_time || curr_cts >= (edit_list_duration + edit_list_media_time)) {
                if (st->codecpar->codec_type == AVMEDIA_TYPE_AUDIO && st->codecpar->codec_id != AV_CODEC_ID_VORBIS &&
                    curr_cts < edit_list_media_time && curr_cts + frame_duration > edit_list_media_time &&
                    first_non_zero_audio_edit > 0) {
                    packet_skip_samples = edit_list_media_time - curr_cts;
                    st->skip_samples += packet_skip_samples;

                    // Shift the index entry timestamp by packet_skip_samples to be correct.
                    edit_list_dts_counter -= packet_skip_samples;
                    if (edit_list_start_encountered == 0)  {
                        edit_list_start_encountered = 1;
                        // Make timestamps strictly monotonically increasing for audio, by rewriting timestamps for
                        // discarded packets.
                        if (frame_duration_buffer) {
                            fix_index_entry_timestamps(st, st->nb_index_entries, edit_list_dts_counter,
                                                       frame_duration_buffer, num_discarded_begin);
                            av_freep(&frame_duration_buffer);
                        }
                    }

                    av_log(mov->fc, AV_LOG_DEBUG, "skip %d audio samples from curr_cts: %"PRId64"\n", packet_skip_samples, curr_cts);
                } else {
                    flags |= AVINDEX_DISCARD_FRAME;
                    av_log(mov->fc, AV_LOG_DEBUG, "drop a frame at curr_cts: %"PRId64" @ %"PRId64"\n", curr_cts, index);

                    if (st->codecpar->codec_type == AVMEDIA_TYPE_AUDIO && edit_list_start_encountered == 0) {
                        num_discarded_begin++;
                        frame_duration_buffer = av_realloc(frame_duration_buffer,
                                                           num_discarded_begin * sizeof(int64_t));
                        if (!frame_duration_buffer) {
                            av_log(mov->fc, AV_LOG_ERROR, "Cannot reallocate frame duration buffer\n");
                            break;
                        }
                        frame_duration_buffer[num_discarded_begin - 1] = frame_duration;

                        // Increment skip_samples for the first non-zero audio edit list
                        if (first_non_zero_audio_edit > 0 && st->codecpar->codec_id != AV_CODEC_ID_VORBIS) {
                            st->skip_samples += frame_duration;
                        }
                    }
                }
            } else {
                if (min_corrected_pts < 0) {
                    min_corrected_pts = edit_list_dts_counter + curr_ctts + msc->dts_shift;
                } else {
                    min_corrected_pts = FFMIN(min_corrected_pts, edit_list_dts_counter + curr_ctts + msc->dts_shift);
                }
                if (edit_list_start_encountered == 0) {
                    edit_list_start_encountered = 1;
                    // Make timestamps strictly monotonically increasing for audio, by rewriting timestamps for
                    // discarded packets.
                    if (st->codecpar->codec_type == AVMEDIA_TYPE_AUDIO && frame_duration_buffer) {
                        fix_index_entry_timestamps(st, st->nb_index_entries, edit_list_dts_counter,
                                                   frame_duration_buffer, num_discarded_begin);
                        av_freep(&frame_duration_buffer);
                    }
                }
            }

            if (add_index_entry(st, current->pos, edit_list_dts_counter, current->size,
                                current->min_distance, flags) == -1) {
                av_log(mov->fc, AV_LOG_ERROR, "Cannot add index entry\n");
                break;
            }

            // Update the index ranges array
            if (current_index_range < msc->index_ranges || index != current_index_range->end) {
                current_index_range++;
                current_index_range->start = index;
            }
            current_index_range->end = index + 1;

            // Only start incrementing DTS in frame_duration amounts, when we encounter a frame in edit list.
            if (edit_list_start_encountered > 0) {
                edit_list_dts_counter = edit_list_dts_counter + frame_duration;
            }

            // Break when found first key frame after edit entry completion
            if (((curr_cts + frame_duration) >= (edit_list_duration + edit_list_media_time)) &&
                ((flags & AVINDEX_KEYFRAME) || ((st->codecpar->codec_type == AVMEDIA_TYPE_AUDIO)))) {

                if (ctts_data_old && ctts_sample_old != 0) {
                    if (add_ctts_entry(&msc->ctts_data, &msc->ctts_count,
                                       &msc->ctts_allocated_size,
                                       ctts_sample_old - edit_list_start_ctts_sample,
                                       ctts_data_old[ctts_index_old].duration) == -1) {
                        av_log(mov->fc, AV_LOG_ERROR, "Cannot add CTTS entry %"PRId64" - {%"PRId64", %d}\n",
                               ctts_index_old, ctts_sample_old - edit_list_start_ctts_sample,
                               ctts_data_old[ctts_index_old].duration);
                        break;
                    }
                }
                break;
            }
        }
    }
    // If there are empty edits, then min_corrected_pts might be positive intentionally. So we subtract the
    // sum duration of emtpy edits here.
    min_corrected_pts -= empty_edits_sum_duration;

    // If the minimum pts turns out to be greater than zero after fixing the index, then we subtract the
    // dts by that amount to make the first pts zero.
    if (st->codecpar->codec_type == AVMEDIA_TYPE_VIDEO && min_corrected_pts > 0) {
        av_log(mov->fc, AV_LOG_DEBUG, "Offset DTS by %"PRId64" to make first pts zero.\n", min_corrected_pts);
        for (i = 0; i < st->nb_index_entries; ++i) {
            st->index_entries[i].timestamp -= min_corrected_pts;
        }
    }

    // Update av stream length
    st->duration = edit_list_dts_entry_end - start_dts;
    msc->start_pad = st->skip_samples;

    // Free the old index and the old CTTS structures
    av_free(e_old);
    av_free(ctts_data_old);

    // Null terminate the index ranges array
    current_index_range++;
    current_index_range->start = 0;
    current_index_range->end = 0;
    msc->current_index = msc->index_ranges[0].start;
}

static void mov_build_index(MOVContext *mov, AVStream *st)
{
    MOVStreamContext *sc = st->priv_data;
    int64_t current_offset;
    int64_t current_dts = 0;
    unsigned int stts_index = 0;
    unsigned int stsc_index = 0;
    unsigned int stss_index = 0;
    unsigned int stps_index = 0;
    unsigned int i, j;
    uint64_t stream_size = 0;

    if (sc->elst_count) {
        int i, edit_start_index = 0, multiple_edits = 0;
        int64_t empty_duration = 0; // empty duration of the first edit list entry
        int64_t start_time = 0; // start time of the media

        for (i = 0; i < sc->elst_count; i++) {
            const MOVElst *e = &sc->elst_data[i];
            if (i == 0 && e->time == -1) {
                /* if empty, the first entry is the start time of the stream
                 * relative to the presentation itself */
                empty_duration = e->duration;
                edit_start_index = 1;
            } else if (i == edit_start_index && e->time >= 0) {
                start_time = e->time;
            } else {
                multiple_edits = 1;
            }
        }

        if (multiple_edits && !mov->advanced_editlist)
            av_log(mov->fc, AV_LOG_WARNING, "multiple edit list entries, "
                   "Use -advanced_editlist to correctly decode otherwise "
                   "a/v desync might occur\n");

        /* adjust first dts according to edit list */
        if ((empty_duration || start_time) && mov->time_scale > 0) {
            if (empty_duration)
                empty_duration = av_rescale(empty_duration, sc->time_scale, mov->time_scale);
            sc->time_offset = start_time - empty_duration;
            if (!mov->advanced_editlist)
                current_dts = -sc->time_offset;
        }

        if (!multiple_edits && !mov->advanced_editlist &&
            st->codecpar->codec_id == AV_CODEC_ID_AAC && start_time > 0)
            sc->start_pad = start_time;
    }

    /* only use old uncompressed audio chunk demuxing when stts specifies it */
    if (!(st->codecpar->codec_type == AVMEDIA_TYPE_AUDIO &&
          sc->stts_count == 1 && sc->stts_data[0].duration == 1)) {
        unsigned int current_sample = 0;
        unsigned int stts_sample = 0;
        unsigned int sample_size;
        unsigned int distance = 0;
        unsigned int rap_group_index = 0;
        unsigned int rap_group_sample = 0;
        int64_t last_dts = 0;
        int64_t dts_correction = 0;
        int rap_group_present = sc->rap_group_count && sc->rap_group;
        int key_off = (sc->keyframe_count && sc->keyframes[0] > 0) || (sc->stps_count && sc->stps_data[0] > 0);

        current_dts -= sc->dts_shift;
        last_dts     = current_dts;

        if (!sc->sample_count || st->nb_index_entries)
            return;
        if (sc->sample_count >= UINT_MAX / sizeof(*st->index_entries) - st->nb_index_entries)
            return;
        if (av_reallocp_array(&st->index_entries,
                              st->nb_index_entries + sc->sample_count,
                              sizeof(*st->index_entries)) < 0) {
            st->nb_index_entries = 0;
            return;
        }
        st->index_entries_allocated_size = (st->nb_index_entries + sc->sample_count) * sizeof(*st->index_entries);

        for (i = 0; i < sc->chunk_count; i++) {
            int64_t next_offset = i+1 < sc->chunk_count ? sc->chunk_offsets[i+1] : INT64_MAX;
            current_offset = sc->chunk_offsets[i];
            while (mov_stsc_index_valid(stsc_index, sc->stsc_count) &&
                i + 1 == sc->stsc_data[stsc_index + 1].first)
                stsc_index++;

            if (next_offset > current_offset && sc->sample_size>0 && sc->sample_size < sc->stsz_sample_size &&
                sc->stsc_data[stsc_index].count * (int64_t)sc->stsz_sample_size > next_offset - current_offset) {
                av_log(mov->fc, AV_LOG_WARNING, "STSZ sample size %d invalid (too large), ignoring\n", sc->stsz_sample_size);
                sc->stsz_sample_size = sc->sample_size;
            }
            if (sc->stsz_sample_size>0 && sc->stsz_sample_size < sc->sample_size) {
                av_log(mov->fc, AV_LOG_WARNING, "STSZ sample size %d invalid (too small), ignoring\n", sc->stsz_sample_size);
                sc->stsz_sample_size = sc->sample_size;
            }

            for (j = 0; j < sc->stsc_data[stsc_index].count; j++) {
                int keyframe = 0;
                if (current_sample >= sc->sample_count) {
                    av_log(mov->fc, AV_LOG_ERROR, "wrong sample count\n");
                    return;
                }

                if (!sc->keyframe_absent && (!sc->keyframe_count || current_sample+key_off == sc->keyframes[stss_index])) {
                    keyframe = 1;
                    if (stss_index + 1 < sc->keyframe_count)
                        stss_index++;
                } else if (sc->stps_count && current_sample+key_off == sc->stps_data[stps_index]) {
                    keyframe = 1;
                    if (stps_index + 1 < sc->stps_count)
                        stps_index++;
                }
                if (rap_group_present && rap_group_index < sc->rap_group_count) {
                    if (sc->rap_group[rap_group_index].index > 0)
                        keyframe = 1;
                    if (++rap_group_sample == sc->rap_group[rap_group_index].count) {
                        rap_group_sample = 0;
                        rap_group_index++;
                    }
                }
                if (sc->keyframe_absent
                    && !sc->stps_count
                    && !rap_group_present
                    && (st->codecpar->codec_type == AVMEDIA_TYPE_AUDIO || (i==0 && j==0)))
                     keyframe = 1;
                if (keyframe)
                    distance = 0;
                sample_size = sc->stsz_sample_size > 0 ? sc->stsz_sample_size : sc->sample_sizes[current_sample];
                if (sc->pseudo_stream_id == -1 ||
                   sc->stsc_data[stsc_index].id - 1 == sc->pseudo_stream_id) {
                    AVIndexEntry *e;
                    if (sample_size > 0x3FFFFFFF) {
                        av_log(mov->fc, AV_LOG_ERROR, "Sample size %u is too large\n", sample_size);
                        return;
                    }
                    e = &st->index_entries[st->nb_index_entries++];
                    e->pos = current_offset;
                    e->timestamp = current_dts;
                    e->size = sample_size;
                    e->min_distance = distance;
                    e->flags = keyframe ? AVINDEX_KEYFRAME : 0;
                    av_log(mov->fc, AV_LOG_TRACE, "AVIndex stream %d, sample %u, offset %"PRIx64", dts %"PRId64", "
                            "size %u, distance %u, keyframe %d\n", st->index, current_sample,
                            current_offset, current_dts, sample_size, distance, keyframe);
                    if (st->codecpar->codec_type == AVMEDIA_TYPE_VIDEO && st->nb_index_entries < 100)
                        ff_rfps_add_frame(mov->fc, st, current_dts);
                }

                current_offset += sample_size;
                stream_size += sample_size;

                /* A negative sample duration is invalid based on the spec,
                 * but some samples need it to correct the DTS. */
                if (sc->stts_data[stts_index].duration < 0) {
                    av_log(mov->fc, AV_LOG_WARNING,
                           "Invalid SampleDelta %d in STTS, at %d st:%d\n",
                           sc->stts_data[stts_index].duration, stts_index,
                           st->index);
                    dts_correction += sc->stts_data[stts_index].duration - 1;
                    sc->stts_data[stts_index].duration = 1;
                }
                current_dts += sc->stts_data[stts_index].duration;
                if (!dts_correction || current_dts + dts_correction > last_dts) {
                    current_dts += dts_correction;
                    dts_correction = 0;
                } else {
                    /* Avoid creating non-monotonous DTS */
                    dts_correction += current_dts - last_dts - 1;
                    current_dts = last_dts + 1;
                }
                last_dts = current_dts;
                distance++;
                stts_sample++;
                current_sample++;
                if (stts_index + 1 < sc->stts_count && stts_sample == sc->stts_data[stts_index].count) {
                    stts_sample = 0;
                    stts_index++;
                }
            }
        }
        if (st->duration > 0)
            st->codecpar->bit_rate = stream_size*8*sc->time_scale/st->duration;
    } else {
        unsigned chunk_samples, total = 0;

        // compute total chunk count
        for (i = 0; i < sc->stsc_count; i++) {
            unsigned count, chunk_count;

            chunk_samples = sc->stsc_data[i].count;
            if (i != sc->stsc_count - 1 &&
                sc->samples_per_frame && chunk_samples % sc->samples_per_frame) {
                av_log(mov->fc, AV_LOG_ERROR, "error unaligned chunk\n");
                return;
            }

            if (sc->samples_per_frame >= 160) { // gsm
                count = chunk_samples / sc->samples_per_frame;
            } else if (sc->samples_per_frame > 1) {
                unsigned samples = (1024/sc->samples_per_frame)*sc->samples_per_frame;
                count = (chunk_samples+samples-1) / samples;
            } else {
                count = (chunk_samples+1023) / 1024;
            }

            if (mov_stsc_index_valid(i, sc->stsc_count))
                chunk_count = sc->stsc_data[i+1].first - sc->stsc_data[i].first;
            else
                chunk_count = sc->chunk_count - (sc->stsc_data[i].first - 1);
            total += chunk_count * count;
        }

        av_log(mov->fc, AV_LOG_TRACE, "chunk count %u\n", total);
        if (total >= UINT_MAX / sizeof(*st->index_entries) - st->nb_index_entries)
            return;
        if (av_reallocp_array(&st->index_entries,
                              st->nb_index_entries + total,
                              sizeof(*st->index_entries)) < 0) {
            st->nb_index_entries = 0;
            return;
        }
        st->index_entries_allocated_size = (st->nb_index_entries + total) * sizeof(*st->index_entries);

        // populate index
        for (i = 0; i < sc->chunk_count; i++) {
            current_offset = sc->chunk_offsets[i];
            if (mov_stsc_index_valid(stsc_index, sc->stsc_count) &&
                i + 1 == sc->stsc_data[stsc_index + 1].first)
                stsc_index++;
            chunk_samples = sc->stsc_data[stsc_index].count;

            while (chunk_samples > 0) {
                AVIndexEntry *e;
                unsigned size, samples;

                if (sc->samples_per_frame > 1 && !sc->bytes_per_frame) {
                    avpriv_request_sample(mov->fc,
                           "Zero bytes per frame, but %d samples per frame",
                           sc->samples_per_frame);
                    return;
                }

                if (sc->samples_per_frame >= 160) { // gsm
                    samples = sc->samples_per_frame;
                    size = sc->bytes_per_frame;
                } else {
                    if (sc->samples_per_frame > 1) {
                        samples = FFMIN((1024 / sc->samples_per_frame)*
                                        sc->samples_per_frame, chunk_samples);
                        size = (samples / sc->samples_per_frame) * sc->bytes_per_frame;
                    } else {
                        samples = FFMIN(1024, chunk_samples);
                        size = samples * sc->sample_size;
                    }
                }

                if (st->nb_index_entries >= total) {
                    av_log(mov->fc, AV_LOG_ERROR, "wrong chunk count %u\n", total);
                    return;
                }
                if (size > 0x3FFFFFFF) {
                    av_log(mov->fc, AV_LOG_ERROR, "Sample size %u is too large\n", size);
                    return;
                }
                e = &st->index_entries[st->nb_index_entries++];
                e->pos = current_offset;
                e->timestamp = current_dts;
                e->size = size;
                e->min_distance = 0;
                e->flags = AVINDEX_KEYFRAME;
                av_log(mov->fc, AV_LOG_TRACE, "AVIndex stream %d, chunk %u, offset %"PRIx64", dts %"PRId64", "
                       "size %u, duration %u\n", st->index, i, current_offset, current_dts,
                       size, samples);

                current_offset += size;
                current_dts += samples;
                chunk_samples -= samples;
            }
        }
    }

    if (!mov->ignore_editlist && mov->advanced_editlist) {
        // Fix index according to edit lists.
        mov_fix_index(mov, st);
    }
}

static int test_same_origin(const char *src, const char *ref) {
    char src_proto[64];
    char ref_proto[64];
    char src_auth[256];
    char ref_auth[256];
    char src_host[256];
    char ref_host[256];
    int src_port=-1;
    int ref_port=-1;

    av_url_split(src_proto, sizeof(src_proto), src_auth, sizeof(src_auth), src_host, sizeof(src_host), &src_port, NULL, 0, src);
    av_url_split(ref_proto, sizeof(ref_proto), ref_auth, sizeof(ref_auth), ref_host, sizeof(ref_host), &ref_port, NULL, 0, ref);

    if (strlen(src) == 0) {
        return -1;
    } else if (strlen(src_auth) + 1 >= sizeof(src_auth) ||
        strlen(ref_auth) + 1 >= sizeof(ref_auth) ||
        strlen(src_host) + 1 >= sizeof(src_host) ||
        strlen(ref_host) + 1 >= sizeof(ref_host)) {
        return 0;
    } else if (strcmp(src_proto, ref_proto) ||
               strcmp(src_auth, ref_auth) ||
               strcmp(src_host, ref_host) ||
               src_port != ref_port) {
        return 0;
    } else
        return 1;
}

static int mov_open_dref(MOVContext *c, AVIOContext **pb, const char *src, MOVDref *ref)
{
    /* try relative path, we do not try the absolute because it can leak information about our
       system to an attacker */
    if (ref->nlvl_to > 0 && ref->nlvl_from > 0) {
        char filename[1025];
        const char *src_path;
        int i, l;

        /* find a source dir */
        src_path = strrchr(src, '/');
        if (src_path)
            src_path++;
        else
            src_path = src;

        /* find a next level down to target */
        for (i = 0, l = strlen(ref->path) - 1; l >= 0; l--)
            if (ref->path[l] == '/') {
                if (i == ref->nlvl_to - 1)
                    break;
                else
                    i++;
            }

        /* compose filename if next level down to target was found */
        if (i == ref->nlvl_to - 1 && src_path - src  < sizeof(filename)) {
            memcpy(filename, src, src_path - src);
            filename[src_path - src] = 0;

            for (i = 1; i < ref->nlvl_from; i++)
                av_strlcat(filename, "../", sizeof(filename));

            av_strlcat(filename, ref->path + l + 1, sizeof(filename));
            if (!c->use_absolute_path) {
                int same_origin = test_same_origin(src, filename);

                if (!same_origin) {
                    av_log(c->fc, AV_LOG_ERROR,
                        "Reference with mismatching origin, %s not tried for security reasons, "
                        "set demuxer option use_absolute_path to allow it anyway\n",
                        ref->path);
                    return AVERROR(ENOENT);
                }

                if(strstr(ref->path + l + 1, "..") ||
                   strstr(ref->path + l + 1, ":") ||
                   (ref->nlvl_from > 1 && same_origin < 0) ||
                   (filename[0] == '/' && src_path == src))
                    return AVERROR(ENOENT);
            }

            if (strlen(filename) + 1 == sizeof(filename))
                return AVERROR(ENOENT);
            if (!c->fc->io_open(c->fc, pb, filename, AVIO_FLAG_READ, NULL))
                return 0;
        }
    } else if (c->use_absolute_path) {
        av_log(c->fc, AV_LOG_WARNING, "Using absolute path on user request, "
               "this is a possible security issue\n");
        if (!c->fc->io_open(c->fc, pb, ref->path, AVIO_FLAG_READ, NULL))
            return 0;
    } else {
        av_log(c->fc, AV_LOG_ERROR,
               "Absolute path %s not tried for security reasons, "
               "set demuxer option use_absolute_path to allow absolute paths\n",
               ref->path);
    }

    return AVERROR(ENOENT);
}

static void fix_timescale(MOVContext *c, MOVStreamContext *sc)
{
    if (sc->time_scale <= 0) {
        av_log(c->fc, AV_LOG_WARNING, "stream %d, timescale not set\n", sc->ffindex);
        sc->time_scale = c->time_scale;
        if (sc->time_scale <= 0)
            sc->time_scale = 1;
    }
}

static int mov_read_trak(MOVContext *c, AVIOContext *pb, MOVAtom atom)
{
    AVStream *st;
    MOVStreamContext *sc;
    int ret;

    st = avformat_new_stream(c->fc, NULL);
    if (!st) return AVERROR(ENOMEM);
    st->id = c->fc->nb_streams;
    sc = av_mallocz(sizeof(MOVStreamContext));
    if (!sc) return AVERROR(ENOMEM);

    st->priv_data = sc;
    st->codecpar->codec_type = AVMEDIA_TYPE_DATA;
    sc->ffindex = st->index;
    c->trak_index = st->index;

    if ((ret = mov_read_default(c, pb, atom)) < 0)
        return ret;

    c->trak_index = -1;

    /* sanity checks */
    if ((sc->chunk_count && (!sc->stts_count || !sc->stsc_count ||
                            (!sc->sample_size && !sc->sample_count))) ||
        (!sc->chunk_count && sc->sample_count)) {
        av_log(c->fc, AV_LOG_ERROR, "stream %d, missing mandatory atoms, broken header\n",
               st->index);
        return 0;
    }

    fix_timescale(c, sc);

    avpriv_set_pts_info(st, 64, 1, sc->time_scale);

    mov_build_index(c, st);

    if (sc->dref_id-1 < sc->drefs_count && sc->drefs[sc->dref_id-1].path) {
        MOVDref *dref = &sc->drefs[sc->dref_id - 1];
        if (c->enable_drefs) {
            if (mov_open_dref(c, &sc->pb, c->fc->filename, dref) < 0)
                av_log(c->fc, AV_LOG_ERROR,
                       "stream %d, error opening alias: path='%s', dir='%s', "
                       "filename='%s', volume='%s', nlvl_from=%d, nlvl_to=%d\n",
                       st->index, dref->path, dref->dir, dref->filename,
                       dref->volume, dref->nlvl_from, dref->nlvl_to);
        } else {
            av_log(c->fc, AV_LOG_WARNING,
                   "Skipped opening external track: "
                   "stream %d, alias: path='%s', dir='%s', "
                   "filename='%s', volume='%s', nlvl_from=%d, nlvl_to=%d."
                   "Set enable_drefs to allow this.\n",
                   st->index, dref->path, dref->dir, dref->filename,
                   dref->volume, dref->nlvl_from, dref->nlvl_to);
        }
    } else {
        sc->pb = c->fc->pb;
        sc->pb_is_copied = 1;
    }

    if (st->codecpar->codec_type == AVMEDIA_TYPE_VIDEO) {
        if (!st->sample_aspect_ratio.num && st->codecpar->width && st->codecpar->height &&
            sc->height && sc->width &&
            (st->codecpar->width != sc->width || st->codecpar->height != sc->height)) {
            st->sample_aspect_ratio = av_d2q(((double)st->codecpar->height * sc->width) /
                                             ((double)st->codecpar->width * sc->height), INT_MAX);
        }

#if FF_API_R_FRAME_RATE
        if (sc->stts_count == 1 || (sc->stts_count == 2 && sc->stts_data[1].count == 1))
            av_reduce(&st->r_frame_rate.num, &st->r_frame_rate.den,
                      sc->time_scale, sc->stts_data[0].duration, INT_MAX);
#endif
    }

    // done for ai5q, ai52, ai55, ai1q, ai12 and ai15.
    if (!st->codecpar->extradata_size && st->codecpar->codec_id == AV_CODEC_ID_H264 &&
        TAG_IS_AVCI(st->codecpar->codec_tag)) {
        ret = ff_generate_avci_extradata(st);
        if (ret < 0)
            return ret;
    }

    switch (st->codecpar->codec_id) {
#if CONFIG_H261_DECODER
    case AV_CODEC_ID_H261:
#endif
#if CONFIG_H263_DECODER
    case AV_CODEC_ID_H263:
#endif
#if CONFIG_MPEG4_DECODER
    case AV_CODEC_ID_MPEG4:
#endif
        st->codecpar->width = 0; /* let decoder init width/height */
        st->codecpar->height= 0;
        break;
    }

    // If the duration of the mp3 packets is not constant, then they could need a parser
    if (st->codecpar->codec_id == AV_CODEC_ID_MP3
        && sc->stts_count > 3
        && sc->stts_count*10 > st->nb_frames
        && sc->time_scale == st->codecpar->sample_rate) {
            st->need_parsing = AVSTREAM_PARSE_FULL;
    }
    /* Do not need those anymore. */
    av_freep(&sc->chunk_offsets);
    av_freep(&sc->sample_sizes);
    av_freep(&sc->keyframes);
    av_freep(&sc->stts_data);
    av_freep(&sc->stps_data);
    av_freep(&sc->elst_data);
    av_freep(&sc->rap_group);

    return 0;
}

static int mov_read_ilst(MOVContext *c, AVIOContext *pb, MOVAtom atom)
{
    int ret;
    c->itunes_metadata = 1;
    ret = mov_read_default(c, pb, atom);
    c->itunes_metadata = 0;
    return ret;
}

static int mov_read_keys(MOVContext *c, AVIOContext *pb, MOVAtom atom)
{
    uint32_t count;
    uint32_t i;

    if (atom.size < 8)
        return 0;

    avio_skip(pb, 4);
    count = avio_rb32(pb);
    if (count > UINT_MAX / sizeof(*c->meta_keys) - 1) {
        av_log(c->fc, AV_LOG_ERROR,
               "The 'keys' atom with the invalid key count: %"PRIu32"\n", count);
        return AVERROR_INVALIDDATA;
    }

    c->meta_keys_count = count + 1;
    c->meta_keys = av_mallocz(c->meta_keys_count * sizeof(*c->meta_keys));
    if (!c->meta_keys)
        return AVERROR(ENOMEM);

    for (i = 1; i <= count; ++i) {
        uint32_t key_size = avio_rb32(pb);
        uint32_t type = avio_rl32(pb);
        if (key_size < 8) {
            av_log(c->fc, AV_LOG_ERROR,
                   "The key# %"PRIu32" in meta has invalid size:"
                   "%"PRIu32"\n", i, key_size);
            return AVERROR_INVALIDDATA;
        }
        key_size -= 8;
        if (type != MKTAG('m','d','t','a')) {
            avio_skip(pb, key_size);
        }
        c->meta_keys[i] = av_mallocz(key_size + 1);
        if (!c->meta_keys[i])
            return AVERROR(ENOMEM);
        avio_read(pb, c->meta_keys[i], key_size);
    }

    return 0;
}

static int mov_read_custom(MOVContext *c, AVIOContext *pb, MOVAtom atom)
{
    int64_t end = avio_tell(pb) + atom.size;
    uint8_t *key = NULL, *val = NULL, *mean = NULL;
    int i;
    int ret = 0;
    AVStream *st;
    MOVStreamContext *sc;

    if (c->fc->nb_streams < 1)
        return 0;
    st = c->fc->streams[c->fc->nb_streams-1];
    sc = st->priv_data;

    for (i = 0; i < 3; i++) {
        uint8_t **p;
        uint32_t len, tag;

        if (end - avio_tell(pb) <= 12)
            break;

        len = avio_rb32(pb);
        tag = avio_rl32(pb);
        avio_skip(pb, 4); // flags

        if (len < 12 || len - 12 > end - avio_tell(pb))
            break;
        len -= 12;

        if (tag == MKTAG('m', 'e', 'a', 'n'))
            p = &mean;
        else if (tag == MKTAG('n', 'a', 'm', 'e'))
            p = &key;
        else if (tag == MKTAG('d', 'a', 't', 'a') && len > 4) {
            avio_skip(pb, 4);
            len -= 4;
            p = &val;
        } else
            break;

        *p = av_malloc(len + 1);
        if (!*p)
            break;
        ret = ffio_read_size(pb, *p, len);
        if (ret < 0) {
            av_freep(p);
            break;
        }
        (*p)[len] = 0;
    }

    if (mean && key && val) {
        if (strcmp(key, "iTunSMPB") == 0) {
            int priming, remainder, samples;
            if(sscanf(val, "%*X %X %X %X", &priming, &remainder, &samples) == 3){
                if(priming>0 && priming<16384)
                    sc->start_pad = priming;
            }
        }
        if (strcmp(key, "cdec") != 0) {
            av_dict_set(&c->fc->metadata, key, val,
                        AV_DICT_DONT_STRDUP_KEY | AV_DICT_DONT_STRDUP_VAL);
            key = val = NULL;
        }
    } else {
        av_log(c->fc, AV_LOG_VERBOSE,
               "Unhandled or malformed custom metadata of size %"PRId64"\n", atom.size);
    }

    avio_seek(pb, end, SEEK_SET);
    av_freep(&key);
    av_freep(&val);
    av_freep(&mean);
    return ret;
}

static int mov_read_meta(MOVContext *c, AVIOContext *pb, MOVAtom atom)
{
    while (atom.size > 8) {
        uint32_t tag = avio_rl32(pb);
        atom.size -= 4;
        if (tag == MKTAG('h','d','l','r')) {
            avio_seek(pb, -8, SEEK_CUR);
            atom.size += 8;
            return mov_read_default(c, pb, atom);
        }
    }
    return 0;
}

// return 1 when matrix is identity, 0 otherwise
#define IS_MATRIX_IDENT(matrix)            \
    ( (matrix)[0][0] == (1 << 16) &&       \
      (matrix)[1][1] == (1 << 16) &&       \
      (matrix)[2][2] == (1 << 30) &&       \
     !(matrix)[0][1] && !(matrix)[0][2] && \
     !(matrix)[1][0] && !(matrix)[1][2] && \
     !(matrix)[2][0] && !(matrix)[2][1])

static int mov_read_tkhd(MOVContext *c, AVIOContext *pb, MOVAtom atom)
{
    int i, j, e;
    int width;
    int height;
    int display_matrix[3][3];
    int res_display_matrix[3][3] = { { 0 } };
    AVStream *st;
    MOVStreamContext *sc;
    int version;
    int flags;

    if (c->fc->nb_streams < 1)
        return 0;
    st = c->fc->streams[c->fc->nb_streams-1];
    sc = st->priv_data;

    version = avio_r8(pb);
    flags = avio_rb24(pb);
    st->disposition |= (flags & MOV_TKHD_FLAG_ENABLED) ? AV_DISPOSITION_DEFAULT : 0;

    if (version == 1) {
        avio_rb64(pb);
        avio_rb64(pb);
    } else {
        avio_rb32(pb); /* creation time */
        avio_rb32(pb); /* modification time */
    }
    st->id = (int)avio_rb32(pb); /* track id (NOT 0 !)*/
    avio_rb32(pb); /* reserved */

    /* highlevel (considering edits) duration in movie timebase */
    (version == 1) ? avio_rb64(pb) : avio_rb32(pb);
    avio_rb32(pb); /* reserved */
    avio_rb32(pb); /* reserved */

    avio_rb16(pb); /* layer */
    avio_rb16(pb); /* alternate group */
    avio_rb16(pb); /* volume */
    avio_rb16(pb); /* reserved */

    //read in the display matrix (outlined in ISO 14496-12, Section 6.2.2)
    // they're kept in fixed point format through all calculations
    // save u,v,z to store the whole matrix in the AV_PKT_DATA_DISPLAYMATRIX
    // side data, but the scale factor is not needed to calculate aspect ratio
    for (i = 0; i < 3; i++) {
        display_matrix[i][0] = avio_rb32(pb);   // 16.16 fixed point
        display_matrix[i][1] = avio_rb32(pb);   // 16.16 fixed point
        display_matrix[i][2] = avio_rb32(pb);   //  2.30 fixed point
    }

    width = avio_rb32(pb);       // 16.16 fixed point track width
    height = avio_rb32(pb);      // 16.16 fixed point track height
    sc->width = width >> 16;
    sc->height = height >> 16;

    // apply the moov display matrix (after the tkhd one)
    for (i = 0; i < 3; i++) {
        const int sh[3] = { 16, 16, 30 };
        for (j = 0; j < 3; j++) {
            for (e = 0; e < 3; e++) {
                res_display_matrix[i][j] +=
                    ((int64_t) display_matrix[i][e] *
                     c->movie_display_matrix[e][j]) >> sh[e];
            }
        }
    }

    // save the matrix when it is not the default identity
    if (!IS_MATRIX_IDENT(res_display_matrix)) {
        double rotate;

        av_freep(&sc->display_matrix);
        sc->display_matrix = av_malloc(sizeof(int32_t) * 9);
        if (!sc->display_matrix)
            return AVERROR(ENOMEM);

        for (i = 0; i < 3; i++)
            for (j = 0; j < 3; j++)
                sc->display_matrix[i * 3 + j] = res_display_matrix[i][j];

#if FF_API_OLD_ROTATE_API
        rotate = av_display_rotation_get(sc->display_matrix);
        if (!isnan(rotate)) {
            char rotate_buf[64];
            rotate = -rotate;
            if (rotate < 0) // for backward compatibility
                rotate += 360;
            snprintf(rotate_buf, sizeof(rotate_buf), "%g", rotate);
            av_dict_set(&st->metadata, "rotate", rotate_buf, 0);
        }
#endif
    }

    // transform the display width/height according to the matrix
    // to keep the same scale, use [width height 1<<16]
    if (width && height && sc->display_matrix) {
        double disp_transform[2];

        for (i = 0; i < 2; i++)
            disp_transform[i] = hypot(sc->display_matrix[0 + i],
                                      sc->display_matrix[3 + i]);

        if (disp_transform[0] > 0       && disp_transform[1] > 0 &&
            disp_transform[0] < (1<<24) && disp_transform[1] < (1<<24) &&
            fabs((disp_transform[0] / disp_transform[1]) - 1.0) > 0.01)
            st->sample_aspect_ratio = av_d2q(
                disp_transform[0] / disp_transform[1],
                INT_MAX);
    }
    return 0;
}

static int mov_read_tfhd(MOVContext *c, AVIOContext *pb, MOVAtom atom)
{
    MOVFragment *frag = &c->fragment;
    MOVTrackExt *trex = NULL;
    int flags, track_id, i;

    avio_r8(pb); /* version */
    flags = avio_rb24(pb);

    track_id = avio_rb32(pb);
    if (!track_id)
        return AVERROR_INVALIDDATA;
    frag->track_id = track_id;
    set_frag_stream(&c->frag_index, track_id);
    for (i = 0; i < c->trex_count; i++)
        if (c->trex_data[i].track_id == frag->track_id) {
            trex = &c->trex_data[i];
            break;
        }
    if (!trex) {
        av_log(c->fc, AV_LOG_ERROR, "could not find corresponding trex\n");
        return AVERROR_INVALIDDATA;
    }

    frag->base_data_offset = flags & MOV_TFHD_BASE_DATA_OFFSET ?
                             avio_rb64(pb) : flags & MOV_TFHD_DEFAULT_BASE_IS_MOOF ?
                             frag->moof_offset : frag->implicit_offset;
    frag->stsd_id  = flags & MOV_TFHD_STSD_ID ? avio_rb32(pb) : trex->stsd_id;

    frag->duration = flags & MOV_TFHD_DEFAULT_DURATION ?
                     avio_rb32(pb) : trex->duration;
    frag->size     = flags & MOV_TFHD_DEFAULT_SIZE ?
                     avio_rb32(pb) : trex->size;
    frag->flags    = flags & MOV_TFHD_DEFAULT_FLAGS ?
                     avio_rb32(pb) : trex->flags;
    av_log(c->fc, AV_LOG_TRACE, "frag flags 0x%x\n", frag->flags);

    return 0;
}

static int mov_read_chap(MOVContext *c, AVIOContext *pb, MOVAtom atom)
{
    unsigned i, num;
    void *new_tracks;

    num = atom.size / 4;
    if (!(new_tracks = av_malloc_array(num, sizeof(int))))
        return AVERROR(ENOMEM);

    av_free(c->chapter_tracks);
    c->chapter_tracks = new_tracks;
    c->nb_chapter_tracks = num;

    for (i = 0; i < num && !pb->eof_reached; i++)
        c->chapter_tracks[i] = avio_rb32(pb);

    return 0;
}

static int mov_read_trex(MOVContext *c, AVIOContext *pb, MOVAtom atom)
{
    MOVTrackExt *trex;
    int err;

    if ((uint64_t)c->trex_count+1 >= UINT_MAX / sizeof(*c->trex_data))
        return AVERROR_INVALIDDATA;
    if ((err = av_reallocp_array(&c->trex_data, c->trex_count + 1,
                                 sizeof(*c->trex_data))) < 0) {
        c->trex_count = 0;
        return err;
    }

    c->fc->duration = AV_NOPTS_VALUE; // the duration from mvhd is not representing the whole file when fragments are used.

    trex = &c->trex_data[c->trex_count++];
    avio_r8(pb); /* version */
    avio_rb24(pb); /* flags */
    trex->track_id = avio_rb32(pb);
    trex->stsd_id  = avio_rb32(pb);
    trex->duration = avio_rb32(pb);
    trex->size     = avio_rb32(pb);
    trex->flags    = avio_rb32(pb);
    return 0;
}

static int mov_read_tfdt(MOVContext *c, AVIOContext *pb, MOVAtom atom)
{
    MOVFragment *frag = &c->fragment;
    AVStream *st = NULL;
    MOVStreamContext *sc;
    int version, i;
    MOVFragmentStreamInfo * frag_stream_info;
    int64_t base_media_decode_time;

    for (i = 0; i < c->fc->nb_streams; i++) {
        if (c->fc->streams[i]->id == frag->track_id) {
            st = c->fc->streams[i];
            break;
        }
    }
    if (!st) {
        av_log(c->fc, AV_LOG_ERROR, "could not find corresponding track id %u\n", frag->track_id);
        return AVERROR_INVALIDDATA;
    }
    sc = st->priv_data;
    if (sc->pseudo_stream_id + 1 != frag->stsd_id)
        return 0;
    version = avio_r8(pb);
    avio_rb24(pb); /* flags */
    if (version) {
        base_media_decode_time = avio_rb64(pb);
    } else {
        base_media_decode_time = avio_rb32(pb);
    }

    frag_stream_info = get_current_frag_stream_info(&c->frag_index);
    if (frag_stream_info)
        frag_stream_info->tfdt_dts = base_media_decode_time;
    sc->track_end = base_media_decode_time;

    return 0;
}

static int mov_read_trun(MOVContext *c, AVIOContext *pb, MOVAtom atom)
{
    MOVFragment *frag = &c->fragment;
    AVStream *st = NULL;
    MOVStreamContext *sc;
    MOVStts *ctts_data;
    uint64_t offset;
    int64_t dts, pts = AV_NOPTS_VALUE;
    int data_offset = 0;
    unsigned entries, first_sample_flags = frag->flags;
    int flags, distance, i;
    int64_t prev_dts = AV_NOPTS_VALUE;
    int next_frag_index = -1, index_entry_pos;
    size_t requested_size;
    AVIndexEntry *new_entries;
    MOVFragmentStreamInfo * frag_stream_info;

    for (i = 0; i < c->fc->nb_streams; i++) {
        if (c->fc->streams[i]->id == frag->track_id) {
            st = c->fc->streams[i];
            break;
        }
    }
    if (!st) {
        av_log(c->fc, AV_LOG_ERROR, "could not find corresponding track id %u\n", frag->track_id);
        return AVERROR_INVALIDDATA;
    }
    sc = st->priv_data;
    if (sc->pseudo_stream_id+1 != frag->stsd_id && sc->pseudo_stream_id != -1)
        return 0;

    // Find the next frag_index index that has a valid index_entry for
    // the current track_id.
    //
    // A valid index_entry means the trun for the fragment was read
    // and it's samples are in index_entries at the given position.
    // New index entries will be inserted before the index_entry found.
    index_entry_pos = st->nb_index_entries;
    for (i = c->frag_index.current + 1; i < c->frag_index.nb_items; i++) {
        frag_stream_info = get_frag_stream_info(&c->frag_index, i, frag->track_id);
        if (frag_stream_info && frag_stream_info->index_entry >= 0) {
            next_frag_index = i;
            index_entry_pos = frag_stream_info->index_entry;
            break;
        }
    }

    avio_r8(pb); /* version */
    flags = avio_rb24(pb);
    entries = avio_rb32(pb);
    av_log(c->fc, AV_LOG_TRACE, "flags 0x%x entries %u\n", flags, entries);

    if ((uint64_t)entries+sc->ctts_count >= UINT_MAX/sizeof(*sc->ctts_data))
        return AVERROR_INVALIDDATA;
    if (flags & MOV_TRUN_DATA_OFFSET)        data_offset        = avio_rb32(pb);
    if (flags & MOV_TRUN_FIRST_SAMPLE_FLAGS) first_sample_flags = avio_rb32(pb);

    frag_stream_info = get_current_frag_stream_info(&c->frag_index);
    if (frag_stream_info)
    {
        if (frag_stream_info->first_tfra_pts != AV_NOPTS_VALUE &&
            c->use_mfra_for == FF_MOV_FLAG_MFRA_PTS) {
            pts = frag_stream_info->first_tfra_pts;
            av_log(c->fc, AV_LOG_DEBUG, "found mfra time %"PRId64
                    ", using it for pts\n", pts);
        } else if (frag_stream_info->sidx_pts != AV_NOPTS_VALUE) {
            // FIXME: sidx earliest_presentation_time is *PTS*, s.b.
            // pts = frag_stream_info->sidx_pts;
            dts = frag_stream_info->sidx_pts - sc->time_offset;
            av_log(c->fc, AV_LOG_DEBUG, "found sidx time %"PRId64
                    ", using it for pts\n", pts);
        } else if (frag_stream_info->tfdt_dts != AV_NOPTS_VALUE) {
            dts = frag_stream_info->tfdt_dts - sc->time_offset;
            av_log(c->fc, AV_LOG_DEBUG, "found tfdt time %"PRId64
                    ", using it for dts\n", dts);
        } else {
            dts = sc->track_end - sc->time_offset;
            av_log(c->fc, AV_LOG_DEBUG, "found track end time %"PRId64
                    ", using it for dts\n", dts);
        }
    } else {
        dts = sc->track_end - sc->time_offset;
        av_log(c->fc, AV_LOG_DEBUG, "found track end time %"PRId64
                ", using it for dts\n", dts);
    }
    offset   = frag->base_data_offset + data_offset;
    distance = 0;
    av_log(c->fc, AV_LOG_TRACE, "first sample flags 0x%x\n", first_sample_flags);

    // realloc space for new index entries
    if((unsigned)st->nb_index_entries + entries >= UINT_MAX / sizeof(AVIndexEntry)) {
        entries = UINT_MAX / sizeof(AVIndexEntry) - st->nb_index_entries;
        av_log(c->fc, AV_LOG_ERROR, "Failed to add index entry\n");
    }
    if (entries <= 0)
        return -1;

    requested_size = (st->nb_index_entries + entries) * sizeof(AVIndexEntry);
    new_entries = av_fast_realloc(st->index_entries,
                                  &st->index_entries_allocated_size,
                                  requested_size);
    if(!new_entries)
        return AVERROR(ENOMEM);
    st->index_entries= new_entries;

    requested_size = (st->nb_index_entries + entries) * sizeof(*sc->ctts_data);
    ctts_data = av_fast_realloc(sc->ctts_data, &sc->ctts_allocated_size,
                                requested_size);
    if (!ctts_data)
        return AVERROR(ENOMEM);
    sc->ctts_data = ctts_data;

    // In case there were samples without ctts entries, ensure they get
    // zero valued entries. This ensures clips which mix boxes with and
    // without ctts entries don't pickup uninitialized data.
    memset(sc->ctts_data + sc->ctts_count, 0,
           (st->nb_index_entries - sc->ctts_count) * sizeof(*sc->ctts_data));

    if (index_entry_pos < st->nb_index_entries) {
        // Make hole in index_entries and ctts_data for new samples
        memmove(st->index_entries + index_entry_pos + entries,
                st->index_entries + index_entry_pos,
                sizeof(*st->index_entries) *
                (st->nb_index_entries - index_entry_pos));
        memmove(sc->ctts_data + index_entry_pos + entries,
                sc->ctts_data + index_entry_pos,
                sizeof(*sc->ctts_data) * (sc->ctts_count - index_entry_pos));
        if (index_entry_pos < sc->current_sample) {
            sc->current_sample += entries;
        }
    }

    st->nb_index_entries += entries;
    sc->ctts_count = st->nb_index_entries;

    // Record the index_entry position in frag_index of this fragment
    if (frag_stream_info)
        frag_stream_info->index_entry = index_entry_pos;

    if (index_entry_pos > 0)
        prev_dts = st->index_entries[index_entry_pos-1].timestamp;

    for (i = 0; i < entries && !pb->eof_reached; i++) {
        unsigned sample_size = frag->size;
        int sample_flags = i ? frag->flags : first_sample_flags;
        unsigned sample_duration = frag->duration;
        unsigned ctts_duration = 0;
        int keyframe = 0;
        int index_entry_flags = 0;

        if (flags & MOV_TRUN_SAMPLE_DURATION) sample_duration = avio_rb32(pb);
        if (flags & MOV_TRUN_SAMPLE_SIZE)     sample_size     = avio_rb32(pb);
        if (flags & MOV_TRUN_SAMPLE_FLAGS)    sample_flags    = avio_rb32(pb);
        if (flags & MOV_TRUN_SAMPLE_CTS)      ctts_duration   = avio_rb32(pb);

        mov_update_dts_shift(sc, ctts_duration);
        if (pts != AV_NOPTS_VALUE) {
            dts = pts - sc->dts_shift;
            if (flags & MOV_TRUN_SAMPLE_CTS) {
                dts -= ctts_duration;
            } else {
                dts -= sc->time_offset;
            }
            av_log(c->fc, AV_LOG_DEBUG,
                   "pts %"PRId64" calculated dts %"PRId64
                   " sc->dts_shift %d ctts.duration %d"
                   " sc->time_offset %"PRId64
                   " flags & MOV_TRUN_SAMPLE_CTS %d\n",
                   pts, dts,
                   sc->dts_shift, ctts_duration,
                   sc->time_offset, flags & MOV_TRUN_SAMPLE_CTS);
            pts = AV_NOPTS_VALUE;
        }

        if (st->codecpar->codec_type == AVMEDIA_TYPE_AUDIO)
            keyframe = 1;
        else
            keyframe =
                !(sample_flags & (MOV_FRAG_SAMPLE_FLAG_IS_NON_SYNC |
                                  MOV_FRAG_SAMPLE_FLAG_DEPENDS_YES));
        if (keyframe) {
            distance = 0;
            index_entry_flags |= AVINDEX_KEYFRAME;
        }
        // Fragments can overlap in time.  Discard overlapping frames after
        // decoding.
        if (prev_dts >= dts)
            index_entry_flags |= AVINDEX_DISCARD_FRAME;

        st->index_entries[index_entry_pos].pos = offset;
        st->index_entries[index_entry_pos].timestamp = dts;
        st->index_entries[index_entry_pos].size= sample_size;
        st->index_entries[index_entry_pos].min_distance= distance;
        st->index_entries[index_entry_pos].flags = index_entry_flags;

        sc->ctts_data[index_entry_pos].count = 1;
        sc->ctts_data[index_entry_pos].duration = ctts_duration;
        index_entry_pos++;

        av_log(c->fc, AV_LOG_TRACE, "AVIndex stream %d, sample %d, offset %"PRIx64", dts %"PRId64", "
                "size %u, distance %d, keyframe %d\n", st->index,
                index_entry_pos, offset, dts, sample_size, distance, keyframe);
        distance++;
        dts += sample_duration;
        offset += sample_size;
        sc->data_size += sample_size;
        sc->duration_for_fps += sample_duration;
        sc->nb_frames_for_fps ++;
    }
    if (i < entries) {
        // EOF found before reading all entries.  Fix the hole this would
        // leave in index_entries and ctts_data
        int gap = entries - i;
        memmove(st->index_entries + index_entry_pos,
                st->index_entries + index_entry_pos + gap,
                sizeof(*st->index_entries) *
                (st->nb_index_entries - (index_entry_pos + gap)));
        memmove(sc->ctts_data + index_entry_pos,
                sc->ctts_data + index_entry_pos + gap,
                sizeof(*sc->ctts_data) *
                (sc->ctts_count - (index_entry_pos + gap)));

        st->nb_index_entries -= gap;
        sc->ctts_count -= gap;
        if (index_entry_pos < sc->current_sample) {
            sc->current_sample -= gap;
        }
        entries = i;
    }

    // The end of this new fragment may overlap in time with the start
    // of the next fragment in index_entries. Mark the samples in the next
    // fragment that overlap with AVINDEX_DISCARD_FRAME
    prev_dts = AV_NOPTS_VALUE;
    if (index_entry_pos > 0)
        prev_dts = st->index_entries[index_entry_pos-1].timestamp;
    for (i = index_entry_pos; i < st->nb_index_entries; i++) {
        if (prev_dts < st->index_entries[i].timestamp)
            break;
        st->index_entries[i].flags |= AVINDEX_DISCARD_FRAME;
    }

    // If a hole was created to insert the new index_entries into,
    // the index_entry recorded for all subsequent moof must
    // be incremented by the number of entries inserted.
    fix_frag_index_entries(&c->frag_index, next_frag_index,
                           frag->track_id, entries);

    if (pb->eof_reached)
        return AVERROR_EOF;

    frag->implicit_offset = offset;

    sc->track_end = dts + sc->time_offset;
    if (st->duration < sc->track_end)
        st->duration = sc->track_end;

    return 0;
}

static int mov_read_sidx(MOVContext *c, AVIOContext *pb, MOVAtom atom)
{
    int64_t offset = avio_tell(pb) + atom.size, pts, timestamp;
    uint8_t version;
    unsigned i, j, track_id, item_count;
    AVStream *st = NULL;
    AVStream *ref_st = NULL;
    MOVStreamContext *sc, *ref_sc = NULL;
    AVRational timescale;

    version = avio_r8(pb);
    if (version > 1) {
        avpriv_request_sample(c->fc, "sidx version %u", version);
        return 0;
    }

    avio_rb24(pb); // flags

    track_id = avio_rb32(pb); // Reference ID
    for (i = 0; i < c->fc->nb_streams; i++) {
        if (c->fc->streams[i]->id == track_id) {
            st = c->fc->streams[i];
            break;
        }
    }
    if (!st) {
        av_log(c->fc, AV_LOG_WARNING, "could not find corresponding track id %d\n", track_id);
        return 0;
    }

    sc = st->priv_data;

    timescale = av_make_q(1, avio_rb32(pb));

    if (timescale.den <= 0) {
        av_log(c->fc, AV_LOG_ERROR, "Invalid sidx timescale 1/%d\n", timescale.den);
        return AVERROR_INVALIDDATA;
    }

    if (version == 0) {
        pts = avio_rb32(pb);
        offset += avio_rb32(pb);
    } else {
        pts = avio_rb64(pb);
        offset += avio_rb64(pb);
    }

    avio_rb16(pb); // reserved

    item_count = avio_rb16(pb);

    for (i = 0; i < item_count; i++) {
        int index;
        MOVFragmentStreamInfo * frag_stream_info;
        uint32_t size = avio_rb32(pb);
        uint32_t duration = avio_rb32(pb);
        if (size & 0x80000000) {
            avpriv_request_sample(c->fc, "sidx reference_type 1");
            return AVERROR_PATCHWELCOME;
        }
        avio_rb32(pb); // sap_flags
        timestamp = av_rescale_q(pts, st->time_base, timescale);

        index = update_frag_index(c, offset);
        frag_stream_info = get_frag_stream_info(&c->frag_index, index, track_id);
        if (frag_stream_info)
            frag_stream_info->sidx_pts = timestamp;

        offset += size;
        pts += duration;
    }

    st->duration = sc->track_end = pts;

    sc->has_sidx = 1;

    if (offset == avio_size(pb)) {
        // Find first entry in fragment index that came from an sidx.
        // This will pretty much always be the first entry.
        for (i = 0; i < c->frag_index.nb_items; i++) {
            MOVFragmentIndexItem * item = &c->frag_index.item[i];
            for (j = 0; ref_st == NULL && j < item->nb_stream_info; j++) {
                MOVFragmentStreamInfo * si;
                si = &item->stream_info[j];
                if (si->sidx_pts != AV_NOPTS_VALUE) {
                    ref_st = c->fc->streams[i];
                    ref_sc = ref_st->priv_data;
                    break;
                }
            }
        }
        for (i = 0; i < c->fc->nb_streams; i++) {
            st = c->fc->streams[i];
            sc = st->priv_data;
            if (!sc->has_sidx) {
                st->duration = sc->track_end = av_rescale(ref_st->duration, sc->time_scale, ref_sc->time_scale);
            }
        }

        c->frag_index.complete = 1;
    }

    return 0;
}

/* this atom should be null (from specs), but some buggy files put the 'moov' atom inside it... */
/* like the files created with Adobe Premiere 5.0, for samples see */
/* http://graphics.tudelft.nl/~wouter/publications/soundtests/ */
static int mov_read_wide(MOVContext *c, AVIOContext *pb, MOVAtom atom)
{
    int err;

    if (atom.size < 8)
        return 0; /* continue */
    if (avio_rb32(pb) != 0) { /* 0 sized mdat atom... use the 'wide' atom size */
        avio_skip(pb, atom.size - 4);
        return 0;
    }
    atom.type = avio_rl32(pb);
    atom.size -= 8;
    if (atom.type != MKTAG('m','d','a','t')) {
        avio_skip(pb, atom.size);
        return 0;
    }
    err = mov_read_mdat(c, pb, atom);
    return err;
}

static int mov_read_cmov(MOVContext *c, AVIOContext *pb, MOVAtom atom)
{
#if CONFIG_ZLIB
    AVIOContext ctx;
    uint8_t *cmov_data;
    uint8_t *moov_data; /* uncompressed data */
    long cmov_len, moov_len;
    int ret = -1;

    avio_rb32(pb); /* dcom atom */
    if (avio_rl32(pb) != MKTAG('d','c','o','m'))
        return AVERROR_INVALIDDATA;
    if (avio_rl32(pb) != MKTAG('z','l','i','b')) {
        av_log(c->fc, AV_LOG_ERROR, "unknown compression for cmov atom !\n");
        return AVERROR_INVALIDDATA;
    }
    avio_rb32(pb); /* cmvd atom */
    if (avio_rl32(pb) != MKTAG('c','m','v','d'))
        return AVERROR_INVALIDDATA;
    moov_len = avio_rb32(pb); /* uncompressed size */
    cmov_len = atom.size - 6 * 4;

    cmov_data = av_malloc(cmov_len);
    if (!cmov_data)
        return AVERROR(ENOMEM);
    moov_data = av_malloc(moov_len);
    if (!moov_data) {
        av_free(cmov_data);
        return AVERROR(ENOMEM);
    }
    ret = ffio_read_size(pb, cmov_data, cmov_len);
    if (ret < 0)
        goto free_and_return;

    if (uncompress (moov_data, (uLongf *) &moov_len, (const Bytef *)cmov_data, cmov_len) != Z_OK)
        goto free_and_return;
    if (ffio_init_context(&ctx, moov_data, moov_len, 0, NULL, NULL, NULL, NULL) != 0)
        goto free_and_return;
    ctx.seekable = AVIO_SEEKABLE_NORMAL;
    atom.type = MKTAG('m','o','o','v');
    atom.size = moov_len;
    ret = mov_read_default(c, &ctx, atom);
free_and_return:
    av_free(moov_data);
    av_free(cmov_data);
    return ret;
#else
    av_log(c->fc, AV_LOG_ERROR, "this file requires zlib support compiled in\n");
    return AVERROR(ENOSYS);
#endif
}

/* edit list atom */
static int mov_read_elst(MOVContext *c, AVIOContext *pb, MOVAtom atom)
{
    MOVStreamContext *sc;
    int i, edit_count, version;
    int64_t elst_entry_size;

    if (c->fc->nb_streams < 1 || c->ignore_editlist)
        return 0;
    sc = c->fc->streams[c->fc->nb_streams-1]->priv_data;

    version = avio_r8(pb); /* version */
    avio_rb24(pb); /* flags */
    edit_count = avio_rb32(pb); /* entries */
    atom.size -= 8;

    elst_entry_size = version == 1 ? 20 : 12;
    if (atom.size != edit_count * elst_entry_size) {
        if (c->fc->strict_std_compliance >= FF_COMPLIANCE_STRICT) {
            av_log(c->fc, AV_LOG_ERROR, "Invalid edit list entry_count: %d for elst atom of size: %"PRId64" bytes.\n",
                   edit_count, atom.size + 8);
            return AVERROR_INVALIDDATA;
        } else {
            edit_count = atom.size / elst_entry_size;
            if (edit_count * elst_entry_size != atom.size) {
                av_log(c->fc, AV_LOG_WARNING, "ELST atom of %"PRId64" bytes, bigger than %d entries.", atom.size, edit_count);
            }
        }
    }

    if (!edit_count)
        return 0;
    if (sc->elst_data)
        av_log(c->fc, AV_LOG_WARNING, "Duplicated ELST atom\n");
    av_free(sc->elst_data);
    sc->elst_count = 0;
    sc->elst_data = av_malloc_array(edit_count, sizeof(*sc->elst_data));
    if (!sc->elst_data)
        return AVERROR(ENOMEM);

    av_log(c->fc, AV_LOG_TRACE, "track[%u].edit_count = %i\n", c->fc->nb_streams - 1, edit_count);
    for (i = 0; i < edit_count && atom.size > 0 && !pb->eof_reached; i++) {
        MOVElst *e = &sc->elst_data[i];

        if (version == 1) {
            e->duration = avio_rb64(pb);
            e->time     = avio_rb64(pb);
            atom.size -= 16;
        } else {
            e->duration = avio_rb32(pb); /* segment duration */
            e->time     = (int32_t)avio_rb32(pb); /* media time */
            atom.size -= 8;
        }
        e->rate = avio_rb32(pb) / 65536.0;
        atom.size -= 4;
        av_log(c->fc, AV_LOG_TRACE, "duration=%"PRId64" time=%"PRId64" rate=%f\n",
               e->duration, e->time, e->rate);

        if (e->time < 0 && e->time != -1 &&
            c->fc->strict_std_compliance >= FF_COMPLIANCE_STRICT) {
            av_log(c->fc, AV_LOG_ERROR, "Track %d, edit %d: Invalid edit list media time=%"PRId64"\n",
                   c->fc->nb_streams-1, i, e->time);
            return AVERROR_INVALIDDATA;
        }
    }
    sc->elst_count = i;

    return 0;
}

static int mov_read_tmcd(MOVContext *c, AVIOContext *pb, MOVAtom atom)
{
    MOVStreamContext *sc;

    if (c->fc->nb_streams < 1)
        return AVERROR_INVALIDDATA;
    sc = c->fc->streams[c->fc->nb_streams - 1]->priv_data;
    sc->timecode_track = avio_rb32(pb);
    return 0;
}

static int mov_read_vpcc(MOVContext *c, AVIOContext *pb, MOVAtom atom)
{
    AVStream *st;
    int version, color_range, color_primaries, color_trc, color_space;

    if (c->fc->nb_streams < 1)
        return 0;
    st = c->fc->streams[c->fc->nb_streams - 1];

    if (atom.size < 5) {
        av_log(c->fc, AV_LOG_ERROR, "Empty VP Codec Configuration box\n");
        return AVERROR_INVALIDDATA;
    }

    version = avio_r8(pb);
    if (version != 1) {
        av_log(c->fc, AV_LOG_WARNING, "Unsupported VP Codec Configuration box version %d\n", version);
        return 0;
    }
    avio_skip(pb, 3); /* flags */

    avio_skip(pb, 2); /* profile + level */
    color_range     = avio_r8(pb); /* bitDepth, chromaSubsampling, videoFullRangeFlag */
    color_primaries = avio_r8(pb);
    color_trc       = avio_r8(pb);
    color_space     = avio_r8(pb);
    if (avio_rb16(pb)) /* codecIntializationDataSize */
        return AVERROR_INVALIDDATA;

    if (!av_color_primaries_name(color_primaries))
        color_primaries = AVCOL_PRI_UNSPECIFIED;
    if (!av_color_transfer_name(color_trc))
        color_trc = AVCOL_TRC_UNSPECIFIED;
    if (!av_color_space_name(color_space))
        color_space = AVCOL_SPC_UNSPECIFIED;

    st->codecpar->color_range     = (color_range & 1) ? AVCOL_RANGE_JPEG : AVCOL_RANGE_MPEG;
    st->codecpar->color_primaries = color_primaries;
    st->codecpar->color_trc       = color_trc;
    st->codecpar->color_space     = color_space;

    return 0;
}

static int mov_read_smdm(MOVContext *c, AVIOContext *pb, MOVAtom atom)
{
    MOVStreamContext *sc;
    const int chroma_den = 50000;
    const int luma_den = 10000;
    int i, j, version;

    if (c->fc->nb_streams < 1)
        return AVERROR_INVALIDDATA;

    sc = c->fc->streams[c->fc->nb_streams - 1]->priv_data;

    if (atom.size < 5) {
        av_log(c->fc, AV_LOG_ERROR, "Empty Mastering Display Metadata box\n");
        return AVERROR_INVALIDDATA;
    }

    version = avio_r8(pb);
    if (version) {
        av_log(c->fc, AV_LOG_WARNING, "Unsupported Mastering Display Metadata box version %d\n", version);
        return 0;
    }
    avio_skip(pb, 3); /* flags */

    sc->mastering = av_mastering_display_metadata_alloc();
    if (!sc->mastering)
        return AVERROR(ENOMEM);

    for (i = 0; i < 3; i++)
        for (j = 0; j < 2; j++)
            sc->mastering->display_primaries[i][j] =
                av_make_q(lrint(((double)avio_rb16(pb) / (1 << 16)) * chroma_den), chroma_den);
    for (i = 0; i < 2; i++)
        sc->mastering->white_point[i] =
            av_make_q(lrint(((double)avio_rb16(pb) / (1 << 16)) * chroma_den), chroma_den);
    sc->mastering->max_luminance =
        av_make_q(lrint(((double)avio_rb32(pb) / (1 <<  8)) * luma_den), luma_den);
    sc->mastering->min_luminance =
        av_make_q(lrint(((double)avio_rb32(pb) / (1 << 14)) * luma_den), luma_den);

    sc->mastering->has_primaries = 1;
    sc->mastering->has_luminance = 1;

    return 0;
}

static int mov_read_coll(MOVContext *c, AVIOContext *pb, MOVAtom atom)
{
    MOVStreamContext *sc;
    int version;

    if (c->fc->nb_streams < 1)
        return AVERROR_INVALIDDATA;

    sc = c->fc->streams[c->fc->nb_streams - 1]->priv_data;

    if (atom.size < 5) {
        av_log(c->fc, AV_LOG_ERROR, "Empty Content Light Level box\n");
        return AVERROR_INVALIDDATA;
    }

    version = avio_r8(pb);
    if (version) {
        av_log(c->fc, AV_LOG_WARNING, "Unsupported Content Light Level box version %d\n", version);
        return 0;
    }
    avio_skip(pb, 3); /* flags */

    sc->coll = av_content_light_metadata_alloc(&sc->coll_size);
    if (!sc->coll)
        return AVERROR(ENOMEM);

    sc->coll->MaxCLL  = avio_rb16(pb);
    sc->coll->MaxFALL = avio_rb16(pb);

    return 0;
}

static int mov_read_st3d(MOVContext *c, AVIOContext *pb, MOVAtom atom)
{
    AVStream *st;
    MOVStreamContext *sc;
    enum AVStereo3DType type;
    int mode;

    if (c->fc->nb_streams < 1)
        return 0;

    st = c->fc->streams[c->fc->nb_streams - 1];
    sc = st->priv_data;

    if (atom.size < 5) {
        av_log(c->fc, AV_LOG_ERROR, "Empty stereoscopic video box\n");
        return AVERROR_INVALIDDATA;
    }
    avio_skip(pb, 4); /* version + flags */

    mode = avio_r8(pb);
    switch (mode) {
    case 0:
        type = AV_STEREO3D_2D;
        break;
    case 1:
        type = AV_STEREO3D_TOPBOTTOM;
        break;
    case 2:
        type = AV_STEREO3D_SIDEBYSIDE;
        break;
    default:
        av_log(c->fc, AV_LOG_WARNING, "Unknown st3d mode value %d\n", mode);
        return 0;
    }

    sc->stereo3d = av_stereo3d_alloc();
    if (!sc->stereo3d)
        return AVERROR(ENOMEM);

    sc->stereo3d->type = type;
    return 0;
}

static int mov_read_sv3d(MOVContext *c, AVIOContext *pb, MOVAtom atom)
{
    AVStream *st;
    MOVStreamContext *sc;
    int size, version, layout;
    int32_t yaw, pitch, roll;
    uint32_t l = 0, t = 0, r = 0, b = 0;
    uint32_t tag, padding = 0;
    enum AVSphericalProjection projection;

    if (c->fc->nb_streams < 1)
        return 0;

    st = c->fc->streams[c->fc->nb_streams - 1];
    sc = st->priv_data;

    if (atom.size < 8) {
        av_log(c->fc, AV_LOG_ERROR, "Empty spherical video box\n");
        return AVERROR_INVALIDDATA;
    }

    size = avio_rb32(pb);
    if (size <= 12 || size > atom.size)
        return AVERROR_INVALIDDATA;

    tag = avio_rl32(pb);
    if (tag != MKTAG('s','v','h','d')) {
        av_log(c->fc, AV_LOG_ERROR, "Missing spherical video header\n");
        return 0;
    }
    version = avio_r8(pb);
    if (version != 0) {
        av_log(c->fc, AV_LOG_WARNING, "Unknown spherical version %d\n",
               version);
        return 0;
    }
    avio_skip(pb, 3); /* flags */
    avio_skip(pb, size - 12); /* metadata_source */

    size = avio_rb32(pb);
    if (size > atom.size)
        return AVERROR_INVALIDDATA;

    tag = avio_rl32(pb);
    if (tag != MKTAG('p','r','o','j')) {
        av_log(c->fc, AV_LOG_ERROR, "Missing projection box\n");
        return 0;
    }

    size = avio_rb32(pb);
    if (size > atom.size)
        return AVERROR_INVALIDDATA;

    tag = avio_rl32(pb);
    if (tag != MKTAG('p','r','h','d')) {
        av_log(c->fc, AV_LOG_ERROR, "Missing projection header box\n");
        return 0;
    }
    version = avio_r8(pb);
    if (version != 0) {
        av_log(c->fc, AV_LOG_WARNING, "Unknown spherical version %d\n",
               version);
        return 0;
    }
    avio_skip(pb, 3); /* flags */

    /* 16.16 fixed point */
    yaw   = avio_rb32(pb);
    pitch = avio_rb32(pb);
    roll  = avio_rb32(pb);

    size = avio_rb32(pb);
    if (size > atom.size)
        return AVERROR_INVALIDDATA;

    tag = avio_rl32(pb);
    version = avio_r8(pb);
    if (version != 0) {
        av_log(c->fc, AV_LOG_WARNING, "Unknown spherical version %d\n",
               version);
        return 0;
    }
    avio_skip(pb, 3); /* flags */
    switch (tag) {
    case MKTAG('c','b','m','p'):
        layout = avio_rb32(pb);
        if (layout) {
            av_log(c->fc, AV_LOG_WARNING,
                   "Unsupported cubemap layout %d\n", layout);
            return 0;
        }
        projection = AV_SPHERICAL_CUBEMAP;
        padding = avio_rb32(pb);
        break;
    case MKTAG('e','q','u','i'):
        t = avio_rb32(pb);
        b = avio_rb32(pb);
        l = avio_rb32(pb);
        r = avio_rb32(pb);

        if (b >= UINT_MAX - t || r >= UINT_MAX - l) {
            av_log(c->fc, AV_LOG_ERROR,
                   "Invalid bounding rectangle coordinates "
                   "%"PRIu32",%"PRIu32",%"PRIu32",%"PRIu32"\n", l, t, r, b);
            return AVERROR_INVALIDDATA;
        }

        if (l || t || r || b)
            projection = AV_SPHERICAL_EQUIRECTANGULAR_TILE;
        else
            projection = AV_SPHERICAL_EQUIRECTANGULAR;
        break;
    default:
        av_log(c->fc, AV_LOG_ERROR, "Unknown projection type\n");
        return 0;
    }

    sc->spherical = av_spherical_alloc(&sc->spherical_size);
    if (!sc->spherical)
        return AVERROR(ENOMEM);

    sc->spherical->projection = projection;

    sc->spherical->yaw   = yaw;
    sc->spherical->pitch = pitch;
    sc->spherical->roll  = roll;

    sc->spherical->padding = padding;

    sc->spherical->bound_left   = l;
    sc->spherical->bound_top    = t;
    sc->spherical->bound_right  = r;
    sc->spherical->bound_bottom = b;

    return 0;
}

static int mov_parse_uuid_spherical(MOVStreamContext *sc, AVIOContext *pb, size_t len)
{
    int ret = 0;
    uint8_t *buffer = av_malloc(len + 1);
    const char *val;

    if (!buffer)
        return AVERROR(ENOMEM);
    buffer[len] = '\0';

    ret = ffio_read_size(pb, buffer, len);
    if (ret < 0)
        goto out;

    /* Check for mandatory keys and values, try to support XML as best-effort */
    if (!sc->spherical &&
        av_stristr(buffer, "<GSpherical:StitchingSoftware>") &&
        (val = av_stristr(buffer, "<GSpherical:Spherical>")) &&
        av_stristr(val, "true") &&
        (val = av_stristr(buffer, "<GSpherical:Stitched>")) &&
        av_stristr(val, "true") &&
        (val = av_stristr(buffer, "<GSpherical:ProjectionType>")) &&
        av_stristr(val, "equirectangular")) {
        sc->spherical = av_spherical_alloc(&sc->spherical_size);
        if (!sc->spherical)
            goto out;

        sc->spherical->projection = AV_SPHERICAL_EQUIRECTANGULAR;

        if (av_stristr(buffer, "<GSpherical:StereoMode>") && !sc->stereo3d) {
            enum AVStereo3DType mode;

            if (av_stristr(buffer, "left-right"))
                mode = AV_STEREO3D_SIDEBYSIDE;
            else if (av_stristr(buffer, "top-bottom"))
                mode = AV_STEREO3D_TOPBOTTOM;
            else
                mode = AV_STEREO3D_2D;

            sc->stereo3d = av_stereo3d_alloc();
            if (!sc->stereo3d)
                goto out;

            sc->stereo3d->type = mode;
        }

        /* orientation */
        val = av_stristr(buffer, "<GSpherical:InitialViewHeadingDegrees>");
        if (val)
            sc->spherical->yaw = strtol(val, NULL, 10) * (1 << 16);
        val = av_stristr(buffer, "<GSpherical:InitialViewPitchDegrees>");
        if (val)
            sc->spherical->pitch = strtol(val, NULL, 10) * (1 << 16);
        val = av_stristr(buffer, "<GSpherical:InitialViewRollDegrees>");
        if (val)
            sc->spherical->roll = strtol(val, NULL, 10) * (1 << 16);
    }

out:
    av_free(buffer);
    return ret;
}

static int mov_read_uuid(MOVContext *c, AVIOContext *pb, MOVAtom atom)
{
    AVStream *st;
    MOVStreamContext *sc;
    int64_t ret;
    uint8_t uuid[16];
    static const uint8_t uuid_isml_manifest[] = {
        0xa5, 0xd4, 0x0b, 0x30, 0xe8, 0x14, 0x11, 0xdd,
        0xba, 0x2f, 0x08, 0x00, 0x20, 0x0c, 0x9a, 0x66
    };
    static const uint8_t uuid_xmp[] = {
        0xbe, 0x7a, 0xcf, 0xcb, 0x97, 0xa9, 0x42, 0xe8,
        0x9c, 0x71, 0x99, 0x94, 0x91, 0xe3, 0xaf, 0xac
    };
    static const uint8_t uuid_spherical[] = {
        0xff, 0xcc, 0x82, 0x63, 0xf8, 0x55, 0x4a, 0x93,
        0x88, 0x14, 0x58, 0x7a, 0x02, 0x52, 0x1f, 0xdd,
    };

    if (atom.size < sizeof(uuid) || atom.size >= FFMIN(INT_MAX, SIZE_MAX))
        return AVERROR_INVALIDDATA;

    if (c->fc->nb_streams < 1)
        return 0;
    st = c->fc->streams[c->fc->nb_streams - 1];
    sc = st->priv_data;

    ret = avio_read(pb, uuid, sizeof(uuid));
    if (ret < 0) {
        return ret;
    } else if (ret != sizeof(uuid)) {
        return AVERROR_INVALIDDATA;
    }
    if (!memcmp(uuid, uuid_isml_manifest, sizeof(uuid))) {
        uint8_t *buffer, *ptr;
        char *endptr;
        size_t len = atom.size - sizeof(uuid);

        if (len < 4) {
            return AVERROR_INVALIDDATA;
        }
        ret = avio_skip(pb, 4); // zeroes
        len -= 4;

        buffer = av_mallocz(len + 1);
        if (!buffer) {
            return AVERROR(ENOMEM);
        }
        ret = avio_read(pb, buffer, len);
        if (ret < 0) {
            av_free(buffer);
            return ret;
        } else if (ret != len) {
            av_free(buffer);
            return AVERROR_INVALIDDATA;
        }

        ptr = buffer;
        while ((ptr = av_stristr(ptr, "systemBitrate=\""))) {
            ptr += sizeof("systemBitrate=\"") - 1;
            c->bitrates_count++;
            c->bitrates = av_realloc_f(c->bitrates, c->bitrates_count, sizeof(*c->bitrates));
            if (!c->bitrates) {
                c->bitrates_count = 0;
                av_free(buffer);
                return AVERROR(ENOMEM);
            }
            errno = 0;
            ret = strtol(ptr, &endptr, 10);
            if (ret < 0 || errno || *endptr != '"') {
                c->bitrates[c->bitrates_count - 1] = 0;
            } else {
                c->bitrates[c->bitrates_count - 1] = ret;
            }
        }

        av_free(buffer);
    } else if (!memcmp(uuid, uuid_xmp, sizeof(uuid))) {
        uint8_t *buffer;
        size_t len = atom.size - sizeof(uuid);
        if (c->export_xmp) {
            buffer = av_mallocz(len + 1);
            if (!buffer) {
                return AVERROR(ENOMEM);
            }
            ret = avio_read(pb, buffer, len);
            if (ret < 0) {
                av_free(buffer);
                return ret;
            } else if (ret != len) {
                av_free(buffer);
                return AVERROR_INVALIDDATA;
            }
            buffer[len] = '\0';
            av_dict_set(&c->fc->metadata, "xmp", buffer, 0);
            av_free(buffer);
        } else {
            // skip all uuid atom, which makes it fast for long uuid-xmp file
            ret = avio_skip(pb, len);
            if (ret < 0)
                return ret;
        }
    } else if (!memcmp(uuid, uuid_spherical, sizeof(uuid))) {
        size_t len = atom.size - sizeof(uuid);
        ret = mov_parse_uuid_spherical(sc, pb, len);
        if (ret < 0)
            return ret;
        if (!sc->spherical)
            av_log(c->fc, AV_LOG_WARNING, "Invalid spherical metadata found\n");    }

    return 0;
}

static int mov_read_free(MOVContext *c, AVIOContext *pb, MOVAtom atom)
{
    int ret;
    uint8_t content[16];

    if (atom.size < 8)
        return 0;

    ret = avio_read(pb, content, FFMIN(sizeof(content), atom.size));
    if (ret < 0)
        return ret;

    if (   !c->found_moov
        && !c->found_mdat
        && !memcmp(content, "Anevia\x1A\x1A", 8)
        && c->use_mfra_for == FF_MOV_FLAG_MFRA_AUTO) {
        c->use_mfra_for = FF_MOV_FLAG_MFRA_PTS;
    }

    return 0;
}

static int mov_read_frma(MOVContext *c, AVIOContext *pb, MOVAtom atom)
{
    uint32_t format = avio_rl32(pb);
    MOVStreamContext *sc;
    enum AVCodecID id;
    AVStream *st;

    if (c->fc->nb_streams < 1)
        return 0;
    st = c->fc->streams[c->fc->nb_streams - 1];
    sc = st->priv_data;

    switch (sc->format)
    {
    case MKTAG('e','n','c','v'):        // encrypted video
    case MKTAG('e','n','c','a'):        // encrypted audio
        id = mov_codec_id(st, format);
        if (st->codecpar->codec_id != AV_CODEC_ID_NONE &&
            st->codecpar->codec_id != id) {
            av_log(c->fc, AV_LOG_WARNING,
                   "ignoring 'frma' atom of '%.4s', stream has codec id %d\n",
                   (char*)&format, st->codecpar->codec_id);
            break;
        }

        st->codecpar->codec_id = id;
        sc->format = format;
        break;

    default:
        if (format != sc->format) {
            av_log(c->fc, AV_LOG_WARNING,
                   "ignoring 'frma' atom of '%.4s', stream format is '%.4s'\n",
                   (char*)&format, (char*)&sc->format);
        }
        break;
    }

    return 0;
}

static int mov_read_senc(MOVContext *c, AVIOContext *pb, MOVAtom atom)
{
    AVStream *st;
    MOVStreamContext *sc;
    size_t auxiliary_info_size;

    if (c->decryption_key_len == 0 || c->fc->nb_streams < 1)
        return 0;

    st = c->fc->streams[c->fc->nb_streams - 1];
    sc = st->priv_data;

    if (sc->cenc.aes_ctr) {
        av_log(c->fc, AV_LOG_ERROR, "duplicate senc atom\n");
        return AVERROR_INVALIDDATA;
    }

    avio_r8(pb); /* version */
    sc->cenc.use_subsamples = avio_rb24(pb) & 0x02; /* flags */

    avio_rb32(pb);        /* entries */

    if (atom.size < 8 || atom.size > FFMIN(INT_MAX, SIZE_MAX)) {
        av_log(c->fc, AV_LOG_ERROR, "senc atom size %"PRId64" invalid\n", atom.size);
        return AVERROR_INVALIDDATA;
    }

    /* save the auxiliary info as is */
    auxiliary_info_size = atom.size - 8;

    sc->cenc.auxiliary_info = av_malloc(auxiliary_info_size);
    if (!sc->cenc.auxiliary_info) {
        return AVERROR(ENOMEM);
    }

    sc->cenc.auxiliary_info_end = sc->cenc.auxiliary_info + auxiliary_info_size;
    sc->cenc.auxiliary_info_pos = sc->cenc.auxiliary_info;
    sc->cenc.auxiliary_info_index = 0;

    if (avio_read(pb, sc->cenc.auxiliary_info, auxiliary_info_size) != auxiliary_info_size) {
        av_log(c->fc, AV_LOG_ERROR, "failed to read the auxiliary info");
        return AVERROR_INVALIDDATA;
    }

    /* initialize the cipher */
    sc->cenc.aes_ctr = av_aes_ctr_alloc();
    if (!sc->cenc.aes_ctr) {
        return AVERROR(ENOMEM);
    }

    return av_aes_ctr_init(sc->cenc.aes_ctr, c->decryption_key);
}

static int mov_read_saiz(MOVContext *c, AVIOContext *pb, MOVAtom atom)
{
    AVStream *st;
    MOVStreamContext *sc;
    size_t data_size;
    int atom_header_size;
    int flags;

    if (c->decryption_key_len == 0 || c->fc->nb_streams < 1)
        return 0;

    st = c->fc->streams[c->fc->nb_streams - 1];
    sc = st->priv_data;

    if (sc->cenc.auxiliary_info_sizes || sc->cenc.auxiliary_info_default_size) {
        av_log(c->fc, AV_LOG_ERROR, "duplicate saiz atom\n");
        return AVERROR_INVALIDDATA;
    }

    atom_header_size = 9;

    avio_r8(pb); /* version */
    flags = avio_rb24(pb);

    if ((flags & 0x01) != 0) {
        atom_header_size += 8;

        avio_rb32(pb);    /* info type */
        avio_rb32(pb);    /* info type param */
    }

    sc->cenc.auxiliary_info_default_size = avio_r8(pb);
    avio_rb32(pb);    /* entries */

    if (atom.size <= atom_header_size) {
        return 0;
    }

    if (atom.size > FFMIN(INT_MAX, SIZE_MAX)) {
        av_log(c->fc, AV_LOG_ERROR, "saiz atom auxiliary_info_sizes size %"PRId64" invalid\n", atom.size);
        return AVERROR_INVALIDDATA;
    }

    /* save the auxiliary info sizes as is */
    data_size = atom.size - atom_header_size;

    sc->cenc.auxiliary_info_sizes = av_malloc(data_size);
    if (!sc->cenc.auxiliary_info_sizes) {
        return AVERROR(ENOMEM);
    }

    sc->cenc.auxiliary_info_sizes_count = data_size;

    if (avio_read(pb, sc->cenc.auxiliary_info_sizes, data_size) != data_size) {
        av_log(c->fc, AV_LOG_ERROR, "failed to read the auxiliary info sizes");
        return AVERROR_INVALIDDATA;
    }

    return 0;
}

static int mov_read_dfla(MOVContext *c, AVIOContext *pb, MOVAtom atom)
{
    AVStream *st;
    int last, type, size, ret;
    uint8_t buf[4];

    if (c->fc->nb_streams < 1)
        return 0;
    st = c->fc->streams[c->fc->nb_streams-1];

    if ((uint64_t)atom.size > (1<<30) || atom.size < 42)
        return AVERROR_INVALIDDATA;

    /* Check FlacSpecificBox version. */
    if (avio_r8(pb) != 0)
        return AVERROR_INVALIDDATA;

    avio_rb24(pb); /* Flags */

    avio_read(pb, buf, sizeof(buf));
    flac_parse_block_header(buf, &last, &type, &size);

    if (type != FLAC_METADATA_TYPE_STREAMINFO || size != FLAC_STREAMINFO_SIZE) {
        av_log(c->fc, AV_LOG_ERROR, "STREAMINFO must be first FLACMetadataBlock\n");
        return AVERROR_INVALIDDATA;
    }

    ret = ff_get_extradata(c->fc, st->codecpar, pb, size);
    if (ret < 0)
        return ret;

    if (!last)
        av_log(c->fc, AV_LOG_WARNING, "non-STREAMINFO FLACMetadataBlock(s) ignored\n");

    return 0;
}

static int mov_seek_auxiliary_info(MOVContext *c, MOVStreamContext *sc, int64_t index)
{
    size_t auxiliary_info_seek_offset = 0;
    int i;

    if (sc->cenc.auxiliary_info_default_size) {
        auxiliary_info_seek_offset = (size_t)sc->cenc.auxiliary_info_default_size * index;
    } else if (sc->cenc.auxiliary_info_sizes) {
        if (index > sc->cenc.auxiliary_info_sizes_count) {
            av_log(c, AV_LOG_ERROR, "current sample %"PRId64" greater than the number of auxiliary info sample sizes %"SIZE_SPECIFIER"\n",
                index, sc->cenc.auxiliary_info_sizes_count);
            return AVERROR_INVALIDDATA;
        }

        for (i = 0; i < index; i++) {
            auxiliary_info_seek_offset += sc->cenc.auxiliary_info_sizes[i];
        }
    }

    if (auxiliary_info_seek_offset > sc->cenc.auxiliary_info_end - sc->cenc.auxiliary_info) {
        av_log(c, AV_LOG_ERROR, "auxiliary info offset %"SIZE_SPECIFIER" greater than auxiliary info size %"SIZE_SPECIFIER"\n",
            auxiliary_info_seek_offset, (size_t)(sc->cenc.auxiliary_info_end - sc->cenc.auxiliary_info));
        return AVERROR_INVALIDDATA;
    }

    sc->cenc.auxiliary_info_pos = sc->cenc.auxiliary_info + auxiliary_info_seek_offset;
    sc->cenc.auxiliary_info_index = index;
    return 0;
}

static int cenc_filter(MOVContext *c, MOVStreamContext *sc, int64_t index, uint8_t *input, int size)
{
    uint32_t encrypted_bytes;
    uint16_t subsample_count;
    uint16_t clear_bytes;
    uint8_t* input_end = input + size;
    int ret;

    if (index != sc->cenc.auxiliary_info_index) {
        ret = mov_seek_auxiliary_info(c, sc, index);
        if (ret < 0) {
            return ret;
        }
    }

    /* read the iv */
    if (AES_CTR_IV_SIZE > sc->cenc.auxiliary_info_end - sc->cenc.auxiliary_info_pos) {
        av_log(c->fc, AV_LOG_ERROR, "failed to read iv from the auxiliary info\n");
        return AVERROR_INVALIDDATA;
    }

    av_aes_ctr_set_iv(sc->cenc.aes_ctr, sc->cenc.auxiliary_info_pos);
    sc->cenc.auxiliary_info_pos += AES_CTR_IV_SIZE;

    if (!sc->cenc.use_subsamples)
    {
        /* decrypt the whole packet */
        av_aes_ctr_crypt(sc->cenc.aes_ctr, input, input, size);
        return 0;
    }

    /* read the subsample count */
    if (sizeof(uint16_t) > sc->cenc.auxiliary_info_end - sc->cenc.auxiliary_info_pos) {
        av_log(c->fc, AV_LOG_ERROR, "failed to read subsample count from the auxiliary info\n");
        return AVERROR_INVALIDDATA;
    }

    subsample_count = AV_RB16(sc->cenc.auxiliary_info_pos);
    sc->cenc.auxiliary_info_pos += sizeof(uint16_t);

    for (; subsample_count > 0; subsample_count--)
    {
        if (6 > sc->cenc.auxiliary_info_end - sc->cenc.auxiliary_info_pos) {
            av_log(c->fc, AV_LOG_ERROR, "failed to read subsample from the auxiliary info\n");
            return AVERROR_INVALIDDATA;
        }

        /* read the number of clear / encrypted bytes */
        clear_bytes = AV_RB16(sc->cenc.auxiliary_info_pos);
        sc->cenc.auxiliary_info_pos += sizeof(uint16_t);
        encrypted_bytes = AV_RB32(sc->cenc.auxiliary_info_pos);
        sc->cenc.auxiliary_info_pos += sizeof(uint32_t);

        if ((uint64_t)clear_bytes + encrypted_bytes > input_end - input) {
            av_log(c->fc, AV_LOG_ERROR, "subsample size exceeds the packet size left\n");
            return AVERROR_INVALIDDATA;
        }

        /* skip the clear bytes */
        input += clear_bytes;

        /* decrypt the encrypted bytes */
        av_aes_ctr_crypt(sc->cenc.aes_ctr, input, input, encrypted_bytes);
        input += encrypted_bytes;
    }

    if (input < input_end) {
        av_log(c->fc, AV_LOG_ERROR, "leftover packet bytes after subsample processing\n");
        return AVERROR_INVALIDDATA;
    }

    sc->cenc.auxiliary_info_index++;
    return 0;
}

static int mov_read_dops(MOVContext *c, AVIOContext *pb, MOVAtom atom)
{
    const int OPUS_SEEK_PREROLL_MS = 80;
    AVStream *st;
    size_t size;
    int16_t pre_skip;

    if (c->fc->nb_streams < 1)
        return 0;
    st = c->fc->streams[c->fc->nb_streams-1];

    if ((uint64_t)atom.size > (1<<30) || atom.size < 11)
        return AVERROR_INVALIDDATA;

    /* Check OpusSpecificBox version. */
    if (avio_r8(pb) != 0) {
        av_log(c->fc, AV_LOG_ERROR, "unsupported OpusSpecificBox version\n");
        return AVERROR_INVALIDDATA;
    }

    /* OpusSpecificBox size plus magic for Ogg OpusHead header. */
    size = atom.size + 8;

    if (ff_alloc_extradata(st->codecpar, size))
        return AVERROR(ENOMEM);

    AV_WL32(st->codecpar->extradata, MKTAG('O','p','u','s'));
    AV_WL32(st->codecpar->extradata + 4, MKTAG('H','e','a','d'));
    AV_WB8(st->codecpar->extradata + 8, 1); /* OpusHead version */
    avio_read(pb, st->codecpar->extradata + 9, size - 9);

    /* OpusSpecificBox is stored in big-endian, but OpusHead is
       little-endian; aside from the preceeding magic and version they're
       otherwise currently identical.  Data after output gain at offset 16
       doesn't need to be bytewapped. */
    pre_skip = AV_RB16(st->codecpar->extradata + 10);
    AV_WL16(st->codecpar->extradata + 10, pre_skip);
    AV_WL32(st->codecpar->extradata + 12, AV_RB32(st->codecpar->extradata + 12));
    AV_WL16(st->codecpar->extradata + 16, AV_RB16(st->codecpar->extradata + 16));

    st->codecpar->initial_padding = pre_skip;
    st->codecpar->seek_preroll = av_rescale_q(OPUS_SEEK_PREROLL_MS,
                                              (AVRational){1, 1000},
                                              (AVRational){1, 48000});

    return 0;
}

static const MOVParseTableEntry mov_default_parse_table[] = {
{ MKTAG('A','C','L','R'), mov_read_aclr },
{ MKTAG('A','P','R','G'), mov_read_avid },
{ MKTAG('A','A','L','P'), mov_read_avid },
{ MKTAG('A','R','E','S'), mov_read_ares },
{ MKTAG('a','v','s','s'), mov_read_avss },
{ MKTAG('c','h','p','l'), mov_read_chpl },
{ MKTAG('c','o','6','4'), mov_read_stco },
{ MKTAG('c','o','l','r'), mov_read_colr },
{ MKTAG('c','t','t','s'), mov_read_ctts }, /* composition time to sample */
{ MKTAG('d','i','n','f'), mov_read_default },
{ MKTAG('D','p','x','E'), mov_read_dpxe },
{ MKTAG('d','r','e','f'), mov_read_dref },
{ MKTAG('e','d','t','s'), mov_read_default },
{ MKTAG('e','l','s','t'), mov_read_elst },
{ MKTAG('e','n','d','a'), mov_read_enda },
{ MKTAG('f','i','e','l'), mov_read_fiel },
{ MKTAG('a','d','r','m'), mov_read_adrm },
{ MKTAG('f','t','y','p'), mov_read_ftyp },
{ MKTAG('g','l','b','l'), mov_read_glbl },
{ MKTAG('h','d','l','r'), mov_read_hdlr },
{ MKTAG('i','l','s','t'), mov_read_ilst },
{ MKTAG('j','p','2','h'), mov_read_jp2h },
{ MKTAG('m','d','a','t'), mov_read_mdat },
{ MKTAG('m','d','h','d'), mov_read_mdhd },
{ MKTAG('m','d','i','a'), mov_read_default },
{ MKTAG('m','e','t','a'), mov_read_meta },
{ MKTAG('m','i','n','f'), mov_read_default },
{ MKTAG('m','o','o','f'), mov_read_moof },
{ MKTAG('m','o','o','v'), mov_read_moov },
{ MKTAG('m','v','e','x'), mov_read_default },
{ MKTAG('m','v','h','d'), mov_read_mvhd },
{ MKTAG('S','M','I',' '), mov_read_svq3 },
{ MKTAG('a','l','a','c'), mov_read_alac }, /* alac specific atom */
{ MKTAG('a','v','c','C'), mov_read_glbl },
{ MKTAG('p','a','s','p'), mov_read_pasp },
{ MKTAG('s','i','d','x'), mov_read_sidx },
{ MKTAG('s','t','b','l'), mov_read_default },
{ MKTAG('s','t','c','o'), mov_read_stco },
{ MKTAG('s','t','p','s'), mov_read_stps },
{ MKTAG('s','t','r','f'), mov_read_strf },
{ MKTAG('s','t','s','c'), mov_read_stsc },
{ MKTAG('s','t','s','d'), mov_read_stsd }, /* sample description */
{ MKTAG('s','t','s','s'), mov_read_stss }, /* sync sample */
{ MKTAG('s','t','s','z'), mov_read_stsz }, /* sample size */
{ MKTAG('s','t','t','s'), mov_read_stts },
{ MKTAG('s','t','z','2'), mov_read_stsz }, /* compact sample size */
{ MKTAG('t','k','h','d'), mov_read_tkhd }, /* track header */
{ MKTAG('t','f','d','t'), mov_read_tfdt },
{ MKTAG('t','f','h','d'), mov_read_tfhd }, /* track fragment header */
{ MKTAG('t','r','a','k'), mov_read_trak },
{ MKTAG('t','r','a','f'), mov_read_default },
{ MKTAG('t','r','e','f'), mov_read_default },
{ MKTAG('t','m','c','d'), mov_read_tmcd },
{ MKTAG('c','h','a','p'), mov_read_chap },
{ MKTAG('t','r','e','x'), mov_read_trex },
{ MKTAG('t','r','u','n'), mov_read_trun },
{ MKTAG('u','d','t','a'), mov_read_default },
{ MKTAG('w','a','v','e'), mov_read_wave },
{ MKTAG('e','s','d','s'), mov_read_esds },
{ MKTAG('d','a','c','3'), mov_read_dac3 }, /* AC-3 info */
{ MKTAG('d','e','c','3'), mov_read_dec3 }, /* EAC-3 info */
{ MKTAG('d','d','t','s'), mov_read_ddts }, /* DTS audio descriptor */
{ MKTAG('w','i','d','e'), mov_read_wide }, /* place holder */
{ MKTAG('w','f','e','x'), mov_read_wfex },
{ MKTAG('c','m','o','v'), mov_read_cmov },
{ MKTAG('c','h','a','n'), mov_read_chan }, /* channel layout */
{ MKTAG('d','v','c','1'), mov_read_dvc1 },
{ MKTAG('s','b','g','p'), mov_read_sbgp },
{ MKTAG('h','v','c','C'), mov_read_glbl },
{ MKTAG('u','u','i','d'), mov_read_uuid },
{ MKTAG('C','i','n', 0x8e), mov_read_targa_y216 },
{ MKTAG('f','r','e','e'), mov_read_free },
{ MKTAG('-','-','-','-'), mov_read_custom },
{ MKTAG('s','i','n','f'), mov_read_default },
{ MKTAG('f','r','m','a'), mov_read_frma },
{ MKTAG('s','e','n','c'), mov_read_senc },
{ MKTAG('s','a','i','z'), mov_read_saiz },
{ MKTAG('d','f','L','a'), mov_read_dfla },
{ MKTAG('s','t','3','d'), mov_read_st3d }, /* stereoscopic 3D video box */
{ MKTAG('s','v','3','d'), mov_read_sv3d }, /* spherical video box */
{ MKTAG('d','O','p','s'), mov_read_dops },
{ MKTAG('S','m','D','m'), mov_read_smdm },
{ MKTAG('C','o','L','L'), mov_read_coll },
{ MKTAG('v','p','c','C'), mov_read_vpcc },
{ 0, NULL }
};

static int mov_read_default(MOVContext *c, AVIOContext *pb, MOVAtom atom)
{
    int64_t total_size = 0;
    MOVAtom a;
    int i;

    if (c->atom_depth > 10) {
        av_log(c->fc, AV_LOG_ERROR, "Atoms too deeply nested\n");
        return AVERROR_INVALIDDATA;
    }
    c->atom_depth ++;

    if (atom.size < 0)
        atom.size = INT64_MAX;
    while (total_size <= atom.size - 8 && !avio_feof(pb)) {
        int (*parse)(MOVContext*, AVIOContext*, MOVAtom) = NULL;
        a.size = atom.size;
        a.type=0;
        if (atom.size >= 8) {
            a.size = avio_rb32(pb);
            a.type = avio_rl32(pb);
            if (a.type == MKTAG('f','r','e','e') &&
                a.size >= 8 &&
                c->fc->strict_std_compliance < FF_COMPLIANCE_STRICT &&
                c->moov_retry) {
                uint8_t buf[8];
                uint32_t *type = (uint32_t *)buf + 1;
                if (avio_read(pb, buf, 8) != 8)
                    return AVERROR_INVALIDDATA;
                avio_seek(pb, -8, SEEK_CUR);
                if (*type == MKTAG('m','v','h','d') ||
                    *type == MKTAG('c','m','o','v')) {
                    av_log(c->fc, AV_LOG_ERROR, "Detected moov in a free atom.\n");
                    a.type = MKTAG('m','o','o','v');
                }
            }
            if (atom.type != MKTAG('r','o','o','t') &&
                atom.type != MKTAG('m','o','o','v'))
            {
                if (a.type == MKTAG('t','r','a','k') || a.type == MKTAG('m','d','a','t'))
                {
                    av_log(c->fc, AV_LOG_ERROR, "Broken file, trak/mdat not at top-level\n");
                    avio_skip(pb, -8);
                    c->atom_depth --;
                    return 0;
                }
            }
            total_size += 8;
            if (a.size == 1 && total_size + 8 <= atom.size) { /* 64 bit extended size */
                a.size = avio_rb64(pb) - 8;
                total_size += 8;
            }
        }
        av_log(c->fc, AV_LOG_TRACE, "type:'%s' parent:'%s' sz: %"PRId64" %"PRId64" %"PRId64"\n",
               av_fourcc2str(a.type), av_fourcc2str(atom.type), a.size, total_size, atom.size);
        if (a.size == 0) {
            a.size = atom.size - total_size + 8;
        }
        a.size -= 8;
        if (a.size < 0)
            break;
        a.size = FFMIN(a.size, atom.size - total_size);

        for (i = 0; mov_default_parse_table[i].type; i++)
            if (mov_default_parse_table[i].type == a.type) {
                parse = mov_default_parse_table[i].parse;
                break;
            }

        // container is user data
        if (!parse && (atom.type == MKTAG('u','d','t','a') ||
                       atom.type == MKTAG('i','l','s','t')))
            parse = mov_read_udta_string;

        // Supports parsing the QuickTime Metadata Keys.
        // https://developer.apple.com/library/mac/documentation/QuickTime/QTFF/Metadata/Metadata.html
        if (!parse && c->found_hdlr_mdta &&
            atom.type == MKTAG('m','e','t','a') &&
            a.type == MKTAG('k','e','y','s')) {
            parse = mov_read_keys;
        }

        if (!parse) { /* skip leaf atoms data */
            avio_skip(pb, a.size);
        } else {
            int64_t start_pos = avio_tell(pb);
            int64_t left;
            int err = parse(c, pb, a);
            if (err < 0) {
                c->atom_depth --;
                return err;
            }
            if (c->found_moov && c->found_mdat &&
                ((!(pb->seekable & AVIO_SEEKABLE_NORMAL) || c->fc->flags & AVFMT_FLAG_IGNIDX || c->frag_index.complete) ||
                 start_pos + a.size == avio_size(pb))) {
                if (!(pb->seekable & AVIO_SEEKABLE_NORMAL) || c->fc->flags & AVFMT_FLAG_IGNIDX || c->frag_index.complete)
                    c->next_root_atom = start_pos + a.size;
                c->atom_depth --;
                return 0;
            }
            left = a.size - avio_tell(pb) + start_pos;
            if (left > 0) /* skip garbage at atom end */
                avio_skip(pb, left);
            else if (left < 0) {
                av_log(c->fc, AV_LOG_WARNING,
                       "overread end of atom '%.4s' by %"PRId64" bytes\n",
                       (char*)&a.type, -left);
                avio_seek(pb, left, SEEK_CUR);
            }
        }

        total_size += a.size;
    }

    if (total_size < atom.size && atom.size < 0x7ffff)
        avio_skip(pb, atom.size - total_size);

    c->atom_depth --;
    return 0;
}

static int mov_probe(AVProbeData *p)
{
    int64_t offset;
    uint32_t tag;
    int score = 0;
    int moov_offset = -1;

    /* check file header */
    offset = 0;
    for (;;) {
        /* ignore invalid offset */
        if ((offset + 8) > (unsigned int)p->buf_size)
            break;
        tag = AV_RL32(p->buf + offset + 4);
        switch(tag) {
        /* check for obvious tags */
        case MKTAG('m','o','o','v'):
            moov_offset = offset + 4;
        case MKTAG('m','d','a','t'):
        case MKTAG('p','n','o','t'): /* detect movs with preview pics like ew.mov and april.mov */
        case MKTAG('u','d','t','a'): /* Packet Video PVAuthor adds this and a lot of more junk */
        case MKTAG('f','t','y','p'):
            if (AV_RB32(p->buf+offset) < 8 &&
                (AV_RB32(p->buf+offset) != 1 ||
                 offset + 12 > (unsigned int)p->buf_size ||
                 AV_RB64(p->buf+offset + 8) == 0)) {
                score = FFMAX(score, AVPROBE_SCORE_EXTENSION);
            } else if (tag == MKTAG('f','t','y','p') &&
                       (   AV_RL32(p->buf + offset + 8) == MKTAG('j','p','2',' ')
                        || AV_RL32(p->buf + offset + 8) == MKTAG('j','p','x',' ')
                    )) {
                score = FFMAX(score, 5);
            } else {
                score = AVPROBE_SCORE_MAX;
            }
            offset = FFMAX(4, AV_RB32(p->buf+offset)) + offset;
            break;
        /* those are more common words, so rate then a bit less */
        case MKTAG('e','d','i','w'): /* xdcam files have reverted first tags */
        case MKTAG('w','i','d','e'):
        case MKTAG('f','r','e','e'):
        case MKTAG('j','u','n','k'):
        case MKTAG('p','i','c','t'):
            score  = FFMAX(score, AVPROBE_SCORE_MAX - 5);
            offset = FFMAX(4, AV_RB32(p->buf+offset)) + offset;
            break;
        case MKTAG(0x82,0x82,0x7f,0x7d):
        case MKTAG('s','k','i','p'):
        case MKTAG('u','u','i','d'):
        case MKTAG('p','r','f','l'):
            /* if we only find those cause probedata is too small at least rate them */
            score  = FFMAX(score, AVPROBE_SCORE_EXTENSION);
            offset = FFMAX(4, AV_RB32(p->buf+offset)) + offset;
            break;
        default:
            offset = FFMAX(4, AV_RB32(p->buf+offset)) + offset;
        }
    }
    if(score > AVPROBE_SCORE_MAX - 50 && moov_offset != -1) {
        /* moov atom in the header - we should make sure that this is not a
         * MOV-packed MPEG-PS */
        offset = moov_offset;

        while(offset < (p->buf_size - 16)){ /* Sufficient space */
               /* We found an actual hdlr atom */
            if(AV_RL32(p->buf + offset     ) == MKTAG('h','d','l','r') &&
               AV_RL32(p->buf + offset +  8) == MKTAG('m','h','l','r') &&
               AV_RL32(p->buf + offset + 12) == MKTAG('M','P','E','G')){
                av_log(NULL, AV_LOG_WARNING, "Found media data tag MPEG indicating this is a MOV-packed MPEG-PS.\n");
                /* We found a media handler reference atom describing an
                 * MPEG-PS-in-MOV, return a
                 * low score to force expanding the probe window until
                 * mpegps_probe finds what it needs */
                return 5;
            }else
                /* Keep looking */
                offset+=2;
        }
    }

    return score;
}

// must be done after parsing all trak because there's no order requirement
static void mov_read_chapters(AVFormatContext *s)
{
    MOVContext *mov = s->priv_data;
    AVStream *st;
    MOVStreamContext *sc;
    int64_t cur_pos;
    int i, j;
    int chapter_track;

    for (j = 0; j < mov->nb_chapter_tracks; j++) {
        chapter_track = mov->chapter_tracks[j];
        st = NULL;
        for (i = 0; i < s->nb_streams; i++)
            if (s->streams[i]->id == chapter_track) {
                st = s->streams[i];
                break;
            }
        if (!st) {
            av_log(s, AV_LOG_ERROR, "Referenced QT chapter track not found\n");
            continue;
        }

        sc = st->priv_data;
        cur_pos = avio_tell(sc->pb);

        if (st->codecpar->codec_type == AVMEDIA_TYPE_VIDEO) {
            st->disposition |= AV_DISPOSITION_ATTACHED_PIC | AV_DISPOSITION_TIMED_THUMBNAILS;
            if (st->nb_index_entries) {
                // Retrieve the first frame, if possible
                AVPacket pkt;
                AVIndexEntry *sample = &st->index_entries[0];
                if (avio_seek(sc->pb, sample->pos, SEEK_SET) != sample->pos) {
                    av_log(s, AV_LOG_ERROR, "Failed to retrieve first frame\n");
                    goto finish;
                }

                if (av_get_packet(sc->pb, &pkt, sample->size) < 0)
                    goto finish;

                st->attached_pic              = pkt;
                st->attached_pic.stream_index = st->index;
                st->attached_pic.flags       |= AV_PKT_FLAG_KEY;
            }
        } else {
            st->codecpar->codec_type = AVMEDIA_TYPE_DATA;
            st->codecpar->codec_id = AV_CODEC_ID_BIN_DATA;
            st->discard = AVDISCARD_ALL;
            for (i = 0; i < st->nb_index_entries; i++) {
                AVIndexEntry *sample = &st->index_entries[i];
                int64_t end = i+1 < st->nb_index_entries ? st->index_entries[i+1].timestamp : st->duration;
                uint8_t *title;
                uint16_t ch;
                int len, title_len;

                if (end < sample->timestamp) {
                    av_log(s, AV_LOG_WARNING, "ignoring stream duration which is shorter than chapters\n");
                    end = AV_NOPTS_VALUE;
                }

                if (avio_seek(sc->pb, sample->pos, SEEK_SET) != sample->pos) {
                    av_log(s, AV_LOG_ERROR, "Chapter %d not found in file\n", i);
                    goto finish;
                }

                // the first two bytes are the length of the title
                len = avio_rb16(sc->pb);
                if (len > sample->size-2)
                    continue;
                title_len = 2*len + 1;
                if (!(title = av_mallocz(title_len)))
                    goto finish;

                // The samples could theoretically be in any encoding if there's an encd
                // atom following, but in practice are only utf-8 or utf-16, distinguished
                // instead by the presence of a BOM
                if (!len) {
                    title[0] = 0;
                } else {
                    ch = avio_rb16(sc->pb);
                    if (ch == 0xfeff)
                        avio_get_str16be(sc->pb, len, title, title_len);
                    else if (ch == 0xfffe)
                        avio_get_str16le(sc->pb, len, title, title_len);
                    else {
                        AV_WB16(title, ch);
                        if (len == 1 || len == 2)
                            title[len] = 0;
                        else
                            avio_get_str(sc->pb, INT_MAX, title + 2, len - 1);
                    }
                }

                avpriv_new_chapter(s, i, st->time_base, sample->timestamp, end, title);
                av_freep(&title);
            }
        }
finish:
        avio_seek(sc->pb, cur_pos, SEEK_SET);
    }
}

static int parse_timecode_in_framenum_format(AVFormatContext *s, AVStream *st,
                                             uint32_t value, int flags)
{
    AVTimecode tc;
    char buf[AV_TIMECODE_STR_SIZE];
    AVRational rate = st->avg_frame_rate;
    int ret = av_timecode_init(&tc, rate, flags, 0, s);
    if (ret < 0)
        return ret;
    av_dict_set(&st->metadata, "timecode",
                av_timecode_make_string(&tc, buf, value), 0);
    return 0;
}

static int mov_read_rtmd_track(AVFormatContext *s, AVStream *st)
{
    MOVStreamContext *sc = st->priv_data;
    char buf[AV_TIMECODE_STR_SIZE];
    int64_t cur_pos = avio_tell(sc->pb);
    int hh, mm, ss, ff, drop;

    if (!st->nb_index_entries)
        return -1;

    avio_seek(sc->pb, st->index_entries->pos, SEEK_SET);
    avio_skip(s->pb, 13);
    hh = avio_r8(s->pb);
    mm = avio_r8(s->pb);
    ss = avio_r8(s->pb);
    drop = avio_r8(s->pb);
    ff = avio_r8(s->pb);
    snprintf(buf, AV_TIMECODE_STR_SIZE, "%02d:%02d:%02d%c%02d",
             hh, mm, ss, drop ? ';' : ':', ff);
    av_dict_set(&st->metadata, "timecode", buf, 0);

    avio_seek(sc->pb, cur_pos, SEEK_SET);
    return 0;
}

static int mov_read_timecode_track(AVFormatContext *s, AVStream *st)
{
    MOVStreamContext *sc = st->priv_data;
    int flags = 0;
    int64_t cur_pos = avio_tell(sc->pb);
    uint32_t value;

    if (!st->nb_index_entries)
        return -1;

    avio_seek(sc->pb, st->index_entries->pos, SEEK_SET);
    value = avio_rb32(s->pb);

    if (sc->tmcd_flags & 0x0001) flags |= AV_TIMECODE_FLAG_DROPFRAME;
    if (sc->tmcd_flags & 0x0002) flags |= AV_TIMECODE_FLAG_24HOURSMAX;
    if (sc->tmcd_flags & 0x0004) flags |= AV_TIMECODE_FLAG_ALLOWNEGATIVE;

    /* Assume Counter flag is set to 1 in tmcd track (even though it is likely
     * not the case) and thus assume "frame number format" instead of QT one.
     * No sample with tmcd track can be found with a QT timecode at the moment,
     * despite what the tmcd track "suggests" (Counter flag set to 0 means QT
     * format). */
    parse_timecode_in_framenum_format(s, st, value, flags);

    avio_seek(sc->pb, cur_pos, SEEK_SET);
    return 0;
}

static int mov_read_close(AVFormatContext *s)
{
    MOVContext *mov = s->priv_data;
    int i, j;

    for (i = 0; i < s->nb_streams; i++) {
        AVStream *st = s->streams[i];
        MOVStreamContext *sc = st->priv_data;

        if (!sc)
            continue;

        av_freep(&sc->ctts_data);
        for (j = 0; j < sc->drefs_count; j++) {
            av_freep(&sc->drefs[j].path);
            av_freep(&sc->drefs[j].dir);
        }
        av_freep(&sc->drefs);

        sc->drefs_count = 0;

        if (!sc->pb_is_copied)
            ff_format_io_close(s, &sc->pb);

        sc->pb = NULL;
        av_freep(&sc->chunk_offsets);
        av_freep(&sc->stsc_data);
        av_freep(&sc->sample_sizes);
        av_freep(&sc->keyframes);
        av_freep(&sc->stts_data);
        av_freep(&sc->stps_data);
        av_freep(&sc->elst_data);
        av_freep(&sc->rap_group);
        av_freep(&sc->display_matrix);
        av_freep(&sc->index_ranges);

        if (sc->extradata)
            for (j = 0; j < sc->stsd_count; j++)
                av_free(sc->extradata[j]);
        av_freep(&sc->extradata);
        av_freep(&sc->extradata_size);

        av_freep(&sc->cenc.auxiliary_info);
        av_freep(&sc->cenc.auxiliary_info_sizes);
        av_aes_ctr_free(sc->cenc.aes_ctr);

        av_freep(&sc->stereo3d);
        av_freep(&sc->spherical);
        av_freep(&sc->mastering);
        av_freep(&sc->coll);
    }

    if (mov->dv_demux) {
        avformat_free_context(mov->dv_fctx);
        mov->dv_fctx = NULL;
    }

    if (mov->meta_keys) {
        for (i = 1; i < mov->meta_keys_count; i++) {
            av_freep(&mov->meta_keys[i]);
        }
        av_freep(&mov->meta_keys);
    }

    av_freep(&mov->trex_data);
    av_freep(&mov->bitrates);

    for (i = 0; i < mov->frag_index.nb_items; i++) {
        av_freep(&mov->frag_index.item[i].stream_info);
    }
    av_freep(&mov->frag_index.item);

    av_freep(&mov->aes_decrypt);
    av_freep(&mov->chapter_tracks);

    return 0;
}

static int tmcd_is_referenced(AVFormatContext *s, int tmcd_id)
{
    int i;

    for (i = 0; i < s->nb_streams; i++) {
        AVStream *st = s->streams[i];
        MOVStreamContext *sc = st->priv_data;

        if (st->codecpar->codec_type == AVMEDIA_TYPE_VIDEO &&
            sc->timecode_track == tmcd_id)
            return 1;
    }
    return 0;
}

/* look for a tmcd track not referenced by any video track, and export it globally */
static void export_orphan_timecode(AVFormatContext *s)
{
    int i;

    for (i = 0; i < s->nb_streams; i++) {
        AVStream *st = s->streams[i];

        if (st->codecpar->codec_tag  == MKTAG('t','m','c','d') &&
            !tmcd_is_referenced(s, i + 1)) {
            AVDictionaryEntry *tcr = av_dict_get(st->metadata, "timecode", NULL, 0);
            if (tcr) {
                av_dict_set(&s->metadata, "timecode", tcr->value, 0);
                break;
            }
        }
    }
}

static int read_tfra(MOVContext *mov, AVIOContext *f)
{
    int version, fieldlength, i, j;
    int64_t pos = avio_tell(f);
    uint32_t size = avio_rb32(f);
    unsigned track_id, item_count;

    if (avio_rb32(f) != MKBETAG('t', 'f', 'r', 'a')) {
        return 1;
    }
    av_log(mov->fc, AV_LOG_VERBOSE, "found tfra\n");

    version = avio_r8(f);
    avio_rb24(f);
    track_id = avio_rb32(f);
    fieldlength = avio_rb32(f);
    item_count = avio_rb32(f);
    for (i = 0; i < item_count; i++) {
        int64_t time, offset;
        int index;
        MOVFragmentStreamInfo * frag_stream_info;

        if (avio_feof(f)) {
            return AVERROR_INVALIDDATA;
        }

        if (version == 1) {
            time   = avio_rb64(f);
            offset = avio_rb64(f);
        } else {
            time   = avio_rb32(f);
            offset = avio_rb32(f);
        }

        // The first sample of each stream in a fragment is always a random
        // access sample.  So it's entry in the tfra can be used as the
        // initial PTS of the fragment.
        index = update_frag_index(mov, offset);
        frag_stream_info = get_frag_stream_info(&mov->frag_index, index, track_id);
        if (frag_stream_info &&
            frag_stream_info->first_tfra_pts == AV_NOPTS_VALUE)
            frag_stream_info->first_tfra_pts = time;

        for (j = 0; j < ((fieldlength >> 4) & 3) + 1; j++)
            avio_r8(f);
        for (j = 0; j < ((fieldlength >> 2) & 3) + 1; j++)
            avio_r8(f);
        for (j = 0; j < ((fieldlength >> 0) & 3) + 1; j++)
            avio_r8(f);
    }

    avio_seek(f, pos + size, SEEK_SET);
    return 0;
}

static int mov_read_mfra(MOVContext *c, AVIOContext *f)
{
    int64_t stream_size = avio_size(f);
    int64_t original_pos = avio_tell(f);
    int64_t seek_ret;
    int32_t mfra_size;
    int ret = -1;
    if ((seek_ret = avio_seek(f, stream_size - 4, SEEK_SET)) < 0) {
        ret = seek_ret;
        goto fail;
    }
    mfra_size = avio_rb32(f);
    if (mfra_size < 0 || mfra_size > stream_size) {
        av_log(c->fc, AV_LOG_DEBUG, "doesn't look like mfra (unreasonable size)\n");
        goto fail;
    }
    if ((seek_ret = avio_seek(f, -mfra_size, SEEK_CUR)) < 0) {
        ret = seek_ret;
        goto fail;
    }
    if (avio_rb32(f) != mfra_size) {
        av_log(c->fc, AV_LOG_DEBUG, "doesn't look like mfra (size mismatch)\n");
        goto fail;
    }
    if (avio_rb32(f) != MKBETAG('m', 'f', 'r', 'a')) {
        av_log(c->fc, AV_LOG_DEBUG, "doesn't look like mfra (tag mismatch)\n");
        goto fail;
    }
    av_log(c->fc, AV_LOG_VERBOSE, "stream has mfra\n");
    do {
        ret = read_tfra(c, f);
        if (ret < 0)
            goto fail;
    } while (!ret);
    ret = 0;
fail:
    seek_ret = avio_seek(f, original_pos, SEEK_SET);
    if (seek_ret < 0) {
        av_log(c->fc, AV_LOG_ERROR,
               "failed to seek back after looking for mfra\n");
        ret = seek_ret;
    }
    return ret;
}

static int mov_read_header(AVFormatContext *s)
{
    MOVContext *mov = s->priv_data;
    AVIOContext *pb = s->pb;
    int j, err;
    MOVAtom atom = { AV_RL32("root") };
    int i;

    if (mov->decryption_key_len != 0 && mov->decryption_key_len != AES_CTR_KEY_SIZE) {
        av_log(s, AV_LOG_ERROR, "Invalid decryption key len %d expected %d\n",
            mov->decryption_key_len, AES_CTR_KEY_SIZE);
        return AVERROR(EINVAL);
    }

    mov->fc = s;
    mov->trak_index = -1;
    /* .mov and .mp4 aren't streamable anyway (only progressive download if moov is before mdat) */
    if (pb->seekable & AVIO_SEEKABLE_NORMAL)
        atom.size = avio_size(pb);
    else
        atom.size = INT64_MAX;

    /* check MOV header */
    do {
    if (mov->moov_retry)
        avio_seek(pb, 0, SEEK_SET);
    if ((err = mov_read_default(mov, pb, atom)) < 0) {
        av_log(s, AV_LOG_ERROR, "error reading header\n");
        mov_read_close(s);
        return err;
    }
    } while ((pb->seekable & AVIO_SEEKABLE_NORMAL) && !mov->found_moov && !mov->moov_retry++);
    if (!mov->found_moov) {
        av_log(s, AV_LOG_ERROR, "moov atom not found\n");
        mov_read_close(s);
        return AVERROR_INVALIDDATA;
    }
    av_log(mov->fc, AV_LOG_TRACE, "on_parse_exit_offset=%"PRId64"\n", avio_tell(pb));

    if (pb->seekable & AVIO_SEEKABLE_NORMAL) {
        if (mov->nb_chapter_tracks > 0 && !mov->ignore_chapters)
            mov_read_chapters(s);
        for (i = 0; i < s->nb_streams; i++)
            if (s->streams[i]->codecpar->codec_tag == AV_RL32("tmcd")) {
                mov_read_timecode_track(s, s->streams[i]);
            } else if (s->streams[i]->codecpar->codec_tag == AV_RL32("rtmd")) {
                mov_read_rtmd_track(s, s->streams[i]);
            }
    }

    /* copy timecode metadata from tmcd tracks to the related video streams */
    for (i = 0; i < s->nb_streams; i++) {
        AVStream *st = s->streams[i];
        MOVStreamContext *sc = st->priv_data;
        if (sc->timecode_track > 0) {
            AVDictionaryEntry *tcr;
            int tmcd_st_id = -1;

            for (j = 0; j < s->nb_streams; j++)
                if (s->streams[j]->id == sc->timecode_track)
                    tmcd_st_id = j;

            if (tmcd_st_id < 0 || tmcd_st_id == i)
                continue;
            tcr = av_dict_get(s->streams[tmcd_st_id]->metadata, "timecode", NULL, 0);
            if (tcr)
                av_dict_set(&st->metadata, "timecode", tcr->value, 0);
        }
    }
    export_orphan_timecode(s);

    for (i = 0; i < s->nb_streams; i++) {
        AVStream *st = s->streams[i];
        MOVStreamContext *sc = st->priv_data;
        fix_timescale(mov, sc);
        if(st->codecpar->codec_type == AVMEDIA_TYPE_AUDIO && st->codecpar->codec_id == AV_CODEC_ID_AAC) {
            st->skip_samples = sc->start_pad;
        }
        if (st->codecpar->codec_type == AVMEDIA_TYPE_VIDEO && sc->nb_frames_for_fps > 0 && sc->duration_for_fps > 0)
            av_reduce(&st->avg_frame_rate.num, &st->avg_frame_rate.den,
                      sc->time_scale*(int64_t)sc->nb_frames_for_fps, sc->duration_for_fps, INT_MAX);
        if (st->codecpar->codec_type == AVMEDIA_TYPE_SUBTITLE) {
            if (st->codecpar->width <= 0 || st->codecpar->height <= 0) {
                st->codecpar->width  = sc->width;
                st->codecpar->height = sc->height;
            }
            if (st->codecpar->codec_id == AV_CODEC_ID_DVD_SUBTITLE) {
                if ((err = mov_rewrite_dvd_sub_extradata(st)) < 0)
                    return err;
            }
        }
        if (mov->handbrake_version &&
            mov->handbrake_version <= 1000000*0 + 1000*10 + 2 &&  // 0.10.2
            st->codecpar->codec_id == AV_CODEC_ID_MP3
        ) {
            av_log(s, AV_LOG_VERBOSE, "Forcing full parsing for mp3 stream\n");
            st->need_parsing = AVSTREAM_PARSE_FULL;
        }
    }

    if (mov->trex_data) {
        for (i = 0; i < s->nb_streams; i++) {
            AVStream *st = s->streams[i];
            MOVStreamContext *sc = st->priv_data;
            if (st->duration > 0) {
                if (sc->data_size > INT64_MAX / sc->time_scale / 8) {
                    av_log(s, AV_LOG_ERROR, "Overflow during bit rate calculation %"PRId64" * 8 * %d\n",
                           sc->data_size, sc->time_scale);
                    mov_read_close(s);
                    return AVERROR_INVALIDDATA;
                }
                st->codecpar->bit_rate = sc->data_size * 8 * sc->time_scale / st->duration;
            }
        }
    }

    if (mov->use_mfra_for > 0) {
        for (i = 0; i < s->nb_streams; i++) {
            AVStream *st = s->streams[i];
            MOVStreamContext *sc = st->priv_data;
            if (sc->duration_for_fps > 0) {
                if (sc->data_size > INT64_MAX / sc->time_scale / 8) {
                    av_log(s, AV_LOG_ERROR, "Overflow during bit rate calculation %"PRId64" * 8 * %d\n",
                           sc->data_size, sc->time_scale);
                    mov_read_close(s);
                    return AVERROR_INVALIDDATA;
                }
                st->codecpar->bit_rate = sc->data_size * 8 * sc->time_scale /
                    sc->duration_for_fps;
            }
        }
    }

    for (i = 0; i < mov->bitrates_count && i < s->nb_streams; i++) {
        if (mov->bitrates[i]) {
            s->streams[i]->codecpar->bit_rate = mov->bitrates[i];
        }
    }

    ff_rfps_calculate(s);

    for (i = 0; i < s->nb_streams; i++) {
        AVStream *st = s->streams[i];
        MOVStreamContext *sc = st->priv_data;

        switch (st->codecpar->codec_type) {
        case AVMEDIA_TYPE_AUDIO:
            err = ff_replaygain_export(st, s->metadata);
            if (err < 0) {
                mov_read_close(s);
                return err;
            }
            break;
        case AVMEDIA_TYPE_VIDEO:
            if (sc->display_matrix) {
                err = av_stream_add_side_data(st, AV_PKT_DATA_DISPLAYMATRIX, (uint8_t*)sc->display_matrix,
                                              sizeof(int32_t) * 9);
                if (err < 0)
                    return err;

                sc->display_matrix = NULL;
            }
            if (sc->stereo3d) {
                err = av_stream_add_side_data(st, AV_PKT_DATA_STEREO3D,
                                              (uint8_t *)sc->stereo3d,
                                              sizeof(*sc->stereo3d));
                if (err < 0)
                    return err;

                sc->stereo3d = NULL;
            }
            if (sc->spherical) {
                err = av_stream_add_side_data(st, AV_PKT_DATA_SPHERICAL,
                                              (uint8_t *)sc->spherical,
                                              sc->spherical_size);
                if (err < 0)
                    return err;

                sc->spherical = NULL;
            }
            if (sc->mastering) {
                err = av_stream_add_side_data(st, AV_PKT_DATA_MASTERING_DISPLAY_METADATA,
                                              (uint8_t *)sc->mastering,
                                              sizeof(*sc->mastering));
                if (err < 0)
                    return err;

                sc->mastering = NULL;
            }
            if (sc->coll) {
                err = av_stream_add_side_data(st, AV_PKT_DATA_CONTENT_LIGHT_LEVEL,
                                              (uint8_t *)sc->coll,
                                              sc->coll_size);
                if (err < 0)
                    return err;

                sc->coll = NULL;
            }
            break;
        }
    }
    ff_configure_buffers_for_index(s, AV_TIME_BASE);

    for (i = 0; i < mov->frag_index.nb_items; i++)
        if (mov->frag_index.item[i].moof_offset <= mov->fragment.moof_offset)
            mov->frag_index.item[i].headers_read = 1;

    return 0;
}

static AVIndexEntry *mov_find_next_sample(AVFormatContext *s, AVStream **st)
{
    AVIndexEntry *sample = NULL;
    int64_t best_dts = INT64_MAX;
    int i;
    for (i = 0; i < s->nb_streams; i++) {
        AVStream *avst = s->streams[i];
        MOVStreamContext *msc = avst->priv_data;
        if (msc->pb && msc->current_sample < avst->nb_index_entries) {
            AVIndexEntry *current_sample = &avst->index_entries[msc->current_sample];
            int64_t dts = av_rescale(current_sample->timestamp, AV_TIME_BASE, msc->time_scale);
            av_log(s, AV_LOG_TRACE, "stream %d, sample %d, dts %"PRId64"\n", i, msc->current_sample, dts);
            if (!sample || (!(s->pb->seekable & AVIO_SEEKABLE_NORMAL) && current_sample->pos < sample->pos) ||
                ((s->pb->seekable & AVIO_SEEKABLE_NORMAL) &&
                 ((msc->pb != s->pb && dts < best_dts) || (msc->pb == s->pb &&
                 ((FFABS(best_dts - dts) <= AV_TIME_BASE && current_sample->pos < sample->pos) ||
                  (FFABS(best_dts - dts) > AV_TIME_BASE && dts < best_dts)))))) {
                sample = current_sample;
                best_dts = dts;
                *st = avst;
            }
        }
    }
    return sample;
}

static int should_retry(AVIOContext *pb, int error_code) {
    if (error_code == AVERROR_EOF || avio_feof(pb))
        return 0;

    return 1;
}

static int mov_switch_root(AVFormatContext *s, int64_t target, int index)
{
    MOVContext *mov = s->priv_data;

    if (index >= 0 && index < mov->frag_index.nb_items)
        target = mov->frag_index.item[index].moof_offset;
    if (avio_seek(s->pb, target, SEEK_SET) != target) {
        av_log(mov->fc, AV_LOG_ERROR, "root atom offset 0x%"PRIx64": partial file\n", target);
        return AVERROR_INVALIDDATA;
    }

    mov->next_root_atom = 0;
    if (index < 0 || index >= mov->frag_index.nb_items)
        index = search_frag_moof_offset(&mov->frag_index, target);
    if (index < mov->frag_index.nb_items) {
        if (index + 1 < mov->frag_index.nb_items)
            mov->next_root_atom = mov->frag_index.item[index + 1].moof_offset;
        if (mov->frag_index.item[index].headers_read)
            return 0;
        mov->frag_index.item[index].headers_read = 1;
    }

    mov->found_mdat = 0;

    if (mov_read_default(mov, s->pb, (MOVAtom){ AV_RL32("root"), INT64_MAX }) < 0 ||
        avio_feof(s->pb))
        return AVERROR_EOF;
    av_log(s, AV_LOG_TRACE, "read fragments, offset 0x%"PRIx64"\n", avio_tell(s->pb));

    return 1;
}

static int mov_change_extradata(MOVStreamContext *sc, AVPacket *pkt)
{
    uint8_t *side, *extradata;
    int extradata_size;

    /* Save the current index. */
    sc->last_stsd_index = sc->stsc_data[sc->stsc_index].id - 1;

    /* Notify the decoder that extradata changed. */
    extradata_size = sc->extradata_size[sc->last_stsd_index];
    extradata = sc->extradata[sc->last_stsd_index];
    if (extradata_size > 0 && extradata) {
        side = av_packet_new_side_data(pkt,
                                       AV_PKT_DATA_NEW_EXTRADATA,
                                       extradata_size);
        if (!side)
            return AVERROR(ENOMEM);
        memcpy(side, extradata, extradata_size);
    }

    return 0;
}

static int mov_read_packet(AVFormatContext *s, AVPacket *pkt)
{
    MOVContext *mov = s->priv_data;
    MOVStreamContext *sc;
    AVIndexEntry *sample;
    AVStream *st = NULL;
    int64_t current_index;
    int ret;
    mov->fc = s;
 retry:
    sample = mov_find_next_sample(s, &st);
    if (!sample || (mov->next_root_atom && sample->pos > mov->next_root_atom)) {
        if (!mov->next_root_atom)
            return AVERROR_EOF;
        if ((ret = mov_switch_root(s, mov->next_root_atom, -1)) < 0)
            return ret;
        goto retry;
    }
    sc = st->priv_data;
    /* must be done just before reading, to avoid infinite loop on sample */
    current_index = sc->current_index;
    mov_current_sample_inc(sc);

    if (mov->next_root_atom) {
        sample->pos = FFMIN(sample->pos, mov->next_root_atom);
        sample->size = FFMIN(sample->size, (mov->next_root_atom - sample->pos));
    }

    if (st->discard != AVDISCARD_ALL) {
        int64_t ret64 = avio_seek(sc->pb, sample->pos, SEEK_SET);
        if (ret64 != sample->pos) {
            av_log(mov->fc, AV_LOG_ERROR, "stream %d, offset 0x%"PRIx64": partial file\n",
                   sc->ffindex, sample->pos);
            if (should_retry(sc->pb, ret64)) {
                mov_current_sample_dec(sc);
            }
            return AVERROR_INVALIDDATA;
        }

        if( st->discard == AVDISCARD_NONKEY && 0==(sample->flags & AVINDEX_KEYFRAME) ) {
            av_log(mov->fc, AV_LOG_DEBUG, "Nonkey frame from stream %d discarded due to AVDISCARD_NONKEY\n", sc->ffindex);
            goto retry;
        }

        ret = av_get_packet(sc->pb, pkt, sample->size);
        if (ret < 0) {
            if (should_retry(sc->pb, ret)) {
                mov_current_sample_dec(sc);
            }
            return ret;
        }
        if (sc->has_palette) {
            uint8_t *pal;

            pal = av_packet_new_side_data(pkt, AV_PKT_DATA_PALETTE, AVPALETTE_SIZE);
            if (!pal) {
                av_log(mov->fc, AV_LOG_ERROR, "Cannot append palette to packet\n");
            } else {
                memcpy(pal, sc->palette, AVPALETTE_SIZE);
                sc->has_palette = 0;
            }
        }
#if CONFIG_DV_DEMUXER
        if (mov->dv_demux && sc->dv_audio_container) {
            avpriv_dv_produce_packet(mov->dv_demux, pkt, pkt->data, pkt->size, pkt->pos);
            av_freep(&pkt->data);
            pkt->size = 0;
            ret = avpriv_dv_get_packet(mov->dv_demux, pkt);
            if (ret < 0)
                return ret;
        }
#endif
        if (st->codecpar->codec_id == AV_CODEC_ID_MP3 && !st->need_parsing && pkt->size > 4) {
            if (ff_mpa_check_header(AV_RB32(pkt->data)) < 0)
                st->need_parsing = AVSTREAM_PARSE_FULL;
        }
    }

    pkt->stream_index = sc->ffindex;
    pkt->dts = sample->timestamp;
    if (sample->flags & AVINDEX_DISCARD_FRAME) {
        pkt->flags |= AV_PKT_FLAG_DISCARD;
    }
    if (sc->ctts_data && sc->ctts_index < sc->ctts_count) {
        pkt->pts = pkt->dts + sc->dts_shift + sc->ctts_data[sc->ctts_index].duration;
        /* update ctts context */
        sc->ctts_sample++;
        if (sc->ctts_index < sc->ctts_count &&
            sc->ctts_data[sc->ctts_index].count == sc->ctts_sample) {
            sc->ctts_index++;
            sc->ctts_sample = 0;
        }
    } else {
        int64_t next_dts = (sc->current_sample < st->nb_index_entries) ?
            st->index_entries[sc->current_sample].timestamp : st->duration;
        pkt->duration = next_dts - pkt->dts;
        pkt->pts = pkt->dts;
    }
    if (st->discard == AVDISCARD_ALL)
        goto retry;
    pkt->flags |= sample->flags & AVINDEX_KEYFRAME ? AV_PKT_FLAG_KEY : 0;
    pkt->pos = sample->pos;

    /* Multiple stsd handling. */
    if (sc->stsc_data) {
        /* Keep track of the stsc index for the given sample, then check
        * if the stsd index is different from the last used one. */
        sc->stsc_sample++;
        if (mov_stsc_index_valid(sc->stsc_index, sc->stsc_count) &&
            mov_get_stsc_samples(sc, sc->stsc_index) == sc->stsc_sample) {
            sc->stsc_index++;
            sc->stsc_sample = 0;
        /* Do not check indexes after a switch. */
        } else if (sc->stsc_data[sc->stsc_index].id > 0 &&
                   sc->stsc_data[sc->stsc_index].id - 1 < sc->stsd_count &&
                   sc->stsc_data[sc->stsc_index].id - 1 != sc->last_stsd_index) {
            ret = mov_change_extradata(sc, pkt);
            if (ret < 0)
                return ret;
        }
    }

    if (mov->aax_mode)
        aax_filter(pkt->data, pkt->size, mov);

    if (sc->cenc.aes_ctr) {
        ret = cenc_filter(mov, sc, current_index, pkt->data, pkt->size);
        if (ret) {
            return ret;
        }
    }

    return 0;
}

static int mov_seek_fragment(AVFormatContext *s, AVStream *st, int64_t timestamp)
{
    MOVContext *mov = s->priv_data;
    int index;

    if (!mov->frag_index.complete)
        return 0;

    index = search_frag_timestamp(&mov->frag_index, st, timestamp);
    if (index < 0)
        index = 0;
    if (!mov->frag_index.item[index].headers_read)
        return mov_switch_root(s, -1, index);
    if (index + 1 < mov->frag_index.nb_items)
        mov->next_root_atom = mov->frag_index.item[index + 1].moof_offset;

    return 0;
}

static int mov_seek_stream(AVFormatContext *s, AVStream *st, int64_t timestamp, int flags)
{
    MOVStreamContext *sc = st->priv_data;
    int sample, time_sample, ret;
    unsigned int i;

    timestamp -= sc->time_offset;

    ret = mov_seek_fragment(s, st, timestamp);
    if (ret < 0)
        return ret;

    sample = av_index_search_timestamp(st, timestamp, flags);
    av_log(s, AV_LOG_TRACE, "stream %d, timestamp %"PRId64", sample %d\n", st->index, timestamp, sample);
    if (sample < 0 && st->nb_index_entries && timestamp < st->index_entries[0].timestamp)
        sample = 0;
    if (sample < 0) /* not sure what to do */
        return AVERROR_INVALIDDATA;
    mov_current_sample_set(sc, sample);
    av_log(s, AV_LOG_TRACE, "stream %d, found sample %d\n", st->index, sc->current_sample);
    /* adjust ctts index */
    if (sc->ctts_data) {
        time_sample = 0;
        for (i = 0; i < sc->ctts_count; i++) {
            int next = time_sample + sc->ctts_data[i].count;
            if (next > sc->current_sample) {
                sc->ctts_index = i;
                sc->ctts_sample = sc->current_sample - time_sample;
                break;
            }
            time_sample = next;
        }
    }

    /* adjust stsd index */
    time_sample = 0;
    for (i = 0; i < sc->stsc_count; i++) {
        int next = time_sample + mov_get_stsc_samples(sc, i);
        if (next > sc->current_sample) {
            sc->stsc_index = i;
            sc->stsc_sample = sc->current_sample - time_sample;
            break;
        }
        time_sample = next;
    }

    return sample;
}

static int mov_read_seek(AVFormatContext *s, int stream_index, int64_t sample_time, int flags)
{
    MOVContext *mc = s->priv_data;
    AVStream *st;
    int sample;
    int i;

    if (stream_index >= s->nb_streams)
        return AVERROR_INVALIDDATA;

    st = s->streams[stream_index];
    sample = mov_seek_stream(s, st, sample_time, flags);
    if (sample < 0)
        return sample;

    if (mc->seek_individually) {
        /* adjust seek timestamp to found sample timestamp */
        int64_t seek_timestamp = st->index_entries[sample].timestamp;

        for (i = 0; i < s->nb_streams; i++) {
            int64_t timestamp;
            MOVStreamContext *sc = s->streams[i]->priv_data;
            st = s->streams[i];
            st->skip_samples = (sample_time <= 0) ? sc->start_pad : 0;

            if (stream_index == i)
                continue;

            timestamp = av_rescale_q(seek_timestamp, s->streams[stream_index]->time_base, st->time_base);
            mov_seek_stream(s, st, timestamp, flags);
        }
    } else {
        for (i = 0; i < s->nb_streams; i++) {
            MOVStreamContext *sc;
            st = s->streams[i];
            sc = st->priv_data;
            mov_current_sample_set(sc, 0);
        }
        while (1) {
            MOVStreamContext *sc;
            AVIndexEntry *entry = mov_find_next_sample(s, &st);
            if (!entry)
                return AVERROR_INVALIDDATA;
            sc = st->priv_data;
            if (sc->ffindex == stream_index && sc->current_sample == sample)
                break;
            mov_current_sample_inc(sc);
        }
    }
    return 0;
}

#define OFFSET(x) offsetof(MOVContext, x)
#define FLAGS AV_OPT_FLAG_VIDEO_PARAM | AV_OPT_FLAG_DECODING_PARAM
static const AVOption mov_options[] = {
    {"use_absolute_path",
        "allow using absolute path when opening alias, this is a possible security issue",
        OFFSET(use_absolute_path), AV_OPT_TYPE_BOOL, {.i64 = 0},
        0, 1, FLAGS},
    {"seek_streams_individually",
        "Seek each stream individually to the to the closest point",
        OFFSET(seek_individually), AV_OPT_TYPE_BOOL, { .i64 = 1 },
        0, 1, FLAGS},
    {"ignore_editlist", "Ignore the edit list atom.", OFFSET(ignore_editlist), AV_OPT_TYPE_BOOL, {.i64 = 0},
        0, 1, FLAGS},
    {"advanced_editlist",
        "Modify the AVIndex according to the editlists. Use this option to decode in the order specified by the edits.",
        OFFSET(advanced_editlist), AV_OPT_TYPE_BOOL, {.i64 = 1},
        0, 1, FLAGS},
    {"ignore_chapters", "", OFFSET(ignore_chapters), AV_OPT_TYPE_BOOL, {.i64 = 0},
        0, 1, FLAGS},
    {"use_mfra_for",
        "use mfra for fragment timestamps",
        OFFSET(use_mfra_for), AV_OPT_TYPE_INT, {.i64 = FF_MOV_FLAG_MFRA_AUTO},
        -1, FF_MOV_FLAG_MFRA_PTS, FLAGS,
        "use_mfra_for"},
    {"auto", "auto", 0, AV_OPT_TYPE_CONST, {.i64 = FF_MOV_FLAG_MFRA_AUTO}, 0, 0,
        FLAGS, "use_mfra_for" },
    {"dts", "dts", 0, AV_OPT_TYPE_CONST, {.i64 = FF_MOV_FLAG_MFRA_DTS}, 0, 0,
        FLAGS, "use_mfra_for" },
    {"pts", "pts", 0, AV_OPT_TYPE_CONST, {.i64 = FF_MOV_FLAG_MFRA_PTS}, 0, 0,
        FLAGS, "use_mfra_for" },
    { "export_all", "Export unrecognized metadata entries", OFFSET(export_all),
        AV_OPT_TYPE_BOOL, { .i64 = 0 }, 0, 1, .flags = FLAGS },
    { "export_xmp", "Export full XMP metadata", OFFSET(export_xmp),
        AV_OPT_TYPE_BOOL, { .i64 = 0 }, 0, 1, .flags = FLAGS },
    { "activation_bytes", "Secret bytes for Audible AAX files", OFFSET(activation_bytes),
        AV_OPT_TYPE_BINARY, .flags = AV_OPT_FLAG_DECODING_PARAM },
    { "audible_fixed_key", // extracted from libAAX_SDK.so and AAXSDKWin.dll files!
        "Fixed key used for handling Audible AAX files", OFFSET(audible_fixed_key),
        AV_OPT_TYPE_BINARY, {.str="77214d4b196a87cd520045fd20a51d67"},
        .flags = AV_OPT_FLAG_DECODING_PARAM },
    { "decryption_key", "The media decryption key (hex)", OFFSET(decryption_key), AV_OPT_TYPE_BINARY, .flags = AV_OPT_FLAG_DECODING_PARAM },
    { "enable_drefs", "Enable external track support.", OFFSET(enable_drefs), AV_OPT_TYPE_BOOL,
        {.i64 = 0}, 0, 1, FLAGS },

    { NULL },
};

static const AVClass mov_class = {
    .class_name = "mov,mp4,m4a,3gp,3g2,mj2",
    .item_name  = av_default_item_name,
    .option     = mov_options,
    .version    = LIBAVUTIL_VERSION_INT,
};

AVInputFormat ff_mov_demuxer = {
    .name           = "mov,mp4,m4a,3gp,3g2,mj2",
    .long_name      = NULL_IF_CONFIG_SMALL("QuickTime / MOV"),
    .priv_class     = &mov_class,
    .priv_data_size = sizeof(MOVContext),
    .extensions     = "mov,mp4,m4a,3gp,3g2,mj2",
    .read_probe     = mov_probe,
    .read_header    = mov_read_header,
    .read_packet    = mov_read_packet,
    .read_close     = mov_read_close,
    .read_seek      = mov_read_seek,
    .flags          = AVFMT_NO_BYTE_SEEK,
};<|MERGE_RESOLUTION|>--- conflicted
+++ resolved
@@ -2548,16 +2548,11 @@
 
     /* Prepare space for hosting multiple extradata. */
     sc->extradata = av_mallocz_array(entries, sizeof(*sc->extradata));
-<<<<<<< HEAD
-    sc->extradata_size = av_mallocz_array(entries, sizeof(*sc->extradata_size));
-    if (!sc->extradata_size || !sc->extradata) {
-=======
     if (!sc->extradata)
         return AVERROR(ENOMEM);
 
     sc->extradata_size = av_mallocz_array(entries, sizeof(*sc->extradata_size));
     if (!sc->extradata_size) {
->>>>>>> defe307f
         ret = AVERROR(ENOMEM);
         goto fail;
     }
@@ -2568,26 +2563,15 @@
 
     sc->stsd_count = entries;
 
-    sc->stsd_count = entries;
-
     /* Restore back the primary extradata. */
     av_freep(&st->codecpar->extradata);
     st->codecpar->extradata_size = sc->extradata_size[0];
-<<<<<<< HEAD
     if (sc->extradata_size[0]) {
         st->codecpar->extradata = av_mallocz(sc->extradata_size[0] + AV_INPUT_BUFFER_PADDING_SIZE);
         if (!st->codecpar->extradata)
             return AVERROR(ENOMEM);
         memcpy(st->codecpar->extradata, sc->extradata[0], sc->extradata_size[0]);
     }
-=======
-    st->codecpar->extradata = av_mallocz(sc->extradata_size[0] + AV_INPUT_BUFFER_PADDING_SIZE);
-    if (!st->codecpar->extradata) {
-        ret = AVERROR(ENOMEM);
-        goto fail;
-    }
-    memcpy(st->codecpar->extradata, sc->extradata[0], sc->extradata_size[0]);
->>>>>>> defe307f
 
     return mov_finalize_stsd_codec(c, pb, st, sc);
 fail:
