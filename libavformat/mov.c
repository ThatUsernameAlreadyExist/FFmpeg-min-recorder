/*
 * MOV demuxer
 * Copyright (c) 2001 Fabrice Bellard
 * Copyright (c) 2009 Baptiste Coudurier <baptiste dot coudurier at gmail dot com>
 *
 * This file is part of FFmpeg.
 *
 * FFmpeg is free software; you can redistribute it and/or
 * modify it under the terms of the GNU Lesser General Public
 * License as published by the Free Software Foundation; either
 * version 2.1 of the License, or (at your option) any later version.
 *
 * FFmpeg is distributed in the hope that it will be useful,
 * but WITHOUT ANY WARRANTY; without even the implied warranty of
 * MERCHANTABILITY or FITNESS FOR A PARTICULAR PURPOSE.  See the GNU
 * Lesser General Public License for more details.
 *
 * You should have received a copy of the GNU Lesser General Public
 * License along with FFmpeg; if not, write to the Free Software
 * Foundation, Inc., 51 Franklin Street, Fifth Floor, Boston, MA 02110-1301 USA
 */

#include <limits.h>

//#define DEBUG
//#define MOV_EXPORT_ALL_METADATA

#include "libavutil/audioconvert.h"
#include "libavutil/intreadwrite.h"
#include "libavutil/intfloat.h"
#include "libavutil/mathematics.h"
#include "libavutil/avstring.h"
#include "libavutil/dict.h"
#include "libavutil/opt.h"
#include "libavutil/timecode.h"
#include "libavcodec/ac3tab.h"
#include "avformat.h"
#include "internal.h"
#include "avio_internal.h"
#include "riff.h"
#include "isom.h"
#include "libavcodec/get_bits.h"
#include "id3v1.h"
#include "mov_chan.h"

#if CONFIG_ZLIB
#include <zlib.h>
#endif

/*
 * First version by Francois Revol revol@free.fr
 * Seek function by Gael Chardon gael.dev@4now.net
 */

#include "qtpalette.h"


#undef NDEBUG
#include <assert.h>

/* those functions parse an atom */
/* links atom IDs to parse functions */
typedef struct MOVParseTableEntry {
    uint32_t type;
    int (*parse)(MOVContext *ctx, AVIOContext *pb, MOVAtom atom);
} MOVParseTableEntry;

static const MOVParseTableEntry mov_default_parse_table[];

static int mov_metadata_track_or_disc_number(MOVContext *c, AVIOContext *pb,
                                             unsigned len, const char *key)
{
    char buf[16];

    short current, total = 0;
    avio_rb16(pb); // unknown
    current = avio_rb16(pb);
    if (len >= 6)
        total = avio_rb16(pb);
    if (!total)
        snprintf(buf, sizeof(buf), "%d", current);
    else
        snprintf(buf, sizeof(buf), "%d/%d", current, total);
    av_dict_set(&c->fc->metadata, key, buf, 0);

    return 0;
}

static int mov_metadata_int8_bypass_padding(MOVContext *c, AVIOContext *pb,
                                            unsigned len, const char *key)
{
    char buf[16];

    /* bypass padding bytes */
    avio_r8(pb);
    avio_r8(pb);
    avio_r8(pb);

    snprintf(buf, sizeof(buf), "%d", avio_r8(pb));
    av_dict_set(&c->fc->metadata, key, buf, 0);

    return 0;
}

static int mov_metadata_int8_no_padding(MOVContext *c, AVIOContext *pb,
                                        unsigned len, const char *key)
{
    char buf[16];

    snprintf(buf, sizeof(buf), "%d", avio_r8(pb));
    av_dict_set(&c->fc->metadata, key, buf, 0);

    return 0;
}

static int mov_metadata_gnre(MOVContext *c, AVIOContext *pb,
                             unsigned len, const char *key)
{
    short genre;
    char buf[20];

    avio_r8(pb); // unknown

    genre = avio_r8(pb);
    if (genre < 1 || genre > ID3v1_GENRE_MAX)
        return 0;
    snprintf(buf, sizeof(buf), "%s", ff_id3v1_genre_str[genre-1]);
    av_dict_set(&c->fc->metadata, key, buf, 0);

    return 0;
}

static const uint32_t mac_to_unicode[128] = {
    0x00C4,0x00C5,0x00C7,0x00C9,0x00D1,0x00D6,0x00DC,0x00E1,
    0x00E0,0x00E2,0x00E4,0x00E3,0x00E5,0x00E7,0x00E9,0x00E8,
    0x00EA,0x00EB,0x00ED,0x00EC,0x00EE,0x00EF,0x00F1,0x00F3,
    0x00F2,0x00F4,0x00F6,0x00F5,0x00FA,0x00F9,0x00FB,0x00FC,
    0x2020,0x00B0,0x00A2,0x00A3,0x00A7,0x2022,0x00B6,0x00DF,
    0x00AE,0x00A9,0x2122,0x00B4,0x00A8,0x2260,0x00C6,0x00D8,
    0x221E,0x00B1,0x2264,0x2265,0x00A5,0x00B5,0x2202,0x2211,
    0x220F,0x03C0,0x222B,0x00AA,0x00BA,0x03A9,0x00E6,0x00F8,
    0x00BF,0x00A1,0x00AC,0x221A,0x0192,0x2248,0x2206,0x00AB,
    0x00BB,0x2026,0x00A0,0x00C0,0x00C3,0x00D5,0x0152,0x0153,
    0x2013,0x2014,0x201C,0x201D,0x2018,0x2019,0x00F7,0x25CA,
    0x00FF,0x0178,0x2044,0x20AC,0x2039,0x203A,0xFB01,0xFB02,
    0x2021,0x00B7,0x201A,0x201E,0x2030,0x00C2,0x00CA,0x00C1,
    0x00CB,0x00C8,0x00CD,0x00CE,0x00CF,0x00CC,0x00D3,0x00D4,
    0xF8FF,0x00D2,0x00DA,0x00DB,0x00D9,0x0131,0x02C6,0x02DC,
    0x00AF,0x02D8,0x02D9,0x02DA,0x00B8,0x02DD,0x02DB,0x02C7,
};

static int mov_read_mac_string(MOVContext *c, AVIOContext *pb, int len,
                               char *dst, int dstlen)
{
    char *p = dst;
    char *end = dst+dstlen-1;
    int i;

    for (i = 0; i < len; i++) {
        uint8_t t, c = avio_r8(pb);
        if (c < 0x80 && p < end)
            *p++ = c;
        else if (p < end)
            PUT_UTF8(mac_to_unicode[c-0x80], t, if (p < end) *p++ = t;);
    }
    *p = 0;
    return p - dst;
}

static int mov_read_udta_string(MOVContext *c, AVIOContext *pb, MOVAtom atom)
{
#ifdef MOV_EXPORT_ALL_METADATA
    char tmp_key[5];
#endif
    char str[1024], key2[16], language[4] = {0};
    const char *key = NULL;
    uint16_t str_size, langcode = 0;
    uint32_t data_type = 0;
    int (*parse)(MOVContext*, AVIOContext*, unsigned, const char*) = NULL;

    switch (atom.type) {
    case MKTAG(0xa9,'n','a','m'): key = "title";     break;
    case MKTAG(0xa9,'a','u','t'):
    case MKTAG(0xa9,'A','R','T'): key = "artist";    break;
    case MKTAG( 'a','A','R','T'): key = "album_artist";    break;
    case MKTAG(0xa9,'w','r','t'): key = "composer";  break;
    case MKTAG( 'c','p','r','t'):
    case MKTAG(0xa9,'c','p','y'): key = "copyright"; break;
    case MKTAG(0xa9,'g','r','p'): key = "grouping"; break;
    case MKTAG(0xa9,'l','y','r'): key = "lyrics"; break;
    case MKTAG(0xa9,'c','m','t'):
    case MKTAG(0xa9,'i','n','f'): key = "comment";   break;
    case MKTAG(0xa9,'a','l','b'): key = "album";     break;
    case MKTAG(0xa9,'d','a','y'): key = "date";      break;
    case MKTAG(0xa9,'g','e','n'): key = "genre";     break;
    case MKTAG( 'g','n','r','e'): key = "genre";
        parse = mov_metadata_gnre; break;
    case MKTAG(0xa9,'t','o','o'):
    case MKTAG(0xa9,'s','w','r'): key = "encoder";   break;
    case MKTAG(0xa9,'e','n','c'): key = "encoder";   break;
    case MKTAG( 'd','e','s','c'): key = "description";break;
    case MKTAG( 'l','d','e','s'): key = "synopsis";  break;
    case MKTAG( 't','v','s','h'): key = "show";      break;
    case MKTAG( 't','v','e','n'): key = "episode_id";break;
    case MKTAG( 't','v','n','n'): key = "network";   break;
    case MKTAG( 't','r','k','n'): key = "track";
        parse = mov_metadata_track_or_disc_number; break;
    case MKTAG( 'd','i','s','k'): key = "disc";
        parse = mov_metadata_track_or_disc_number; break;
    case MKTAG( 't','v','e','s'): key = "episode_sort";
        parse = mov_metadata_int8_bypass_padding; break;
    case MKTAG( 't','v','s','n'): key = "season_number";
        parse = mov_metadata_int8_bypass_padding; break;
    case MKTAG( 's','t','i','k'): key = "media_type";
        parse = mov_metadata_int8_no_padding; break;
    case MKTAG( 'h','d','v','d'): key = "hd_video";
        parse = mov_metadata_int8_no_padding; break;
    case MKTAG( 'p','g','a','p'): key = "gapless_playback";
        parse = mov_metadata_int8_no_padding; break;
    }

    if (c->itunes_metadata && atom.size > 8) {
        int data_size = avio_rb32(pb);
        int tag = avio_rl32(pb);
        if (tag == MKTAG('d','a','t','a')) {
            data_type = avio_rb32(pb); // type
            avio_rb32(pb); // unknown
            str_size = data_size - 16;
            atom.size -= 16;
        } else return 0;
    } else if (atom.size > 4 && key && !c->itunes_metadata) {
        str_size = avio_rb16(pb); // string length
        langcode = avio_rb16(pb);
        ff_mov_lang_to_iso639(langcode, language);
        atom.size -= 4;
    } else
        str_size = atom.size;

#ifdef MOV_EXPORT_ALL_METADATA
    if (!key) {
        snprintf(tmp_key, 5, "%.4s", (char*)&atom.type);
        key = tmp_key;
    }
#endif

    if (!key)
        return 0;
    if (atom.size < 0)
        return AVERROR_INVALIDDATA;

    str_size = FFMIN3(sizeof(str)-1, str_size, atom.size);

    if (parse)
        parse(c, pb, str_size, key);
    else {
        if (data_type == 3 || (data_type == 0 && (langcode < 0x400 || langcode == 0x7fff))) { // MAC Encoded
            mov_read_mac_string(c, pb, str_size, str, sizeof(str));
        } else {
            avio_read(pb, str, str_size);
            str[str_size] = 0;
        }
        av_dict_set(&c->fc->metadata, key, str, 0);
        if (*language && strcmp(language, "und")) {
            snprintf(key2, sizeof(key2), "%s-%s", key, language);
            av_dict_set(&c->fc->metadata, key2, str, 0);
        }
    }
    av_dlog(c->fc, "lang \"%3s\" ", language);
    av_dlog(c->fc, "tag \"%s\" value \"%s\" atom \"%.4s\" %d %"PRId64"\n",
            key, str, (char*)&atom.type, str_size, atom.size);

    return 0;
}

static int mov_read_chpl(MOVContext *c, AVIOContext *pb, MOVAtom atom)
{
    int64_t start;
    int i, nb_chapters, str_len, version;
    char str[256+1];

    if ((atom.size -= 5) < 0)
        return 0;

    version = avio_r8(pb);
    avio_rb24(pb);
    if (version)
        avio_rb32(pb); // ???
    nb_chapters = avio_r8(pb);

    for (i = 0; i < nb_chapters; i++) {
        if (atom.size < 9)
            return 0;

        start = avio_rb64(pb);
        str_len = avio_r8(pb);

        if ((atom.size -= 9+str_len) < 0)
            return 0;

        avio_read(pb, str, str_len);
        str[str_len] = 0;
        avpriv_new_chapter(c->fc, i, (AVRational){1,10000000}, start, AV_NOPTS_VALUE, str);
    }
    return 0;
}

static int mov_read_default(MOVContext *c, AVIOContext *pb, MOVAtom atom)
{
    int64_t total_size = 0;
    MOVAtom a;
    int i;

    if (atom.size < 0)
        atom.size = INT64_MAX;
    while (total_size + 8 <= atom.size && !url_feof(pb)) {
        int (*parse)(MOVContext*, AVIOContext*, MOVAtom) = NULL;
        a.size = atom.size;
        a.type=0;
        if (atom.size >= 8) {
            a.size = avio_rb32(pb);
            a.type = avio_rl32(pb);
            if (atom.type != MKTAG('r','o','o','t') &&
                atom.type != MKTAG('m','o','o','v'))
            {
                if (a.type == MKTAG('t','r','a','k') || a.type == MKTAG('m','d','a','t'))
                {
                    av_log(c->fc, AV_LOG_ERROR, "Broken file, trak/mdat not at top-level\n");
                    avio_skip(pb, -8);
                    return 0;
                }
            }
            total_size += 8;
            if (a.size == 1) { /* 64 bit extended size */
                a.size = avio_rb64(pb) - 8;
                total_size += 8;
            }
        }
        av_dlog(c->fc, "type: %08x '%.4s' parent:'%.4s' sz: %"PRId64" %"PRId64" %"PRId64"\n",
                a.type, (char*)&a.type, (char*)&atom.type, a.size, total_size, atom.size);
        if (a.size == 0) {
            a.size = atom.size - total_size + 8;
        }
        a.size -= 8;
        if (a.size < 0)
            break;
        a.size = FFMIN(a.size, atom.size - total_size);

        for (i = 0; mov_default_parse_table[i].type; i++)
            if (mov_default_parse_table[i].type == a.type) {
                parse = mov_default_parse_table[i].parse;
                break;
            }

        // container is user data
        if (!parse && (atom.type == MKTAG('u','d','t','a') ||
                       atom.type == MKTAG('i','l','s','t')))
            parse = mov_read_udta_string;

        if (!parse) { /* skip leaf atoms data */
            avio_skip(pb, a.size);
        } else {
            int64_t start_pos = avio_tell(pb);
            int64_t left;
            int err = parse(c, pb, a);
            if (err < 0)
                return err;
            if (c->found_moov && c->found_mdat &&
                ((!pb->seekable || c->fc->flags & AVFMT_FLAG_IGNIDX) ||
                 start_pos + a.size == avio_size(pb))) {
                if (!pb->seekable || c->fc->flags & AVFMT_FLAG_IGNIDX)
                    c->next_root_atom = start_pos + a.size;
                return 0;
            }
            left = a.size - avio_tell(pb) + start_pos;
            if (left > 0) /* skip garbage at atom end */
                avio_skip(pb, left);
        }

        total_size += a.size;
    }

    if (total_size < atom.size && atom.size < 0x7ffff)
        avio_skip(pb, atom.size - total_size);

    return 0;
}

static int mov_read_dref(MOVContext *c, AVIOContext *pb, MOVAtom atom)
{
    AVStream *st;
    MOVStreamContext *sc;
    int entries, i, j;

    if (c->fc->nb_streams < 1)
        return 0;
    st = c->fc->streams[c->fc->nb_streams-1];
    sc = st->priv_data;

    avio_rb32(pb); // version + flags
    entries = avio_rb32(pb);
    if (entries >= UINT_MAX / sizeof(*sc->drefs))
        return AVERROR_INVALIDDATA;
    av_free(sc->drefs);
    sc->drefs_count = 0;
    sc->drefs = av_mallocz(entries * sizeof(*sc->drefs));
    if (!sc->drefs)
        return AVERROR(ENOMEM);
    sc->drefs_count = entries;

    for (i = 0; i < sc->drefs_count; i++) {
        MOVDref *dref = &sc->drefs[i];
        uint32_t size = avio_rb32(pb);
        int64_t next = avio_tell(pb) + size - 4;

        if (size < 12)
            return AVERROR_INVALIDDATA;

        dref->type = avio_rl32(pb);
        avio_rb32(pb); // version + flags
        av_dlog(c->fc, "type %.4s size %d\n", (char*)&dref->type, size);

        if (dref->type == MKTAG('a','l','i','s') && size > 150) {
            /* macintosh alias record */
            uint16_t volume_len, len;
            int16_t type;

            avio_skip(pb, 10);

            volume_len = avio_r8(pb);
            volume_len = FFMIN(volume_len, 27);
            avio_read(pb, dref->volume, 27);
            dref->volume[volume_len] = 0;
            av_log(c->fc, AV_LOG_DEBUG, "volume %s, len %d\n", dref->volume, volume_len);

            avio_skip(pb, 12);

            len = avio_r8(pb);
            len = FFMIN(len, 63);
            avio_read(pb, dref->filename, 63);
            dref->filename[len] = 0;
            av_log(c->fc, AV_LOG_DEBUG, "filename %s, len %d\n", dref->filename, len);

            avio_skip(pb, 16);

            /* read next level up_from_alias/down_to_target */
            dref->nlvl_from = avio_rb16(pb);
            dref->nlvl_to   = avio_rb16(pb);
            av_log(c->fc, AV_LOG_DEBUG, "nlvl from %d, nlvl to %d\n",
                   dref->nlvl_from, dref->nlvl_to);

            avio_skip(pb, 16);

            for (type = 0; type != -1 && avio_tell(pb) < next; ) {
                if(url_feof(pb))
                    return AVERROR_EOF;
                type = avio_rb16(pb);
                len = avio_rb16(pb);
                av_log(c->fc, AV_LOG_DEBUG, "type %d, len %d\n", type, len);
                if (len&1)
                    len += 1;
                if (type == 2) { // absolute path
                    av_free(dref->path);
                    dref->path = av_mallocz(len+1);
                    if (!dref->path)
                        return AVERROR(ENOMEM);
                    avio_read(pb, dref->path, len);
                    if (len > volume_len && !strncmp(dref->path, dref->volume, volume_len)) {
                        len -= volume_len;
                        memmove(dref->path, dref->path+volume_len, len);
                        dref->path[len] = 0;
                    }
                    for (j = 0; j < len; j++)
                        if (dref->path[j] == ':')
                            dref->path[j] = '/';
                    av_log(c->fc, AV_LOG_DEBUG, "path %s\n", dref->path);
                } else if (type == 0) { // directory name
                    av_free(dref->dir);
                    dref->dir = av_malloc(len+1);
                    if (!dref->dir)
                        return AVERROR(ENOMEM);
                    avio_read(pb, dref->dir, len);
                    dref->dir[len] = 0;
                    for (j = 0; j < len; j++)
                        if (dref->dir[j] == ':')
                            dref->dir[j] = '/';
                    av_log(c->fc, AV_LOG_DEBUG, "dir %s\n", dref->dir);
                } else
                    avio_skip(pb, len);
            }
        }
        avio_seek(pb, next, SEEK_SET);
    }
    return 0;
}

static int mov_read_hdlr(MOVContext *c, AVIOContext *pb, MOVAtom atom)
{
    AVStream *st;
    uint32_t type;
    uint32_t av_unused ctype;
    int title_size;
    char *title_str;

    if (c->fc->nb_streams < 1) // meta before first trak
        return 0;

    st = c->fc->streams[c->fc->nb_streams-1];

    avio_r8(pb); /* version */
    avio_rb24(pb); /* flags */

    /* component type */
    ctype = avio_rl32(pb);
    type = avio_rl32(pb); /* component subtype */

    av_dlog(c->fc, "ctype= %.4s (0x%08x)\n", (char*)&ctype, ctype);
    av_dlog(c->fc, "stype= %.4s\n", (char*)&type);

    if     (type == MKTAG('v','i','d','e'))
        st->codec->codec_type = AVMEDIA_TYPE_VIDEO;
    else if (type == MKTAG('s','o','u','n'))
        st->codec->codec_type = AVMEDIA_TYPE_AUDIO;
    else if (type == MKTAG('m','1','a',' '))
        st->codec->codec_id = CODEC_ID_MP2;
    else if ((type == MKTAG('s','u','b','p')) || (type == MKTAG('c','l','c','p')))
        st->codec->codec_type = AVMEDIA_TYPE_SUBTITLE;

    avio_rb32(pb); /* component  manufacture */
    avio_rb32(pb); /* component flags */
    avio_rb32(pb); /* component flags mask */

    title_size = atom.size - 24;
    if (title_size > 0) {
        title_str = av_malloc(title_size + 1); /* Add null terminator */
        if (!title_str)
            return AVERROR(ENOMEM);
        avio_read(pb, title_str, title_size);
        title_str[title_size] = 0;
        if (title_str[0])
            av_dict_set(&st->metadata, "handler_name", title_str +
                        (!c->isom && title_str[0] == title_size - 1), 0);
        av_freep(&title_str);
    }

    return 0;
}

int ff_mov_read_esds(AVFormatContext *fc, AVIOContext *pb, MOVAtom atom)
{
    AVStream *st;
    int tag;

    if (fc->nb_streams < 1)
        return 0;
    st = fc->streams[fc->nb_streams-1];

    avio_rb32(pb); /* version + flags */
    ff_mp4_read_descr(fc, pb, &tag);
    if (tag == MP4ESDescrTag) {
        ff_mp4_parse_es_descr(pb, NULL);
    } else
        avio_rb16(pb); /* ID */

    ff_mp4_read_descr(fc, pb, &tag);
    if (tag == MP4DecConfigDescrTag)
        ff_mp4_read_dec_config_descr(fc, st, pb);
    return 0;
}

static int mov_read_esds(MOVContext *c, AVIOContext *pb, MOVAtom atom)
{
    return ff_mov_read_esds(c->fc, pb, atom);
}

static int mov_read_dac3(MOVContext *c, AVIOContext *pb, MOVAtom atom)
{
    AVStream *st;
    int ac3info, acmod, lfeon, bsmod;

    if (c->fc->nb_streams < 1)
        return 0;
    st = c->fc->streams[c->fc->nb_streams-1];

    ac3info = avio_rb24(pb);
    bsmod = (ac3info >> 14) & 0x7;
    acmod = (ac3info >> 11) & 0x7;
    lfeon = (ac3info >> 10) & 0x1;
    st->codec->channels = ((int[]){2,1,2,3,3,4,4,5})[acmod] + lfeon;
    st->codec->channel_layout = avpriv_ac3_channel_layout_tab[acmod];
    if (lfeon)
        st->codec->channel_layout |= AV_CH_LOW_FREQUENCY;
    st->codec->audio_service_type = bsmod;
    if (st->codec->channels > 1 && bsmod == 0x7)
        st->codec->audio_service_type = AV_AUDIO_SERVICE_TYPE_KARAOKE;

    return 0;
}

static int mov_read_chan(MOVContext *c, AVIOContext *pb, MOVAtom atom)
{
    AVStream *st;
    uint8_t version;
    uint32_t flags, layout_tag, bitmap, num_descr, label_mask;
    int i;

    if (c->fc->nb_streams < 1)
        return 0;
    st = c->fc->streams[c->fc->nb_streams-1];

    if (atom.size < 16)
        return 0;

    version = avio_r8(pb);
    flags   = avio_rb24(pb);

    layout_tag = avio_rb32(pb);
    bitmap     = avio_rb32(pb);
    num_descr  = avio_rb32(pb);

    if (atom.size < 16ULL + num_descr * 20ULL)
        return 0;

    av_dlog(c->fc, "chan: size=%" PRId64 " version=%u flags=%u layout=%u bitmap=%u num_descr=%u\n",
            atom.size, version, flags, layout_tag, bitmap, num_descr);

    label_mask = 0;
    for (i = 0; i < num_descr; i++) {
        uint32_t av_unused label, cflags;
        label     = avio_rb32(pb);          // mChannelLabel
        cflags    = avio_rb32(pb);          // mChannelFlags
        avio_rl32(pb);                      // mCoordinates[0]
        avio_rl32(pb);                      // mCoordinates[1]
        avio_rl32(pb);                      // mCoordinates[2]
        if (layout_tag == 0) {
            uint32_t mask_incr = ff_mov_get_channel_label(label);
            if (mask_incr == 0) {
                label_mask = 0;
                break;
            }
            label_mask |= mask_incr;
        }
    }
    if (layout_tag == 0)
        st->codec->channel_layout = label_mask;
    else
        st->codec->channel_layout = ff_mov_get_channel_layout(layout_tag, bitmap);

    return 0;
}

static int mov_read_wfex(MOVContext *c, AVIOContext *pb, MOVAtom atom)
{
    AVStream *st;

    if (c->fc->nb_streams < 1)
        return 0;
    st = c->fc->streams[c->fc->nb_streams-1];

    ff_get_wav_header(pb, st->codec, atom.size);

    return 0;
}

static int mov_read_pasp(MOVContext *c, AVIOContext *pb, MOVAtom atom)
{
    const int num = avio_rb32(pb);
    const int den = avio_rb32(pb);
    AVStream *st;

    if (c->fc->nb_streams < 1)
        return 0;
    st = c->fc->streams[c->fc->nb_streams-1];

    if ((st->sample_aspect_ratio.den != 1 || st->sample_aspect_ratio.num) && // default
        (den != st->sample_aspect_ratio.den || num != st->sample_aspect_ratio.num)) {
        av_log(c->fc, AV_LOG_WARNING,
               "sample aspect ratio already set to %d:%d, ignoring 'pasp' atom (%d:%d)\n",
               st->sample_aspect_ratio.num, st->sample_aspect_ratio.den,
               num, den);
    } else if (den != 0) {
        st->sample_aspect_ratio.num = num;
        st->sample_aspect_ratio.den = den;
    }
    return 0;
}

/* this atom contains actual media data */
static int mov_read_mdat(MOVContext *c, AVIOContext *pb, MOVAtom atom)
{
    if (atom.size == 0) /* wrong one (MP4) */
        return 0;
    c->found_mdat=1;
    return 0; /* now go for moov */
}

/* read major brand, minor version and compatible brands and store them as metadata */
static int mov_read_ftyp(MOVContext *c, AVIOContext *pb, MOVAtom atom)
{
    uint32_t minor_ver;
    int comp_brand_size;
    char minor_ver_str[11]; /* 32 bit integer -> 10 digits + null */
    char* comp_brands_str;
    uint8_t type[5] = {0};

    avio_read(pb, type, 4);
    if (strcmp(type, "qt  "))
        c->isom = 1;
    av_log(c->fc, AV_LOG_DEBUG, "ISO: File Type Major Brand: %.4s\n",(char *)&type);
    av_dict_set(&c->fc->metadata, "major_brand", type, 0);
    minor_ver = avio_rb32(pb); /* minor version */
    snprintf(minor_ver_str, sizeof(minor_ver_str), "%d", minor_ver);
    av_dict_set(&c->fc->metadata, "minor_version", minor_ver_str, 0);

    comp_brand_size = atom.size - 8;
    if (comp_brand_size < 0)
        return AVERROR_INVALIDDATA;
    comp_brands_str = av_malloc(comp_brand_size + 1); /* Add null terminator */
    if (!comp_brands_str)
        return AVERROR(ENOMEM);
    avio_read(pb, comp_brands_str, comp_brand_size);
    comp_brands_str[comp_brand_size] = 0;
    av_dict_set(&c->fc->metadata, "compatible_brands", comp_brands_str, 0);
    av_freep(&comp_brands_str);

    return 0;
}

/* this atom should contain all header atoms */
static int mov_read_moov(MOVContext *c, AVIOContext *pb, MOVAtom atom)
{
    int ret;

    if ((ret = mov_read_default(c, pb, atom)) < 0)
        return ret;
    /* we parsed the 'moov' atom, we can terminate the parsing as soon as we find the 'mdat' */
    /* so we don't parse the whole file if over a network */
    c->found_moov=1;
    return 0; /* now go for mdat */
}

static int mov_read_moof(MOVContext *c, AVIOContext *pb, MOVAtom atom)
{
    c->fragment.moof_offset = avio_tell(pb) - 8;
    av_dlog(c->fc, "moof offset %"PRIx64"\n", c->fragment.moof_offset);
    return mov_read_default(c, pb, atom);
}

static void mov_metadata_creation_time(AVDictionary **metadata, time_t time)
{
    char buffer[32];
    if (time) {
        struct tm *ptm;
        time -= 2082844800;  /* seconds between 1904-01-01 and Epoch */
        ptm = gmtime(&time);
        if (!ptm) return;
        strftime(buffer, sizeof(buffer), "%Y-%m-%d %H:%M:%S", ptm);
        av_dict_set(metadata, "creation_time", buffer, 0);
    }
}

static int mov_read_mdhd(MOVContext *c, AVIOContext *pb, MOVAtom atom)
{
    AVStream *st;
    MOVStreamContext *sc;
    int version;
    char language[4] = {0};
    unsigned lang;
    time_t creation_time;

    if (c->fc->nb_streams < 1)
        return 0;
    st = c->fc->streams[c->fc->nb_streams-1];
    sc = st->priv_data;

    version = avio_r8(pb);
    if (version > 1) {
        av_log_ask_for_sample(c, "unsupported version %d\n", version);
        return AVERROR_PATCHWELCOME;
    }
    avio_rb24(pb); /* flags */
    if (version == 1) {
        creation_time = avio_rb64(pb);
        avio_rb64(pb);
    } else {
        creation_time = avio_rb32(pb);
        avio_rb32(pb); /* modification time */
    }
    mov_metadata_creation_time(&st->metadata, creation_time);

    sc->time_scale = avio_rb32(pb);
    st->duration = (version == 1) ? avio_rb64(pb) : avio_rb32(pb); /* duration */

    lang = avio_rb16(pb); /* language */
    if (ff_mov_lang_to_iso639(lang, language))
        av_dict_set(&st->metadata, "language", language, 0);
    avio_rb16(pb); /* quality */

    return 0;
}

static int mov_read_mvhd(MOVContext *c, AVIOContext *pb, MOVAtom atom)
{
    time_t creation_time;
    int version = avio_r8(pb); /* version */
    avio_rb24(pb); /* flags */

    if (version == 1) {
        creation_time = avio_rb64(pb);
        avio_rb64(pb);
    } else {
        creation_time = avio_rb32(pb);
        avio_rb32(pb); /* modification time */
    }
    mov_metadata_creation_time(&c->fc->metadata, creation_time);
    c->time_scale = avio_rb32(pb); /* time scale */

    av_dlog(c->fc, "time scale = %i\n", c->time_scale);

    c->duration = (version == 1) ? avio_rb64(pb) : avio_rb32(pb); /* duration */
    // set the AVCodecContext duration because the duration of individual tracks
    // may be inaccurate
    if (c->time_scale > 0)
        c->fc->duration = av_rescale(c->duration, AV_TIME_BASE, c->time_scale);
    avio_rb32(pb); /* preferred scale */

    avio_rb16(pb); /* preferred volume */

    avio_skip(pb, 10); /* reserved */

    avio_skip(pb, 36); /* display matrix */

    avio_rb32(pb); /* preview time */
    avio_rb32(pb); /* preview duration */
    avio_rb32(pb); /* poster time */
    avio_rb32(pb); /* selection time */
    avio_rb32(pb); /* selection duration */
    avio_rb32(pb); /* current time */
    avio_rb32(pb); /* next track ID */
    return 0;
}

static int mov_read_smi(MOVContext *c, AVIOContext *pb, MOVAtom atom)
{
    AVStream *st;

    if (c->fc->nb_streams < 1)
        return 0;
    st = c->fc->streams[c->fc->nb_streams-1];

    if ((uint64_t)atom.size > (1<<30))
        return AVERROR_INVALIDDATA;

    // currently SVQ3 decoder expect full STSD header - so let's fake it
    // this should be fixed and just SMI header should be passed
    av_free(st->codec->extradata);
    st->codec->extradata_size = 0;
    st->codec->extradata = av_mallocz(atom.size + 0x5a + FF_INPUT_BUFFER_PADDING_SIZE);
    if (!st->codec->extradata)
        return AVERROR(ENOMEM);
    st->codec->extradata_size = 0x5a + atom.size;
    memcpy(st->codec->extradata, "SVQ3", 4); // fake
    avio_read(pb, st->codec->extradata + 0x5a, atom.size);
    av_dlog(c->fc, "Reading SMI %"PRId64"  %s\n", atom.size, st->codec->extradata + 0x5a);
    return 0;
}

static int mov_read_enda(MOVContext *c, AVIOContext *pb, MOVAtom atom)
{
    AVStream *st;
    int little_endian;

    if (c->fc->nb_streams < 1)
        return 0;
    st = c->fc->streams[c->fc->nb_streams-1];

    little_endian = avio_rb16(pb) & 0xFF;
    av_dlog(c->fc, "enda %d\n", little_endian);
    if (little_endian == 1) {
        switch (st->codec->codec_id) {
        case CODEC_ID_PCM_S24BE:
            st->codec->codec_id = CODEC_ID_PCM_S24LE;
            break;
        case CODEC_ID_PCM_S32BE:
            st->codec->codec_id = CODEC_ID_PCM_S32LE;
            break;
        case CODEC_ID_PCM_F32BE:
            st->codec->codec_id = CODEC_ID_PCM_F32LE;
            break;
        case CODEC_ID_PCM_F64BE:
            st->codec->codec_id = CODEC_ID_PCM_F64LE;
            break;
        default:
            break;
        }
    }
    return 0;
}

static int mov_read_fiel(MOVContext *c, AVIOContext *pb, MOVAtom atom)
{
    AVStream *st;
    unsigned mov_field_order;
    enum AVFieldOrder decoded_field_order = AV_FIELD_UNKNOWN;

    if (c->fc->nb_streams < 1) // will happen with jp2 files
        return 0;
    st = c->fc->streams[c->fc->nb_streams-1];
    if (atom.size < 2)
        return AVERROR_INVALIDDATA;
    mov_field_order = avio_rb16(pb);
    if ((mov_field_order & 0xFF00) == 0x0100)
        decoded_field_order = AV_FIELD_PROGRESSIVE;
    else if ((mov_field_order & 0xFF00) == 0x0200) {
        switch (mov_field_order & 0xFF) {
        case 0x01: decoded_field_order = AV_FIELD_TT;
                   break;
        case 0x06: decoded_field_order = AV_FIELD_BB;
                   break;
        case 0x09: decoded_field_order = AV_FIELD_TB;
                   break;
        case 0x0E: decoded_field_order = AV_FIELD_BT;
                   break;
        }
    }
    if (decoded_field_order == AV_FIELD_UNKNOWN && mov_field_order) {
        av_log(NULL, AV_LOG_ERROR, "Unknown MOV field order 0x%04x\n", mov_field_order);
    }
    st->codec->field_order = decoded_field_order;

    return 0;
}

/* FIXME modify qdm2/svq3/h264 decoders to take full atom as extradata */
static int mov_read_extradata(MOVContext *c, AVIOContext *pb, MOVAtom atom,
                              enum CodecID codec_id)
{
    AVStream *st;
    uint64_t size;
    uint8_t *buf;

    if (c->fc->nb_streams < 1) // will happen with jp2 files
        return 0;
    st= c->fc->streams[c->fc->nb_streams-1];

    if (st->codec->codec_id != codec_id)
        return 0; /* unexpected codec_id - don't mess with extradata */

    size= (uint64_t)st->codec->extradata_size + atom.size + 8 + FF_INPUT_BUFFER_PADDING_SIZE;
    if (size > INT_MAX || (uint64_t)atom.size > INT_MAX)
        return AVERROR_INVALIDDATA;
    buf= av_realloc(st->codec->extradata, size);
    if (!buf)
        return AVERROR(ENOMEM);
    st->codec->extradata= buf;
    buf+= st->codec->extradata_size;
    st->codec->extradata_size= size - FF_INPUT_BUFFER_PADDING_SIZE;
    AV_WB32(       buf    , atom.size + 8);
    AV_WL32(       buf + 4, atom.type);
    avio_read(pb, buf + 8, atom.size);
    return 0;
}

/* wrapper functions for reading ALAC/AVS/MJPEG/MJPEG2000 extradata atoms only for those codecs */
static int mov_read_alac(MOVContext *c, AVIOContext *pb, MOVAtom atom)
{
    return mov_read_extradata(c, pb, atom, CODEC_ID_ALAC);
}

static int mov_read_avss(MOVContext *c, AVIOContext *pb, MOVAtom atom)
{
    return mov_read_extradata(c, pb, atom, CODEC_ID_AVS);
}

static int mov_read_jp2h(MOVContext *c, AVIOContext *pb, MOVAtom atom)
{
    return mov_read_extradata(c, pb, atom, CODEC_ID_JPEG2000);
}

static int mov_read_wave(MOVContext *c, AVIOContext *pb, MOVAtom atom)
{
    AVStream *st;

    if (c->fc->nb_streams < 1)
        return 0;
    st = c->fc->streams[c->fc->nb_streams-1];

    if ((uint64_t)atom.size > (1<<30))
        return AVERROR_INVALIDDATA;

    if (st->codec->codec_id == CODEC_ID_QDM2 || st->codec->codec_id == CODEC_ID_QDMC) {
        // pass all frma atom to codec, needed at least for QDMC and QDM2
        av_free(st->codec->extradata);
        st->codec->extradata_size = 0;
        st->codec->extradata = av_mallocz(atom.size + FF_INPUT_BUFFER_PADDING_SIZE);
        if (!st->codec->extradata)
            return AVERROR(ENOMEM);
        st->codec->extradata_size = atom.size;
        avio_read(pb, st->codec->extradata, atom.size);
    } else if (atom.size > 8) { /* to read frma, esds atoms */
        int ret;
        if ((ret = mov_read_default(c, pb, atom)) < 0)
            return ret;
    } else
        avio_skip(pb, atom.size);
    return 0;
}

/**
 * This function reads atom content and puts data in extradata without tag
 * nor size unlike mov_read_extradata.
 */
static int mov_read_glbl(MOVContext *c, AVIOContext *pb, MOVAtom atom)
{
    AVStream *st;

    if (c->fc->nb_streams < 1)
        return 0;
    st = c->fc->streams[c->fc->nb_streams-1];

    if ((uint64_t)atom.size > (1<<30))
        return AVERROR_INVALIDDATA;

    if (atom.size >= 10) {
        // Broken files created by legacy versions of Libav and FFmpeg will
        // wrap a whole fiel atom inside of a glbl atom.
        unsigned size = avio_rb32(pb);
        unsigned type = avio_rl32(pb);
        avio_seek(pb, -8, SEEK_CUR);
        if (type == MKTAG('f','i','e','l') && size == atom.size)
            return mov_read_default(c, pb, atom);
    }
    av_free(st->codec->extradata);
    st->codec->extradata_size = 0;
    st->codec->extradata = av_mallocz(atom.size + FF_INPUT_BUFFER_PADDING_SIZE);
    if (!st->codec->extradata)
        return AVERROR(ENOMEM);
    st->codec->extradata_size = atom.size;
    avio_read(pb, st->codec->extradata, atom.size);
    return 0;
}

static int mov_read_dvc1(MOVContext *c, AVIOContext *pb, MOVAtom atom)
{
    AVStream *st;
    uint8_t profile_level;

    if (c->fc->nb_streams < 1)
        return 0;
    st = c->fc->streams[c->fc->nb_streams-1];

    if (atom.size >= (1<<28) || atom.size < 7)
        return AVERROR_INVALIDDATA;

    profile_level = avio_r8(pb);
    if (profile_level & 0xf0 != 0xc0)
        return 0;

    av_free(st->codec->extradata);
    st->codec->extradata_size = 0;
    st->codec->extradata = av_mallocz(atom.size - 7 + FF_INPUT_BUFFER_PADDING_SIZE);
    if (!st->codec->extradata)
        return AVERROR(ENOMEM);
    st->codec->extradata_size = atom.size - 7;
    avio_seek(pb, 6, SEEK_CUR);
    avio_read(pb, st->codec->extradata, st->codec->extradata_size);
    return 0;
}

/**
 * An strf atom is a BITMAPINFOHEADER struct. This struct is 40 bytes itself,
 * but can have extradata appended at the end after the 40 bytes belonging
 * to the struct.
 */
static int mov_read_strf(MOVContext *c, AVIOContext *pb, MOVAtom atom)
{
    AVStream *st;

    if (c->fc->nb_streams < 1)
        return 0;
    if (atom.size <= 40)
        return 0;
    st = c->fc->streams[c->fc->nb_streams-1];

    if ((uint64_t)atom.size > (1<<30))
        return AVERROR_INVALIDDATA;

    av_free(st->codec->extradata);
    st->codec->extradata_size = 0;
    st->codec->extradata = av_mallocz(atom.size - 40 + FF_INPUT_BUFFER_PADDING_SIZE);
    if (!st->codec->extradata)
        return AVERROR(ENOMEM);
    st->codec->extradata_size = atom.size - 40;
    avio_skip(pb, 40);
    avio_read(pb, st->codec->extradata, atom.size - 40);
    return 0;
}

static int mov_read_stco(MOVContext *c, AVIOContext *pb, MOVAtom atom)
{
    AVStream *st;
    MOVStreamContext *sc;
    unsigned int i, entries;

    if (c->fc->nb_streams < 1)
        return 0;
    st = c->fc->streams[c->fc->nb_streams-1];
    sc = st->priv_data;

    avio_r8(pb); /* version */
    avio_rb24(pb); /* flags */

    entries = avio_rb32(pb);

    if (!entries)
        return 0;
    if (entries >= UINT_MAX/sizeof(int64_t))
        return AVERROR_INVALIDDATA;

    sc->chunk_offsets = av_malloc(entries * sizeof(int64_t));
    if (!sc->chunk_offsets)
        return AVERROR(ENOMEM);
    sc->chunk_count = entries;

    if      (atom.type == MKTAG('s','t','c','o'))
        for (i=0; i<entries; i++)
            sc->chunk_offsets[i] = avio_rb32(pb);
    else if (atom.type == MKTAG('c','o','6','4'))
        for (i=0; i<entries; i++)
            sc->chunk_offsets[i] = avio_rb64(pb);
    else
        return AVERROR_INVALIDDATA;

    return 0;
}

/**
 * Compute codec id for 'lpcm' tag.
 * See CoreAudioTypes and AudioStreamBasicDescription at Apple.
 */
enum CodecID ff_mov_get_lpcm_codec_id(int bps, int flags)
{
    if (flags & 1) { // floating point
        if (flags & 2) { // big endian
            if      (bps == 32) return CODEC_ID_PCM_F32BE;
            else if (bps == 64) return CODEC_ID_PCM_F64BE;
        } else {
            if      (bps == 32) return CODEC_ID_PCM_F32LE;
            else if (bps == 64) return CODEC_ID_PCM_F64LE;
        }
    } else {
        if (flags & 2) {
            if      (bps == 8)
                // signed integer
                if (flags & 4)  return CODEC_ID_PCM_S8;
                else            return CODEC_ID_PCM_U8;
            else if (bps == 16) return CODEC_ID_PCM_S16BE;
            else if (bps == 24) return CODEC_ID_PCM_S24BE;
            else if (bps == 32) return CODEC_ID_PCM_S32BE;
        } else {
            if      (bps == 8)
                if (flags & 4)  return CODEC_ID_PCM_S8;
                else            return CODEC_ID_PCM_U8;
            else if (bps == 16) return CODEC_ID_PCM_S16LE;
            else if (bps == 24) return CODEC_ID_PCM_S24LE;
            else if (bps == 32) return CODEC_ID_PCM_S32LE;
        }
    }
    return CODEC_ID_NONE;
}

int ff_mov_read_stsd_entries(MOVContext *c, AVIOContext *pb, int entries)
{
    AVStream *st;
    MOVStreamContext *sc;
    int j, pseudo_stream_id;

    if (c->fc->nb_streams < 1)
        return 0;
    st = c->fc->streams[c->fc->nb_streams-1];
    sc = st->priv_data;

    for (pseudo_stream_id=0; pseudo_stream_id<entries; pseudo_stream_id++) {
        //Parsing Sample description table
        enum CodecID id;
        int dref_id = 1;
        MOVAtom a = { AV_RL32("stsd") };
        int64_t start_pos = avio_tell(pb);
        int size = avio_rb32(pb); /* size */
        uint32_t format = avio_rl32(pb); /* data format */

        if (size >= 16) {
            avio_rb32(pb); /* reserved */
            avio_rb16(pb); /* reserved */
            dref_id = avio_rb16(pb);
        }else if (size <= 0){
            av_log(c->fc, AV_LOG_ERROR, "invalid size %d in stsd\n", size);
            return -1;
        }

        if (st->codec->codec_tag &&
            st->codec->codec_tag != format &&
            (c->fc->video_codec_id ? ff_codec_get_id(ff_codec_movvideo_tags, format) != c->fc->video_codec_id
                                   : st->codec->codec_tag != MKTAG('j','p','e','g'))
           ){
            /* Multiple fourcc, we skip JPEG. This is not correct, we should
             * export it as a separate AVStream but this needs a few changes
             * in the MOV demuxer, patch welcome. */
            av_log(c->fc, AV_LOG_WARNING, "multiple fourcc not supported\n");
            avio_skip(pb, size - (avio_tell(pb) - start_pos));
            continue;
        }
        /* we cannot demux concatenated h264 streams because of different extradata */
        if (st->codec->codec_tag && st->codec->codec_tag == AV_RL32("avc1"))
            av_log(c->fc, AV_LOG_WARNING, "Concatenated H.264 might not play corrently.\n");
        sc->pseudo_stream_id = st->codec->codec_tag ? -1 : pseudo_stream_id;
        sc->dref_id= dref_id;

        st->codec->codec_tag = format;
        id = ff_codec_get_id(ff_codec_movaudio_tags, format);
        if (id<=0 && ((format&0xFFFF) == 'm'+('s'<<8) || (format&0xFFFF) == 'T'+('S'<<8)))
            id = ff_codec_get_id(ff_codec_wav_tags, av_bswap32(format)&0xFFFF);

        if (st->codec->codec_type != AVMEDIA_TYPE_VIDEO && id > 0) {
            st->codec->codec_type = AVMEDIA_TYPE_AUDIO;
        } else if (st->codec->codec_type != AVMEDIA_TYPE_AUDIO && /* do not overwrite codec type */
                   format && format != MKTAG('m','p','4','s')) { /* skip old asf mpeg4 tag */
            id = ff_codec_get_id(ff_codec_movvideo_tags, format);
            if (id <= 0)
                id = ff_codec_get_id(ff_codec_bmp_tags, format);
            if (id > 0)
                st->codec->codec_type = AVMEDIA_TYPE_VIDEO;
            else if (st->codec->codec_type == AVMEDIA_TYPE_DATA ||
                     (st->codec->codec_type == AVMEDIA_TYPE_SUBTITLE &&
                      st->codec->codec_id == CODEC_ID_NONE)){
                id = ff_codec_get_id(ff_codec_movsubtitle_tags, format);
                if (id > 0)
                    st->codec->codec_type = AVMEDIA_TYPE_SUBTITLE;
            }
        }

        av_dlog(c->fc, "size=%d 4CC= %c%c%c%c codec_type=%d\n", size,
                (format >> 0) & 0xff, (format >> 8) & 0xff, (format >> 16) & 0xff,
                (format >> 24) & 0xff, st->codec->codec_type);

        if (st->codec->codec_type==AVMEDIA_TYPE_VIDEO) {
            unsigned int color_depth, len;
            int color_greyscale;
            int color_table_id;

            st->codec->codec_id = id;
            avio_rb16(pb); /* version */
            avio_rb16(pb); /* revision level */
            avio_rb32(pb); /* vendor */
            avio_rb32(pb); /* temporal quality */
            avio_rb32(pb); /* spatial quality */

            st->codec->width = avio_rb16(pb); /* width */
            st->codec->height = avio_rb16(pb); /* height */

            avio_rb32(pb); /* horiz resolution */
            avio_rb32(pb); /* vert resolution */
            avio_rb32(pb); /* data size, always 0 */
            avio_rb16(pb); /* frames per samples */

            len = avio_r8(pb); /* codec name, pascal string */
            if (len > 31)
                len = 31;
            mov_read_mac_string(c, pb, len, st->codec->codec_name, 32);
            if (len < 31)
                avio_skip(pb, 31 - len);
            /* codec_tag YV12 triggers an UV swap in rawdec.c */
            if (!memcmp(st->codec->codec_name, "Planar Y'CbCr 8-bit 4:2:0", 25))
                st->codec->codec_tag=MKTAG('I', '4', '2', '0');

            st->codec->bits_per_coded_sample = avio_rb16(pb); /* depth */
            color_table_id = avio_rb16(pb); /* colortable id */
            av_dlog(c->fc, "depth %d, ctab id %d\n",
                   st->codec->bits_per_coded_sample, color_table_id);
            /* figure out the palette situation */
            color_depth = st->codec->bits_per_coded_sample & 0x1F;
            color_greyscale = st->codec->bits_per_coded_sample & 0x20;

            /* if the depth is 2, 4, or 8 bpp, file is palettized */
            if ((color_depth == 2) || (color_depth == 4) ||
                (color_depth == 8)) {
                /* for palette traversal */
                unsigned int color_start, color_count, color_end;
                unsigned char a, r, g, b;

                if (color_greyscale) {
                    int color_index, color_dec;
                    /* compute the greyscale palette */
                    st->codec->bits_per_coded_sample = color_depth;
                    color_count = 1 << color_depth;
                    color_index = 255;
                    color_dec = 256 / (color_count - 1);
                    for (j = 0; j < color_count; j++) {
                        if (id == CODEC_ID_CINEPAK){
                            r = g = b = color_count - 1 - color_index;
                        }else
                        r = g = b = color_index;
                        sc->palette[j] =
                            (0xFFU << 24) | (r << 16) | (g << 8) | (b);
                        color_index -= color_dec;
                        if (color_index < 0)
                            color_index = 0;
                    }
                } else if (color_table_id) {
                    const uint8_t *color_table;
                    /* if flag bit 3 is set, use the default palette */
                    color_count = 1 << color_depth;
                    if (color_depth == 2)
                        color_table = ff_qt_default_palette_4;
                    else if (color_depth == 4)
                        color_table = ff_qt_default_palette_16;
                    else
                        color_table = ff_qt_default_palette_256;

                    for (j = 0; j < color_count; j++) {
                        r = color_table[j * 3 + 0];
                        g = color_table[j * 3 + 1];
                        b = color_table[j * 3 + 2];
                        sc->palette[j] =
                            (0xFFU << 24) | (r << 16) | (g << 8) | (b);
                    }
                } else {
                    /* load the palette from the file */
                    color_start = avio_rb32(pb);
                    color_count = avio_rb16(pb);
                    color_end = avio_rb16(pb);
                    if ((color_start <= 255) &&
                        (color_end <= 255)) {
                        for (j = color_start; j <= color_end; j++) {
                            /* each A, R, G, or B component is 16 bits;
                             * only use the top 8 bits */
                            a = avio_r8(pb);
                            avio_r8(pb);
                            r = avio_r8(pb);
                            avio_r8(pb);
                            g = avio_r8(pb);
                            avio_r8(pb);
                            b = avio_r8(pb);
                            avio_r8(pb);
                            sc->palette[j] =
                                (a << 24 ) | (r << 16) | (g << 8) | (b);
                        }
                    }
                }
                sc->has_palette = 1;
            }
        } else if (st->codec->codec_type==AVMEDIA_TYPE_AUDIO) {
            int bits_per_sample, flags;
            uint16_t version = avio_rb16(pb);

            st->codec->codec_id = id;
            avio_rb16(pb); /* revision level */
            avio_rb32(pb); /* vendor */

            st->codec->channels = avio_rb16(pb);             /* channel count */
            av_dlog(c->fc, "audio channels %d\n", st->codec->channels);
            st->codec->bits_per_coded_sample = avio_rb16(pb);      /* sample size */

            sc->audio_cid = avio_rb16(pb);
            avio_rb16(pb); /* packet size = 0 */

            st->codec->sample_rate = ((avio_rb32(pb) >> 16));

            //Read QT version 1 fields. In version 0 these do not exist.
            av_dlog(c->fc, "version =%d, isom =%d\n",version,c->isom);
            if (!c->isom) {
                if (version==1) {
                    sc->samples_per_frame = avio_rb32(pb);
                    avio_rb32(pb); /* bytes per packet */
                    sc->bytes_per_frame = avio_rb32(pb);
                    avio_rb32(pb); /* bytes per sample */
                } else if (version==2) {
                    avio_rb32(pb); /* sizeof struct only */
                    st->codec->sample_rate = av_int2double(avio_rb64(pb)); /* float 64 */
                    st->codec->channels = avio_rb32(pb);
                    avio_rb32(pb); /* always 0x7F000000 */
                    st->codec->bits_per_coded_sample = avio_rb32(pb); /* bits per channel if sound is uncompressed */
                    flags = avio_rb32(pb); /* lpcm format specific flag */
                    sc->bytes_per_frame = avio_rb32(pb); /* bytes per audio packet if constant */
                    sc->samples_per_frame = avio_rb32(pb); /* lpcm frames per audio packet if constant */
                    if (format == MKTAG('l','p','c','m'))
                        st->codec->codec_id = ff_mov_get_lpcm_codec_id(st->codec->bits_per_coded_sample, flags);
                }
            }

            switch (st->codec->codec_id) {
            case CODEC_ID_PCM_S8:
            case CODEC_ID_PCM_U8:
                if (st->codec->bits_per_coded_sample == 16)
                    st->codec->codec_id = CODEC_ID_PCM_S16BE;
                break;
            case CODEC_ID_PCM_S16LE:
            case CODEC_ID_PCM_S16BE:
                if (st->codec->bits_per_coded_sample == 8)
                    st->codec->codec_id = CODEC_ID_PCM_S8;
                else if (st->codec->bits_per_coded_sample == 24)
                    st->codec->codec_id =
                        st->codec->codec_id == CODEC_ID_PCM_S16BE ?
                        CODEC_ID_PCM_S24BE : CODEC_ID_PCM_S24LE;
                break;
            /* set values for old format before stsd version 1 appeared */
            case CODEC_ID_MACE3:
                sc->samples_per_frame = 6;
                sc->bytes_per_frame = 2*st->codec->channels;
                break;
            case CODEC_ID_MACE6:
                sc->samples_per_frame = 6;
                sc->bytes_per_frame = 1*st->codec->channels;
                break;
            case CODEC_ID_ADPCM_IMA_QT:
                sc->samples_per_frame = 64;
                sc->bytes_per_frame = 34*st->codec->channels;
                break;
            case CODEC_ID_GSM:
                sc->samples_per_frame = 160;
                sc->bytes_per_frame = 33;
                break;
            default:
                break;
            }

            bits_per_sample = av_get_bits_per_sample(st->codec->codec_id);
            if (bits_per_sample) {
                st->codec->bits_per_coded_sample = bits_per_sample;
                sc->sample_size = (bits_per_sample >> 3) * st->codec->channels;
            }
        } else if (st->codec->codec_type==AVMEDIA_TYPE_SUBTITLE){
            // ttxt stsd contains display flags, justification, background
            // color, fonts, and default styles, so fake an atom to read it
            MOVAtom fake_atom = { .size = size - (avio_tell(pb) - start_pos) };
            if (format != AV_RL32("mp4s")) // mp4s contains a regular esds atom
                mov_read_glbl(c, pb, fake_atom);
            st->codec->codec_id= id;
            st->codec->width = sc->width;
            st->codec->height = sc->height;
        } else {
            if (st->codec->codec_tag == MKTAG('t','m','c','d')) {
                MOVStreamContext *tmcd_ctx = st->priv_data;
                int val;
                avio_rb32(pb);       /* reserved */
                val = avio_rb32(pb); /* flags */
                tmcd_ctx->tmcd_flags = val;
                if (val & 1)
                    st->codec->flags2 |= CODEC_FLAG2_DROP_FRAME_TIMECODE;
                avio_rb32(pb); /* time scale */
                avio_rb32(pb); /* frame duration */
                st->codec->time_base.den = avio_r8(pb); /* number of frame */
                st->codec->time_base.num = 1;
            }
            /* other codec type, just skip (rtp, mp4s, ...) */
            avio_skip(pb, size - (avio_tell(pb) - start_pos));
        }
        /* this will read extra atoms at the end (wave, alac, damr, avcC, SMI ...) */
        a.size = size - (avio_tell(pb) - start_pos);
        if (a.size > 8) {
            int ret;
            if ((ret = mov_read_default(c, pb, a)) < 0)
                return ret;
        } else if (a.size > 0)
            avio_skip(pb, a.size);
    }

    if (st->codec->codec_type==AVMEDIA_TYPE_AUDIO && st->codec->sample_rate==0 && sc->time_scale>1)
        st->codec->sample_rate= sc->time_scale;

    /* special codec parameters handling */
    switch (st->codec->codec_id) {
#if CONFIG_DV_DEMUXER
    case CODEC_ID_DVAUDIO:
        c->dv_fctx = avformat_alloc_context();
        c->dv_demux = avpriv_dv_init_demux(c->dv_fctx);
        if (!c->dv_demux) {
            av_log(c->fc, AV_LOG_ERROR, "dv demux context init error\n");
            return AVERROR(ENOMEM);
        }
        sc->dv_audio_container = 1;
        st->codec->codec_id = CODEC_ID_PCM_S16LE;
        break;
#endif
    /* no ifdef since parameters are always those */
    case CODEC_ID_QCELP:
        // force sample rate for qcelp when not stored in mov
        if (st->codec->codec_tag != MKTAG('Q','c','l','p'))
            st->codec->sample_rate = 8000;
        st->codec->channels= 1; /* really needed */
        break;
    case CODEC_ID_AMR_NB:
        st->codec->channels= 1; /* really needed */
        /* force sample rate for amr, stsd in 3gp does not store sample rate */
        st->codec->sample_rate = 8000;
        break;
    case CODEC_ID_AMR_WB:
        st->codec->channels    = 1;
        st->codec->sample_rate = 16000;
        break;
    case CODEC_ID_MP2:
    case CODEC_ID_MP3:
        st->codec->codec_type = AVMEDIA_TYPE_AUDIO; /* force type after stsd for m1a hdlr */
        st->need_parsing = AVSTREAM_PARSE_FULL;
        break;
    case CODEC_ID_GSM:
    case CODEC_ID_ADPCM_MS:
    case CODEC_ID_ADPCM_IMA_WAV:
        st->codec->block_align = sc->bytes_per_frame;
        break;
    case CODEC_ID_ALAC:
        if (st->codec->extradata_size == 36) {
            st->codec->channels   = AV_RB8 (st->codec->extradata+21);
            st->codec->sample_rate = AV_RB32(st->codec->extradata+32);
        }
        break;
    case CODEC_ID_AC3:
        st->need_parsing = AVSTREAM_PARSE_FULL;
        break;
    case CODEC_ID_MPEG1VIDEO:
        st->need_parsing = AVSTREAM_PARSE_FULL;
        break;
    default:
        break;
    }

    return 0;
}

static int mov_read_stsd(MOVContext *c, AVIOContext *pb, MOVAtom atom)
{
    int entries;

    avio_r8(pb); /* version */
    avio_rb24(pb); /* flags */
    entries = avio_rb32(pb);

    return ff_mov_read_stsd_entries(c, pb, entries);
}

static int mov_read_stsc(MOVContext *c, AVIOContext *pb, MOVAtom atom)
{
    AVStream *st;
    MOVStreamContext *sc;
    unsigned int i, entries;

    if (c->fc->nb_streams < 1)
        return 0;
    st = c->fc->streams[c->fc->nb_streams-1];
    sc = st->priv_data;

    avio_r8(pb); /* version */
    avio_rb24(pb); /* flags */

    entries = avio_rb32(pb);

    av_dlog(c->fc, "track[%i].stsc.entries = %i\n", c->fc->nb_streams-1, entries);

    if (!entries)
        return 0;
    if (entries >= UINT_MAX / sizeof(*sc->stsc_data))
        return AVERROR_INVALIDDATA;
    sc->stsc_data = av_malloc(entries * sizeof(*sc->stsc_data));
    if (!sc->stsc_data)
        return AVERROR(ENOMEM);
    sc->stsc_count = entries;

    for (i=0; i<entries; i++) {
        sc->stsc_data[i].first = avio_rb32(pb);
        sc->stsc_data[i].count = avio_rb32(pb);
        sc->stsc_data[i].id = avio_rb32(pb);
    }
    return 0;
}

static int mov_read_stps(MOVContext *c, AVIOContext *pb, MOVAtom atom)
{
    AVStream *st;
    MOVStreamContext *sc;
    unsigned i, entries;

    if (c->fc->nb_streams < 1)
        return 0;
    st = c->fc->streams[c->fc->nb_streams-1];
    sc = st->priv_data;

    avio_rb32(pb); // version + flags

    entries = avio_rb32(pb);
    if (entries >= UINT_MAX / sizeof(*sc->stps_data))
        return AVERROR_INVALIDDATA;
    sc->stps_data = av_malloc(entries * sizeof(*sc->stps_data));
    if (!sc->stps_data)
        return AVERROR(ENOMEM);
    sc->stps_count = entries;

    for (i = 0; i < entries; i++) {
        sc->stps_data[i] = avio_rb32(pb);
        //av_dlog(c->fc, "stps %d\n", sc->stps_data[i]);
    }

    return 0;
}

static int mov_read_stss(MOVContext *c, AVIOContext *pb, MOVAtom atom)
{
    AVStream *st;
    MOVStreamContext *sc;
    unsigned int i, entries;

    if (c->fc->nb_streams < 1)
        return 0;
    st = c->fc->streams[c->fc->nb_streams-1];
    sc = st->priv_data;

    avio_r8(pb); /* version */
    avio_rb24(pb); /* flags */

    entries = avio_rb32(pb);

    av_dlog(c->fc, "keyframe_count = %d\n", entries);

    if (!entries)
    {
        sc->keyframe_absent = 1;
        return 0;
    }
    if (entries >= UINT_MAX / sizeof(int))
        return AVERROR_INVALIDDATA;
    sc->keyframes = av_malloc(entries * sizeof(int));
    if (!sc->keyframes)
        return AVERROR(ENOMEM);
    sc->keyframe_count = entries;

    for (i=0; i<entries; i++) {
        sc->keyframes[i] = avio_rb32(pb);
        //av_dlog(c->fc, "keyframes[]=%d\n", sc->keyframes[i]);
    }
    return 0;
}

static int mov_read_stsz(MOVContext *c, AVIOContext *pb, MOVAtom atom)
{
    AVStream *st;
    MOVStreamContext *sc;
    unsigned int i, entries, sample_size, field_size, num_bytes;
    GetBitContext gb;
    unsigned char* buf;

    if (c->fc->nb_streams < 1)
        return 0;
    st = c->fc->streams[c->fc->nb_streams-1];
    sc = st->priv_data;

    avio_r8(pb); /* version */
    avio_rb24(pb); /* flags */

    if (atom.type == MKTAG('s','t','s','z')) {
        sample_size = avio_rb32(pb);
        if (!sc->sample_size) /* do not overwrite value computed in stsd */
            sc->sample_size = sample_size;
        sc->alt_sample_size = sample_size;
        field_size = 32;
    } else {
        sample_size = 0;
        avio_rb24(pb); /* reserved */
        field_size = avio_r8(pb);
    }
    entries = avio_rb32(pb);

    av_dlog(c->fc, "sample_size = %d sample_count = %d\n", sc->sample_size, entries);

    sc->sample_count = entries;
    if (sample_size)
        return 0;

    if (field_size != 4 && field_size != 8 && field_size != 16 && field_size != 32) {
        av_log(c->fc, AV_LOG_ERROR, "Invalid sample field size %d\n", field_size);
        return AVERROR_INVALIDDATA;
    }

    if (!entries)
        return 0;
    if (entries >= UINT_MAX / sizeof(int) || entries >= (UINT_MAX - 4) / field_size)
        return AVERROR_INVALIDDATA;
    sc->sample_sizes = av_malloc(entries * sizeof(int));
    if (!sc->sample_sizes)
        return AVERROR(ENOMEM);

    num_bytes = (entries*field_size+4)>>3;

    buf = av_malloc(num_bytes+FF_INPUT_BUFFER_PADDING_SIZE);
    if (!buf) {
        av_freep(&sc->sample_sizes);
        return AVERROR(ENOMEM);
    }

    if (avio_read(pb, buf, num_bytes) < num_bytes) {
        av_freep(&sc->sample_sizes);
        av_free(buf);
        return AVERROR_INVALIDDATA;
    }

    init_get_bits(&gb, buf, 8*num_bytes);

    for (i = 0; i < entries; i++) {
        sc->sample_sizes[i] = get_bits_long(&gb, field_size);
        sc->data_size += sc->sample_sizes[i];
    }

    av_free(buf);
    return 0;
}

static int mov_read_stts(MOVContext *c, AVIOContext *pb, MOVAtom atom)
{
    AVStream *st;
    MOVStreamContext *sc;
    unsigned int i, entries;
    int64_t duration=0;
    int64_t total_sample_count=0;

    if (c->fc->nb_streams < 1)
        return 0;
    st = c->fc->streams[c->fc->nb_streams-1];
    sc = st->priv_data;

    avio_r8(pb); /* version */
    avio_rb24(pb); /* flags */
    entries = avio_rb32(pb);

    av_dlog(c->fc, "track[%i].stts.entries = %i\n",
            c->fc->nb_streams-1, entries);

    if (entries >= UINT_MAX / sizeof(*sc->stts_data))
        return -1;

    sc->stts_data = av_malloc(entries * sizeof(*sc->stts_data));
    if (!sc->stts_data)
        return AVERROR(ENOMEM);

    sc->stts_count = entries;

    for (i=0; i<entries; i++) {
        int sample_duration;
        int sample_count;

        sample_count=avio_rb32(pb);
        sample_duration = avio_rb32(pb);
        /* sample_duration < 0 is invalid based on the spec */
        if (sample_duration < 0) {
            av_log(c->fc, AV_LOG_ERROR, "Invalid SampleDelta in STTS %d\n", sample_duration);
            sample_duration = 1;
        }
        sc->stts_data[i].count= sample_count;
        sc->stts_data[i].duration= sample_duration;

        av_dlog(c->fc, "sample_count=%d, sample_duration=%d\n",
                sample_count, sample_duration);

        duration+=(int64_t)sample_duration*sample_count;
        total_sample_count+=sample_count;
    }

    st->nb_frames= total_sample_count;
    if (duration)
        st->duration= duration;
    sc->track_end = duration;
    return 0;
}

static int mov_read_ctts(MOVContext *c, AVIOContext *pb, MOVAtom atom)
{
    AVStream *st;
    MOVStreamContext *sc;
    unsigned int i, entries;

    if (c->fc->nb_streams < 1)
        return 0;
    st = c->fc->streams[c->fc->nb_streams-1];
    sc = st->priv_data;

    avio_r8(pb); /* version */
    avio_rb24(pb); /* flags */
    entries = avio_rb32(pb);

    av_dlog(c->fc, "track[%i].ctts.entries = %i\n", c->fc->nb_streams-1, entries);

    if (!entries)
        return 0;
    if (entries >= UINT_MAX / sizeof(*sc->ctts_data))
        return AVERROR_INVALIDDATA;
    sc->ctts_data = av_malloc(entries * sizeof(*sc->ctts_data));
    if (!sc->ctts_data)
        return AVERROR(ENOMEM);
    sc->ctts_count = entries;

    for (i=0; i<entries; i++) {
        int count    =avio_rb32(pb);
        int duration =avio_rb32(pb);

        sc->ctts_data[i].count   = count;
        sc->ctts_data[i].duration= duration;

        if (FFABS(duration) > (1<<28) && i+2<entries) {
            av_log(c->fc, AV_LOG_WARNING, "CTTS invalid\n");
            av_freep(&sc->ctts_data);
            sc->ctts_count = 0;
            return 0;
        }

        if (duration < 0 && i+2<entries)
            sc->dts_shift = FFMAX(sc->dts_shift, -duration);
    }

    av_dlog(c->fc, "dts shift %d\n", sc->dts_shift);

    return 0;
}

static void mov_build_index(MOVContext *mov, AVStream *st)
{
    MOVStreamContext *sc = st->priv_data;
    int64_t current_offset;
    int64_t current_dts = 0;
    unsigned int stts_index = 0;
    unsigned int stsc_index = 0;
    unsigned int stss_index = 0;
    unsigned int stps_index = 0;
    unsigned int i, j;
    uint64_t stream_size = 0;
    AVIndexEntry *mem;

    /* adjust first dts according to edit list */
    if ((sc->empty_duration || sc->start_time) && mov->time_scale > 0) {
        if (sc->empty_duration)
            sc->empty_duration = av_rescale(sc->empty_duration, sc->time_scale, mov->time_scale);
        sc->time_offset = sc->start_time - sc->empty_duration;
        current_dts = -sc->time_offset;
        if (sc->ctts_data && sc->stts_data &&
            sc->ctts_data[0].duration / FFMAX(sc->stts_data[0].duration, 1) > 16) {
            /* more than 16 frames delay, dts are likely wrong
               this happens with files created by iMovie */
            sc->wrong_dts = 1;
            st->codec->has_b_frames = 1;
        }
    }

    /* only use old uncompressed audio chunk demuxing when stts specifies it */
    if (!(st->codec->codec_type == AVMEDIA_TYPE_AUDIO &&
          sc->stts_count == 1 && sc->stts_data[0].duration == 1)) {
        unsigned int current_sample = 0;
        unsigned int stts_sample = 0;
        unsigned int sample_size;
        unsigned int distance = 0;
<<<<<<< HEAD
        int key_off = sc->keyframe_count && sc->keyframes[0] == 1;
=======
        int key_off = (sc->keyframes && sc->keyframes[0] > 0) || (sc->stps_data && sc->stps_data[0] > 0);
>>>>>>> d526c533

        current_dts -= sc->dts_shift;

        if (!sc->sample_count || st->nb_index_entries)
            return;
        if (sc->sample_count >= UINT_MAX / sizeof(*st->index_entries) - st->nb_index_entries)
            return;
        mem = av_realloc(st->index_entries, (st->nb_index_entries + sc->sample_count) * sizeof(*st->index_entries));
        if (!mem)
            return;
        st->index_entries = mem;
        st->index_entries_allocated_size = (st->nb_index_entries + sc->sample_count) * sizeof(*st->index_entries);

        for (i = 0; i < sc->chunk_count; i++) {
            current_offset = sc->chunk_offsets[i];
            while (stsc_index + 1 < sc->stsc_count &&
                i + 1 == sc->stsc_data[stsc_index + 1].first)
                stsc_index++;
            for (j = 0; j < sc->stsc_data[stsc_index].count; j++) {
                int keyframe = 0;
                if (current_sample >= sc->sample_count) {
                    av_log(mov->fc, AV_LOG_ERROR, "wrong sample count\n");
                    return;
                }

                if (!sc->keyframe_absent && (!sc->keyframe_count || current_sample+key_off == sc->keyframes[stss_index])) {
                    keyframe = 1;
                    if (stss_index + 1 < sc->keyframe_count)
                        stss_index++;
                } else if (sc->stps_count && current_sample+key_off == sc->stps_data[stps_index]) {
                    keyframe = 1;
                    if (stps_index + 1 < sc->stps_count)
                        stps_index++;
                }
                if (keyframe)
                    distance = 0;
                sample_size = sc->alt_sample_size > 0 ? sc->alt_sample_size : sc->sample_sizes[current_sample];
                if (sc->pseudo_stream_id == -1 ||
                   sc->stsc_data[stsc_index].id - 1 == sc->pseudo_stream_id) {
                    AVIndexEntry *e = &st->index_entries[st->nb_index_entries++];
                    e->pos = current_offset;
                    e->timestamp = current_dts;
                    e->size = sample_size;
                    e->min_distance = distance;
                    e->flags = keyframe ? AVINDEX_KEYFRAME : 0;
                    av_dlog(mov->fc, "AVIndex stream %d, sample %d, offset %"PRIx64", dts %"PRId64", "
                            "size %d, distance %d, keyframe %d\n", st->index, current_sample,
                            current_offset, current_dts, sample_size, distance, keyframe);
                }

                current_offset += sample_size;
                stream_size += sample_size;
                current_dts += sc->stts_data[stts_index].duration;
                distance++;
                stts_sample++;
                current_sample++;
                if (stts_index + 1 < sc->stts_count && stts_sample == sc->stts_data[stts_index].count) {
                    stts_sample = 0;
                    stts_index++;
                }
            }
        }
        if (st->duration > 0)
            st->codec->bit_rate = stream_size*8*sc->time_scale/st->duration;
    } else {
        unsigned chunk_samples, total = 0;

        // compute total chunk count
        for (i = 0; i < sc->stsc_count; i++) {
            unsigned count, chunk_count;

            chunk_samples = sc->stsc_data[i].count;
            if (i != sc->stsc_count - 1 &&
                sc->samples_per_frame && chunk_samples % sc->samples_per_frame) {
                av_log(mov->fc, AV_LOG_ERROR, "error unaligned chunk\n");
                return;
            }

            if (sc->samples_per_frame >= 160) { // gsm
                count = chunk_samples / sc->samples_per_frame;
            } else if (sc->samples_per_frame > 1) {
                unsigned samples = (1024/sc->samples_per_frame)*sc->samples_per_frame;
                count = (chunk_samples+samples-1) / samples;
            } else {
                count = (chunk_samples+1023) / 1024;
            }

            if (i < sc->stsc_count - 1)
                chunk_count = sc->stsc_data[i+1].first - sc->stsc_data[i].first;
            else
                chunk_count = sc->chunk_count - (sc->stsc_data[i].first - 1);
            total += chunk_count * count;
        }

        av_dlog(mov->fc, "chunk count %d\n", total);
        if (total >= UINT_MAX / sizeof(*st->index_entries) - st->nb_index_entries)
            return;
        mem = av_realloc(st->index_entries, (st->nb_index_entries + total) * sizeof(*st->index_entries));
        if (!mem)
            return;
        st->index_entries = mem;
        st->index_entries_allocated_size = (st->nb_index_entries + total) * sizeof(*st->index_entries);

        // populate index
        for (i = 0; i < sc->chunk_count; i++) {
            current_offset = sc->chunk_offsets[i];
            if (stsc_index + 1 < sc->stsc_count &&
                i + 1 == sc->stsc_data[stsc_index + 1].first)
                stsc_index++;
            chunk_samples = sc->stsc_data[stsc_index].count;

            while (chunk_samples > 0) {
                AVIndexEntry *e;
                unsigned size, samples;

                if (sc->samples_per_frame >= 160) { // gsm
                    samples = sc->samples_per_frame;
                    size = sc->bytes_per_frame;
                } else {
                    if (sc->samples_per_frame > 1) {
                        samples = FFMIN((1024 / sc->samples_per_frame)*
                                        sc->samples_per_frame, chunk_samples);
                        size = (samples / sc->samples_per_frame) * sc->bytes_per_frame;
                    } else {
                        samples = FFMIN(1024, chunk_samples);
                        size = samples * sc->sample_size;
                    }
                }

                if (st->nb_index_entries >= total) {
                    av_log(mov->fc, AV_LOG_ERROR, "wrong chunk count %d\n", total);
                    return;
                }
                e = &st->index_entries[st->nb_index_entries++];
                e->pos = current_offset;
                e->timestamp = current_dts;
                e->size = size;
                e->min_distance = 0;
                e->flags = AVINDEX_KEYFRAME;
                av_dlog(mov->fc, "AVIndex stream %d, chunk %d, offset %"PRIx64", dts %"PRId64", "
                        "size %d, duration %d\n", st->index, i, current_offset, current_dts,
                        size, samples);

                current_offset += size;
                current_dts += samples;
                chunk_samples -= samples;
            }
        }
    }
}

static int mov_open_dref(AVIOContext **pb, const char *src, MOVDref *ref,
                         AVIOInterruptCB *int_cb, int use_absolute_path, AVFormatContext *fc)
{
    /* try relative path, we do not try the absolute because it can leak information about our
       system to an attacker */
    if (ref->nlvl_to > 0 && ref->nlvl_from > 0) {
        char filename[1024];
        const char *src_path;
        int i, l;

        /* find a source dir */
        src_path = strrchr(src, '/');
        if (src_path)
            src_path++;
        else
            src_path = src;

        /* find a next level down to target */
        for (i = 0, l = strlen(ref->path) - 1; l >= 0; l--)
            if (ref->path[l] == '/') {
                if (i == ref->nlvl_to - 1)
                    break;
                else
                    i++;
            }

        /* compose filename if next level down to target was found */
        if (i == ref->nlvl_to - 1 && src_path - src  < sizeof(filename)) {
            memcpy(filename, src, src_path - src);
            filename[src_path - src] = 0;

            for (i = 1; i < ref->nlvl_from; i++)
                av_strlcat(filename, "../", 1024);

            av_strlcat(filename, ref->path + l + 1, 1024);

            if (!avio_open2(pb, filename, AVIO_FLAG_READ, int_cb, NULL))
                return 0;
        }
    } else if (use_absolute_path) {
        av_log(fc, AV_LOG_WARNING, "Using absolute path on user request, "
               "this is a possible security issue\n");
        if (!avio_open2(pb, ref->path, AVIO_FLAG_READ, int_cb, NULL))
            return 0;
    }

    return AVERROR(ENOENT);
}

static int mov_read_trak(MOVContext *c, AVIOContext *pb, MOVAtom atom)
{
    AVStream *st;
    MOVStreamContext *sc;
    int ret;

    st = avformat_new_stream(c->fc, NULL);
    if (!st) return AVERROR(ENOMEM);
    st->id = c->fc->nb_streams;
    sc = av_mallocz(sizeof(MOVStreamContext));
    if (!sc) return AVERROR(ENOMEM);

    st->priv_data = sc;
    st->codec->codec_type = AVMEDIA_TYPE_DATA;
    sc->ffindex = st->index;

    if ((ret = mov_read_default(c, pb, atom)) < 0)
        return ret;

    /* sanity checks */
    if (sc->chunk_count && (!sc->stts_count || !sc->stsc_count ||
                            (!sc->sample_size && !sc->sample_count))) {
        av_log(c->fc, AV_LOG_ERROR, "stream %d, missing mandatory atoms, broken header\n",
               st->index);
        return 0;
    }

    if (sc->time_scale <= 0) {
        av_log(c->fc, AV_LOG_WARNING, "stream %d, timescale not set\n", st->index);
        sc->time_scale = c->time_scale;
        if (sc->time_scale <= 0)
            sc->time_scale = 1;
    }

    avpriv_set_pts_info(st, 64, 1, sc->time_scale);

    mov_build_index(c, st);

    if (sc->dref_id-1 < sc->drefs_count && sc->drefs[sc->dref_id-1].path) {
        MOVDref *dref = &sc->drefs[sc->dref_id - 1];
        if (mov_open_dref(&sc->pb, c->fc->filename, dref, &c->fc->interrupt_callback,
            c->use_absolute_path, c->fc) < 0)
            av_log(c->fc, AV_LOG_ERROR,
                   "stream %d, error opening alias: path='%s', dir='%s', "
                   "filename='%s', volume='%s', nlvl_from=%d, nlvl_to=%d\n",
                   st->index, dref->path, dref->dir, dref->filename,
                   dref->volume, dref->nlvl_from, dref->nlvl_to);
    } else
        sc->pb = c->fc->pb;

    if (st->codec->codec_type == AVMEDIA_TYPE_VIDEO) {
        if (!st->sample_aspect_ratio.num &&
            (st->codec->width != sc->width || st->codec->height != sc->height)) {
            st->sample_aspect_ratio = av_d2q(((double)st->codec->height * sc->width) /
                                             ((double)st->codec->width * sc->height), INT_MAX);
        }

        av_reduce(&st->avg_frame_rate.num, &st->avg_frame_rate.den,
                  sc->time_scale*st->nb_frames, st->duration, INT_MAX);

        if (sc->stts_count == 1 || (sc->stts_count == 2 && sc->stts_data[1].count == 1))
            av_reduce(&st->r_frame_rate.num, &st->r_frame_rate.den,
                      sc->time_scale, sc->stts_data[0].duration, INT_MAX);
    }

    switch (st->codec->codec_id) {
#if CONFIG_H261_DECODER
    case CODEC_ID_H261:
#endif
#if CONFIG_H263_DECODER
    case CODEC_ID_H263:
#endif
#if CONFIG_H264_DECODER
    case CODEC_ID_H264:
#endif
#if CONFIG_MPEG4_DECODER
    case CODEC_ID_MPEG4:
#endif
        st->codec->width = 0; /* let decoder init width/height */
        st->codec->height= 0;
        break;
    }

    /* Do not need those anymore. */
    av_freep(&sc->chunk_offsets);
    av_freep(&sc->stsc_data);
    av_freep(&sc->sample_sizes);
    av_freep(&sc->keyframes);
    av_freep(&sc->stts_data);
    av_freep(&sc->stps_data);

    return 0;
}

static int mov_read_ilst(MOVContext *c, AVIOContext *pb, MOVAtom atom)
{
    int ret;
    c->itunes_metadata = 1;
    ret = mov_read_default(c, pb, atom);
    c->itunes_metadata = 0;
    return ret;
}

static int mov_read_meta(MOVContext *c, AVIOContext *pb, MOVAtom atom)
{
    while (atom.size > 8) {
        uint32_t tag = avio_rl32(pb);
        atom.size -= 4;
        if (tag == MKTAG('h','d','l','r')) {
            avio_seek(pb, -8, SEEK_CUR);
            atom.size += 8;
            return mov_read_default(c, pb, atom);
        }
    }
    return 0;
}

static int mov_read_tkhd(MOVContext *c, AVIOContext *pb, MOVAtom atom)
{
    int i;
    int width;
    int height;
    int64_t disp_transform[2];
    int display_matrix[3][2];
    AVStream *st;
    MOVStreamContext *sc;
    int version;

    if (c->fc->nb_streams < 1)
        return 0;
    st = c->fc->streams[c->fc->nb_streams-1];
    sc = st->priv_data;

    version = avio_r8(pb);
    avio_rb24(pb); /* flags */
    /*
    MOV_TRACK_ENABLED 0x0001
    MOV_TRACK_IN_MOVIE 0x0002
    MOV_TRACK_IN_PREVIEW 0x0004
    MOV_TRACK_IN_POSTER 0x0008
    */

    if (version == 1) {
        avio_rb64(pb);
        avio_rb64(pb);
    } else {
        avio_rb32(pb); /* creation time */
        avio_rb32(pb); /* modification time */
    }
    st->id = (int)avio_rb32(pb); /* track id (NOT 0 !)*/
    avio_rb32(pb); /* reserved */

    /* highlevel (considering edits) duration in movie timebase */
    (version == 1) ? avio_rb64(pb) : avio_rb32(pb);
    avio_rb32(pb); /* reserved */
    avio_rb32(pb); /* reserved */

    avio_rb16(pb); /* layer */
    avio_rb16(pb); /* alternate group */
    avio_rb16(pb); /* volume */
    avio_rb16(pb); /* reserved */

    //read in the display matrix (outlined in ISO 14496-12, Section 6.2.2)
    // they're kept in fixed point format through all calculations
    // ignore u,v,z b/c we don't need the scale factor to calc aspect ratio
    for (i = 0; i < 3; i++) {
        display_matrix[i][0] = avio_rb32(pb);   // 16.16 fixed point
        display_matrix[i][1] = avio_rb32(pb);   // 16.16 fixed point
        avio_rb32(pb);           // 2.30 fixed point (not used)
    }

    width = avio_rb32(pb);       // 16.16 fixed point track width
    height = avio_rb32(pb);      // 16.16 fixed point track height
    sc->width = width >> 16;
    sc->height = height >> 16;

    //Assign clockwise rotate values based on transform matrix so that
    //we can compensate for iPhone orientation during capture.

    if (display_matrix[1][0] == -65536 && display_matrix[0][1] == 65536) {
         av_dict_set(&st->metadata, "rotate", "90", 0);
    }

    if (display_matrix[0][0] == -65536 && display_matrix[1][1] == -65536) {
         av_dict_set(&st->metadata, "rotate", "180", 0);
    }

    if (display_matrix[1][0] == 65536 && display_matrix[0][1] == -65536) {
         av_dict_set(&st->metadata, "rotate", "270", 0);
    }

    // transform the display width/height according to the matrix
    // skip this if the display matrix is the default identity matrix
    // or if it is rotating the picture, ex iPhone 3GS
    // to keep the same scale, use [width height 1<<16]
    if (width && height &&
        ((display_matrix[0][0] != 65536  ||
          display_matrix[1][1] != 65536) &&
         !display_matrix[0][1] &&
         !display_matrix[1][0] &&
         !display_matrix[2][0] && !display_matrix[2][1])) {
        for (i = 0; i < 2; i++)
            disp_transform[i] =
                (int64_t)  width  * display_matrix[0][i] +
                (int64_t)  height * display_matrix[1][i] +
                ((int64_t) display_matrix[2][i] << 16);

        //sample aspect ratio is new width/height divided by old width/height
        st->sample_aspect_ratio = av_d2q(
            ((double) disp_transform[0] * height) /
            ((double) disp_transform[1] * width), INT_MAX);
    }
    return 0;
}

static int mov_read_tfhd(MOVContext *c, AVIOContext *pb, MOVAtom atom)
{
    MOVFragment *frag = &c->fragment;
    MOVTrackExt *trex = NULL;
    int flags, track_id, i;

    avio_r8(pb); /* version */
    flags = avio_rb24(pb);

    track_id = avio_rb32(pb);
    if (!track_id)
        return AVERROR_INVALIDDATA;
    frag->track_id = track_id;
    for (i = 0; i < c->trex_count; i++)
        if (c->trex_data[i].track_id == frag->track_id) {
            trex = &c->trex_data[i];
            break;
        }
    if (!trex) {
        av_log(c->fc, AV_LOG_ERROR, "could not find corresponding trex\n");
        return AVERROR_INVALIDDATA;
    }

    frag->base_data_offset = flags & MOV_TFHD_BASE_DATA_OFFSET ?
                             avio_rb64(pb) : frag->moof_offset;
    frag->stsd_id  = flags & MOV_TFHD_STSD_ID ? avio_rb32(pb) : trex->stsd_id;

    frag->duration = flags & MOV_TFHD_DEFAULT_DURATION ?
                     avio_rb32(pb) : trex->duration;
    frag->size     = flags & MOV_TFHD_DEFAULT_SIZE ?
                     avio_rb32(pb) : trex->size;
    frag->flags    = flags & MOV_TFHD_DEFAULT_FLAGS ?
                     avio_rb32(pb) : trex->flags;
    av_dlog(c->fc, "frag flags 0x%x\n", frag->flags);
    return 0;
}

static int mov_read_chap(MOVContext *c, AVIOContext *pb, MOVAtom atom)
{
    c->chapter_track = avio_rb32(pb);
    return 0;
}

static int mov_read_trex(MOVContext *c, AVIOContext *pb, MOVAtom atom)
{
    MOVTrackExt *trex;

    if ((uint64_t)c->trex_count+1 >= UINT_MAX / sizeof(*c->trex_data))
        return AVERROR_INVALIDDATA;
    trex = av_realloc(c->trex_data, (c->trex_count+1)*sizeof(*c->trex_data));
    if (!trex)
        return AVERROR(ENOMEM);

    c->fc->duration = AV_NOPTS_VALUE; // the duration from mvhd is not representing the whole file when fragments are used.

    c->trex_data = trex;
    trex = &c->trex_data[c->trex_count++];
    avio_r8(pb); /* version */
    avio_rb24(pb); /* flags */
    trex->track_id = avio_rb32(pb);
    trex->stsd_id  = avio_rb32(pb);
    trex->duration = avio_rb32(pb);
    trex->size     = avio_rb32(pb);
    trex->flags    = avio_rb32(pb);
    return 0;
}

static int mov_read_trun(MOVContext *c, AVIOContext *pb, MOVAtom atom)
{
    MOVFragment *frag = &c->fragment;
    AVStream *st = NULL;
    MOVStreamContext *sc;
    MOVStts *ctts_data;
    uint64_t offset;
    int64_t dts;
    int data_offset = 0;
    unsigned entries, first_sample_flags = frag->flags;
    int flags, distance, i, found_keyframe = 0;

    for (i = 0; i < c->fc->nb_streams; i++) {
        if (c->fc->streams[i]->id == frag->track_id) {
            st = c->fc->streams[i];
            break;
        }
    }
    if (!st) {
        av_log(c->fc, AV_LOG_ERROR, "could not find corresponding track id %d\n", frag->track_id);
        return AVERROR_INVALIDDATA;
    }
    sc = st->priv_data;
    if (sc->pseudo_stream_id+1 != frag->stsd_id)
        return 0;
    avio_r8(pb); /* version */
    flags = avio_rb24(pb);
    entries = avio_rb32(pb);
    av_dlog(c->fc, "flags 0x%x entries %d\n", flags, entries);

    /* Always assume the presence of composition time offsets.
     * Without this assumption, for instance, we cannot deal with a track in fragmented movies that meet the following.
     *  1) in the initial movie, there are no samples.
     *  2) in the first movie fragment, there is only one sample without composition time offset.
     *  3) in the subsequent movie fragments, there are samples with composition time offset. */
    if (!sc->ctts_count && sc->sample_count)
    {
        /* Complement ctts table if moov atom doesn't have ctts atom. */
        ctts_data = av_malloc(sizeof(*sc->ctts_data));
        if (!ctts_data)
            return AVERROR(ENOMEM);
        sc->ctts_data = ctts_data;
        sc->ctts_data[sc->ctts_count].count = sc->sample_count;
        sc->ctts_data[sc->ctts_count].duration = 0;
        sc->ctts_count++;
    }
    if ((uint64_t)entries+sc->ctts_count >= UINT_MAX/sizeof(*sc->ctts_data))
        return AVERROR_INVALIDDATA;
    ctts_data = av_realloc(sc->ctts_data,
                           (entries+sc->ctts_count)*sizeof(*sc->ctts_data));
    if (!ctts_data)
        return AVERROR(ENOMEM);
    sc->ctts_data = ctts_data;

    if (flags & MOV_TRUN_DATA_OFFSET)        data_offset        = avio_rb32(pb);
    if (flags & MOV_TRUN_FIRST_SAMPLE_FLAGS) first_sample_flags = avio_rb32(pb);
    dts    = sc->track_end - sc->time_offset;
    offset = frag->base_data_offset + data_offset;
    distance = 0;
    av_dlog(c->fc, "first sample flags 0x%x\n", first_sample_flags);
    for (i = 0; i < entries; i++) {
        unsigned sample_size = frag->size;
        int sample_flags = i ? frag->flags : first_sample_flags;
        unsigned sample_duration = frag->duration;
        int keyframe = 0;

        if (flags & MOV_TRUN_SAMPLE_DURATION) sample_duration = avio_rb32(pb);
        if (flags & MOV_TRUN_SAMPLE_SIZE)     sample_size     = avio_rb32(pb);
        if (flags & MOV_TRUN_SAMPLE_FLAGS)    sample_flags    = avio_rb32(pb);
        sc->ctts_data[sc->ctts_count].count = 1;
        sc->ctts_data[sc->ctts_count].duration = (flags & MOV_TRUN_SAMPLE_CTS) ?
                                                  avio_rb32(pb) : 0;
        sc->ctts_count++;
        if (st->codec->codec_type == AVMEDIA_TYPE_AUDIO)
            keyframe = 1;
        else if (!found_keyframe)
            keyframe = found_keyframe =
                !(sample_flags & (MOV_FRAG_SAMPLE_FLAG_IS_NON_SYNC |
                                  MOV_FRAG_SAMPLE_FLAG_DEPENDS_YES));
        if (keyframe)
            distance = 0;
        av_add_index_entry(st, offset, dts, sample_size, distance,
                           keyframe ? AVINDEX_KEYFRAME : 0);
        av_dlog(c->fc, "AVIndex stream %d, sample %d, offset %"PRIx64", dts %"PRId64", "
                "size %d, distance %d, keyframe %d\n", st->index, sc->sample_count+i,
                offset, dts, sample_size, distance, keyframe);
        distance++;
        dts += sample_duration;
        offset += sample_size;
        sc->data_size += sample_size;
    }
    frag->moof_offset = offset;
    st->duration = sc->track_end = dts + sc->time_offset;
    return 0;
}

/* this atom should be null (from specs), but some buggy files put the 'moov' atom inside it... */
/* like the files created with Adobe Premiere 5.0, for samples see */
/* http://graphics.tudelft.nl/~wouter/publications/soundtests/ */
static int mov_read_wide(MOVContext *c, AVIOContext *pb, MOVAtom atom)
{
    int err;

    if (atom.size < 8)
        return 0; /* continue */
    if (avio_rb32(pb) != 0) { /* 0 sized mdat atom... use the 'wide' atom size */
        avio_skip(pb, atom.size - 4);
        return 0;
    }
    atom.type = avio_rl32(pb);
    atom.size -= 8;
    if (atom.type != MKTAG('m','d','a','t')) {
        avio_skip(pb, atom.size);
        return 0;
    }
    err = mov_read_mdat(c, pb, atom);
    return err;
}

static int mov_read_cmov(MOVContext *c, AVIOContext *pb, MOVAtom atom)
{
#if CONFIG_ZLIB
    AVIOContext ctx;
    uint8_t *cmov_data;
    uint8_t *moov_data; /* uncompressed data */
    long cmov_len, moov_len;
    int ret = -1;

    avio_rb32(pb); /* dcom atom */
    if (avio_rl32(pb) != MKTAG('d','c','o','m'))
        return AVERROR_INVALIDDATA;
    if (avio_rl32(pb) != MKTAG('z','l','i','b')) {
        av_log(c->fc, AV_LOG_ERROR, "unknown compression for cmov atom !");
        return AVERROR_INVALIDDATA;
    }
    avio_rb32(pb); /* cmvd atom */
    if (avio_rl32(pb) != MKTAG('c','m','v','d'))
        return AVERROR_INVALIDDATA;
    moov_len = avio_rb32(pb); /* uncompressed size */
    cmov_len = atom.size - 6 * 4;

    cmov_data = av_malloc(cmov_len);
    if (!cmov_data)
        return AVERROR(ENOMEM);
    moov_data = av_malloc(moov_len);
    if (!moov_data) {
        av_free(cmov_data);
        return AVERROR(ENOMEM);
    }
    avio_read(pb, cmov_data, cmov_len);
    if (uncompress (moov_data, (uLongf *) &moov_len, (const Bytef *)cmov_data, cmov_len) != Z_OK)
        goto free_and_return;
    if (ffio_init_context(&ctx, moov_data, moov_len, 0, NULL, NULL, NULL, NULL) != 0)
        goto free_and_return;
    atom.type = MKTAG('m','o','o','v');
    atom.size = moov_len;
    ret = mov_read_default(c, &ctx, atom);
free_and_return:
    av_free(moov_data);
    av_free(cmov_data);
    return ret;
#else
    av_log(c->fc, AV_LOG_ERROR, "this file requires zlib support compiled in\n");
    return AVERROR(ENOSYS);
#endif
}

/* edit list atom */
static int mov_read_elst(MOVContext *c, AVIOContext *pb, MOVAtom atom)
{
    MOVStreamContext *sc;
    int i, edit_count, version, edit_start_index = 0;

    if (c->fc->nb_streams < 1)
        return 0;
    sc = c->fc->streams[c->fc->nb_streams-1]->priv_data;

    version = avio_r8(pb); /* version */
    avio_rb24(pb); /* flags */
    edit_count = avio_rb32(pb); /* entries */

    if ((uint64_t)edit_count*12+8 > atom.size)
        return AVERROR_INVALIDDATA;

    for (i=0; i<edit_count; i++){
        int64_t time;
        int64_t duration;
        if (version == 1) {
            duration = avio_rb64(pb);
            time     = avio_rb64(pb);
        } else {
            duration = avio_rb32(pb); /* segment duration */
            time     = (int32_t)avio_rb32(pb); /* media time */
        }
        avio_rb32(pb); /* Media rate */
        if (i == 0 && time == -1) {
            sc->empty_duration = duration;
            edit_start_index = 1;
        } else if (i == edit_start_index && time >= 0)
            sc->start_time = time;
    }

    if (edit_count > 1)
        av_log(c->fc, AV_LOG_WARNING, "multiple edit list entries, "
               "a/v desync might occur, patch welcome\n");

    av_dlog(c->fc, "track[%i].edit_count = %i\n", c->fc->nb_streams-1, edit_count);
    return 0;
}

static int mov_read_chan2(MOVContext *c, AVIOContext *pb, MOVAtom atom)
{
    if (atom.size < 16)
        return 0;
    avio_skip(pb, 4);
    ff_mov_read_chan(c->fc, atom.size - 4, c->fc->streams[0]->codec);
    return 0;
}

static const MOVParseTableEntry mov_default_parse_table[] = {
{ MKTAG('a','v','s','s'), mov_read_avss },
{ MKTAG('c','h','p','l'), mov_read_chpl },
{ MKTAG('c','o','6','4'), mov_read_stco },
{ MKTAG('c','t','t','s'), mov_read_ctts }, /* composition time to sample */
{ MKTAG('d','i','n','f'), mov_read_default },
{ MKTAG('d','r','e','f'), mov_read_dref },
{ MKTAG('e','d','t','s'), mov_read_default },
{ MKTAG('e','l','s','t'), mov_read_elst },
{ MKTAG('e','n','d','a'), mov_read_enda },
{ MKTAG('f','i','e','l'), mov_read_fiel },
{ MKTAG('f','t','y','p'), mov_read_ftyp },
{ MKTAG('g','l','b','l'), mov_read_glbl },
{ MKTAG('h','d','l','r'), mov_read_hdlr },
{ MKTAG('i','l','s','t'), mov_read_ilst },
{ MKTAG('j','p','2','h'), mov_read_jp2h },
{ MKTAG('m','d','a','t'), mov_read_mdat },
{ MKTAG('m','d','h','d'), mov_read_mdhd },
{ MKTAG('m','d','i','a'), mov_read_default },
{ MKTAG('m','e','t','a'), mov_read_meta },
{ MKTAG('m','i','n','f'), mov_read_default },
{ MKTAG('m','o','o','f'), mov_read_moof },
{ MKTAG('m','o','o','v'), mov_read_moov },
{ MKTAG('m','v','e','x'), mov_read_default },
{ MKTAG('m','v','h','d'), mov_read_mvhd },
{ MKTAG('S','M','I',' '), mov_read_smi }, /* Sorenson extension ??? */
{ MKTAG('a','l','a','c'), mov_read_alac }, /* alac specific atom */
{ MKTAG('a','v','c','C'), mov_read_glbl },
{ MKTAG('p','a','s','p'), mov_read_pasp },
{ MKTAG('s','t','b','l'), mov_read_default },
{ MKTAG('s','t','c','o'), mov_read_stco },
{ MKTAG('s','t','p','s'), mov_read_stps },
{ MKTAG('s','t','r','f'), mov_read_strf },
{ MKTAG('s','t','s','c'), mov_read_stsc },
{ MKTAG('s','t','s','d'), mov_read_stsd }, /* sample description */
{ MKTAG('s','t','s','s'), mov_read_stss }, /* sync sample */
{ MKTAG('s','t','s','z'), mov_read_stsz }, /* sample size */
{ MKTAG('s','t','t','s'), mov_read_stts },
{ MKTAG('s','t','z','2'), mov_read_stsz }, /* compact sample size */
{ MKTAG('t','k','h','d'), mov_read_tkhd }, /* track header */
{ MKTAG('t','f','h','d'), mov_read_tfhd }, /* track fragment header */
{ MKTAG('t','r','a','k'), mov_read_trak },
{ MKTAG('t','r','a','f'), mov_read_default },
{ MKTAG('t','r','e','f'), mov_read_default },
{ MKTAG('c','h','a','p'), mov_read_chap },
{ MKTAG('t','r','e','x'), mov_read_trex },
{ MKTAG('t','r','u','n'), mov_read_trun },
{ MKTAG('u','d','t','a'), mov_read_default },
{ MKTAG('w','a','v','e'), mov_read_wave },
{ MKTAG('e','s','d','s'), mov_read_esds },
{ MKTAG('d','a','c','3'), mov_read_dac3 }, /* AC-3 info */
{ MKTAG('w','i','d','e'), mov_read_wide }, /* place holder */
{ MKTAG('w','f','e','x'), mov_read_wfex },
{ MKTAG('c','m','o','v'), mov_read_cmov },
{ MKTAG('c','h','a','n'), mov_read_chan }, /* channel layout */
{ MKTAG('d','v','c','1'), mov_read_dvc1 },
{ 0, NULL }
};

static int mov_probe(AVProbeData *p)
{
    unsigned int offset;
    uint32_t tag;
    int score = 0;

    /* check file header */
    offset = 0;
    for (;;) {
        /* ignore invalid offset */
        if ((offset + 8) > (unsigned int)p->buf_size)
            return score;
        tag = AV_RL32(p->buf + offset + 4);
        switch(tag) {
        /* check for obvious tags */
        case MKTAG('j','P',' ',' '): /* jpeg 2000 signature */
        case MKTAG('m','o','o','v'):
        case MKTAG('m','d','a','t'):
        case MKTAG('p','n','o','t'): /* detect movs with preview pics like ew.mov and april.mov */
        case MKTAG('u','d','t','a'): /* Packet Video PVAuthor adds this and a lot of more junk */
        case MKTAG('f','t','y','p'):
            return AVPROBE_SCORE_MAX;
        /* those are more common words, so rate then a bit less */
        case MKTAG('e','d','i','w'): /* xdcam files have reverted first tags */
        case MKTAG('w','i','d','e'):
        case MKTAG('f','r','e','e'):
        case MKTAG('j','u','n','k'):
        case MKTAG('p','i','c','t'):
            return AVPROBE_SCORE_MAX - 5;
        case MKTAG(0x82,0x82,0x7f,0x7d):
        case MKTAG('s','k','i','p'):
        case MKTAG('u','u','i','d'):
        case MKTAG('p','r','f','l'):
            offset = AV_RB32(p->buf+offset) + offset;
            /* if we only find those cause probedata is too small at least rate them */
            score = AVPROBE_SCORE_MAX - 50;
            break;
        default:
            /* unrecognized tag */
            return score;
        }
    }
}

// must be done after parsing all trak because there's no order requirement
static void mov_read_chapters(AVFormatContext *s)
{
    MOVContext *mov = s->priv_data;
    AVStream *st = NULL;
    MOVStreamContext *sc;
    int64_t cur_pos;
    int i;

    for (i = 0; i < s->nb_streams; i++)
        if (s->streams[i]->id == mov->chapter_track) {
            st = s->streams[i];
            break;
        }
    if (!st) {
        av_log(s, AV_LOG_ERROR, "Referenced QT chapter track not found\n");
        return;
    }

    st->discard = AVDISCARD_ALL;
    sc = st->priv_data;
    cur_pos = avio_tell(sc->pb);

    for (i = 0; i < st->nb_index_entries; i++) {
        AVIndexEntry *sample = &st->index_entries[i];
        int64_t end = i+1 < st->nb_index_entries ? st->index_entries[i+1].timestamp : st->duration;
        uint8_t *title;
        uint16_t ch;
        int len, title_len;

        if (avio_seek(sc->pb, sample->pos, SEEK_SET) != sample->pos) {
            av_log(s, AV_LOG_ERROR, "Chapter %d not found in file\n", i);
            goto finish;
        }

        // the first two bytes are the length of the title
        len = avio_rb16(sc->pb);
        if (len > sample->size-2)
            continue;
        title_len = 2*len + 1;
        if (!(title = av_mallocz(title_len)))
            goto finish;

        // The samples could theoretically be in any encoding if there's an encd
        // atom following, but in practice are only utf-8 or utf-16, distinguished
        // instead by the presence of a BOM
        if (!len) {
            title[0] = 0;
        } else {
            ch = avio_rb16(sc->pb);
            if (ch == 0xfeff)
                avio_get_str16be(sc->pb, len, title, title_len);
            else if (ch == 0xfffe)
                avio_get_str16le(sc->pb, len, title, title_len);
            else {
                AV_WB16(title, ch);
                if (len == 1 || len == 2)
                    title[len] = 0;
                else
                    avio_get_str(sc->pb, INT_MAX, title + 2, len - 1);
            }
        }

        avpriv_new_chapter(s, i, st->time_base, sample->timestamp, end, title);
        av_freep(&title);
    }
finish:
    avio_seek(sc->pb, cur_pos, SEEK_SET);
}

static int parse_timecode_in_framenum_format(AVFormatContext *s, AVStream *st,
                                             uint32_t value, int flags)
{
    AVTimecode tc;
    char buf[AV_TIMECODE_STR_SIZE];
    AVRational rate = {st->codec->time_base.den,
                       st->codec->time_base.num};
    int ret = av_timecode_init(&tc, rate, flags, 0, s);
    if (ret < 0)
        return ret;
    av_dict_set(&st->metadata, "timecode",
                av_timecode_make_string(&tc, buf, value), 0);
    return 0;
}

static int mov_read_timecode_track(AVFormatContext *s, AVStream *st)
{
    MOVStreamContext *sc = st->priv_data;
    int flags = 0;
    int64_t cur_pos = avio_tell(sc->pb);
    uint32_t value;

    if (!st->nb_index_entries)
        return -1;

    avio_seek(sc->pb, st->index_entries->pos, SEEK_SET);
    value = avio_rb32(s->pb);

    if (sc->tmcd_flags & 0x0001) flags |= AV_TIMECODE_FLAG_DROPFRAME;
    if (sc->tmcd_flags & 0x0002) flags |= AV_TIMECODE_FLAG_24HOURSMAX;
    if (sc->tmcd_flags & 0x0004) flags |= AV_TIMECODE_FLAG_ALLOWNEGATIVE;

    /* Assume Counter flag is set to 1 in tmcd track (even though it is likely
     * not the case) and thus assume "frame number format" instead of QT one.
     * No sample with tmcd track can be found with a QT timecode at the moment,
     * despite what the tmcd track "suggests" (Counter flag set to 0 means QT
     * format). */
    parse_timecode_in_framenum_format(s, st, value, flags);

    avio_seek(sc->pb, cur_pos, SEEK_SET);
    return 0;
}

static int mov_read_close(AVFormatContext *s)
{
    MOVContext *mov = s->priv_data;
    int i, j;

    for (i = 0; i < s->nb_streams; i++) {
        AVStream *st = s->streams[i];
        MOVStreamContext *sc = st->priv_data;

        av_freep(&sc->ctts_data);
        for (j = 0; j < sc->drefs_count; j++) {
            av_freep(&sc->drefs[j].path);
            av_freep(&sc->drefs[j].dir);
        }
        av_freep(&sc->drefs);
        if (sc->pb && sc->pb != s->pb)
            avio_close(sc->pb);
        sc->pb = NULL;
        av_freep(&sc->chunk_offsets);
        av_freep(&sc->keyframes);
        av_freep(&sc->sample_sizes);
        av_freep(&sc->stps_data);
        av_freep(&sc->stsc_data);
        av_freep(&sc->stts_data);
    }

    if (mov->dv_demux) {
        for (i = 0; i < mov->dv_fctx->nb_streams; i++) {
            av_freep(&mov->dv_fctx->streams[i]->codec);
            av_freep(&mov->dv_fctx->streams[i]);
        }
        av_freep(&mov->dv_fctx);
        av_freep(&mov->dv_demux);
    }

    av_freep(&mov->trex_data);

    return 0;
}

static int mov_read_header(AVFormatContext *s)
{
    MOVContext *mov = s->priv_data;
    AVIOContext *pb = s->pb;
    int err;
    MOVAtom atom = { AV_RL32("root") };

    mov->fc = s;
    /* .mov and .mp4 aren't streamable anyway (only progressive download if moov is before mdat) */
    if (pb->seekable)
        atom.size = avio_size(pb);
    else
        atom.size = INT64_MAX;

    /* check MOV header */
    if ((err = mov_read_default(mov, pb, atom)) < 0) {
        av_log(s, AV_LOG_ERROR, "error reading header: %d\n", err);
        mov_read_close(s);
        return err;
    }
    if (!mov->found_moov) {
        av_log(s, AV_LOG_ERROR, "moov atom not found\n");
        mov_read_close(s);
        return AVERROR_INVALIDDATA;
    }
    av_dlog(mov->fc, "on_parse_exit_offset=%"PRId64"\n", avio_tell(pb));

    if (pb->seekable) {
        int i;
        if (mov->chapter_track > 0)
            mov_read_chapters(s);
        for (i = 0; i < s->nb_streams; i++)
            if (s->streams[i]->codec->codec_tag == AV_RL32("tmcd"))
                mov_read_timecode_track(s, s->streams[i]);
    }

    if (mov->trex_data) {
        int i;
        for (i = 0; i < s->nb_streams; i++) {
            AVStream *st = s->streams[i];
            MOVStreamContext *sc = st->priv_data;
            if (st->duration)
                st->codec->bit_rate = sc->data_size * 8 * sc->time_scale / st->duration;
        }
    }

    return 0;
}

static AVIndexEntry *mov_find_next_sample(AVFormatContext *s, AVStream **st)
{
    AVIndexEntry *sample = NULL;
    int64_t best_dts = INT64_MAX;
    int i;
    for (i = 0; i < s->nb_streams; i++) {
        AVStream *avst = s->streams[i];
        MOVStreamContext *msc = avst->priv_data;
        if (msc->pb && msc->current_sample < avst->nb_index_entries) {
            AVIndexEntry *current_sample = &avst->index_entries[msc->current_sample];
            int64_t dts = av_rescale(current_sample->timestamp, AV_TIME_BASE, msc->time_scale);
            av_dlog(s, "stream %d, sample %d, dts %"PRId64"\n", i, msc->current_sample, dts);
            if (!sample || (!s->pb->seekable && current_sample->pos < sample->pos) ||
                (s->pb->seekable &&
                 ((msc->pb != s->pb && dts < best_dts) || (msc->pb == s->pb &&
                 ((FFABS(best_dts - dts) <= AV_TIME_BASE && current_sample->pos < sample->pos) ||
                  (FFABS(best_dts - dts) > AV_TIME_BASE && dts < best_dts)))))) {
                sample = current_sample;
                best_dts = dts;
                *st = avst;
            }
        }
    }
    return sample;
}

static int mov_read_packet(AVFormatContext *s, AVPacket *pkt)
{
    MOVContext *mov = s->priv_data;
    MOVStreamContext *sc;
    AVIndexEntry *sample;
    AVStream *st = NULL;
    int ret;
    mov->fc = s;
 retry:
    sample = mov_find_next_sample(s, &st);
    if (!sample) {
        mov->found_mdat = 0;
        if (!mov->next_root_atom)
            return AVERROR_EOF;
        avio_seek(s->pb, mov->next_root_atom, SEEK_SET);
        mov->next_root_atom = 0;
        if (mov_read_default(mov, s->pb, (MOVAtom){ AV_RL32("root"), INT64_MAX }) < 0 ||
            url_feof(s->pb))
            return AVERROR_EOF;
        av_dlog(s, "read fragments, offset 0x%"PRIx64"\n", avio_tell(s->pb));
        goto retry;
    }
    sc = st->priv_data;
    /* must be done just before reading, to avoid infinite loop on sample */
    sc->current_sample++;

    if (st->discard != AVDISCARD_ALL) {
        if (avio_seek(sc->pb, sample->pos, SEEK_SET) != sample->pos) {
            av_log(mov->fc, AV_LOG_ERROR, "stream %d, offset 0x%"PRIx64": partial file\n",
                   sc->ffindex, sample->pos);
            return AVERROR_INVALIDDATA;
        }
        ret = av_get_packet(sc->pb, pkt, sample->size);
        if (ret < 0)
            return ret;
        if (sc->has_palette) {
            uint8_t *pal;

            pal = av_packet_new_side_data(pkt, AV_PKT_DATA_PALETTE, AVPALETTE_SIZE);
            if (!pal) {
                av_log(mov->fc, AV_LOG_ERROR, "Cannot append palette to packet\n");
            } else {
                memcpy(pal, sc->palette, AVPALETTE_SIZE);
                sc->has_palette = 0;
            }
        }
#if CONFIG_DV_DEMUXER
        if (mov->dv_demux && sc->dv_audio_container) {
            avpriv_dv_produce_packet(mov->dv_demux, pkt, pkt->data, pkt->size, pkt->pos);
            av_free(pkt->data);
            pkt->size = 0;
            ret = avpriv_dv_get_packet(mov->dv_demux, pkt);
            if (ret < 0)
                return ret;
        }
#endif
    }

    pkt->stream_index = sc->ffindex;
    pkt->dts = sample->timestamp;
    if (sc->ctts_data && sc->ctts_index < sc->ctts_count) {
        pkt->pts = pkt->dts + sc->dts_shift + sc->ctts_data[sc->ctts_index].duration;
        /* update ctts context */
        sc->ctts_sample++;
        if (sc->ctts_index < sc->ctts_count &&
            sc->ctts_data[sc->ctts_index].count == sc->ctts_sample) {
            sc->ctts_index++;
            sc->ctts_sample = 0;
        }
        if (sc->wrong_dts)
            pkt->dts = AV_NOPTS_VALUE;
    } else {
        int64_t next_dts = (sc->current_sample < st->nb_index_entries) ?
            st->index_entries[sc->current_sample].timestamp : st->duration;
        pkt->duration = next_dts - pkt->dts;
        pkt->pts = pkt->dts;
    }
    if (st->discard == AVDISCARD_ALL)
        goto retry;
    pkt->flags |= sample->flags & AVINDEX_KEYFRAME ? AV_PKT_FLAG_KEY : 0;
    pkt->pos = sample->pos;
    av_dlog(s, "stream %d, pts %"PRId64", dts %"PRId64", pos 0x%"PRIx64", duration %d\n",
            pkt->stream_index, pkt->pts, pkt->dts, pkt->pos, pkt->duration);
    return 0;
}

static int mov_seek_stream(AVFormatContext *s, AVStream *st, int64_t timestamp, int flags)
{
    MOVStreamContext *sc = st->priv_data;
    int sample, time_sample;
    int i;

    sample = av_index_search_timestamp(st, timestamp, flags);
    av_dlog(s, "stream %d, timestamp %"PRId64", sample %d\n", st->index, timestamp, sample);
    if (sample < 0 && st->nb_index_entries && timestamp < st->index_entries[0].timestamp)
        sample = 0;
    if (sample < 0) /* not sure what to do */
        return AVERROR_INVALIDDATA;
    sc->current_sample = sample;
    av_dlog(s, "stream %d, found sample %d\n", st->index, sc->current_sample);
    /* adjust ctts index */
    if (sc->ctts_data) {
        time_sample = 0;
        for (i = 0; i < sc->ctts_count; i++) {
            int next = time_sample + sc->ctts_data[i].count;
            if (next > sc->current_sample) {
                sc->ctts_index = i;
                sc->ctts_sample = sc->current_sample - time_sample;
                break;
            }
            time_sample = next;
        }
    }
    return sample;
}

static int mov_read_seek(AVFormatContext *s, int stream_index, int64_t sample_time, int flags)
{
    AVStream *st;
    int64_t seek_timestamp, timestamp;
    int sample;
    int i;

    if (stream_index >= s->nb_streams)
        return AVERROR_INVALIDDATA;
    if (sample_time < 0)
        sample_time = 0;

    st = s->streams[stream_index];
    sample = mov_seek_stream(s, st, sample_time, flags);
    if (sample < 0)
        return sample;

    /* adjust seek timestamp to found sample timestamp */
    seek_timestamp = st->index_entries[sample].timestamp;

    for (i = 0; i < s->nb_streams; i++) {
        st = s->streams[i];
        if (stream_index == i)
            continue;

        timestamp = av_rescale_q(seek_timestamp, s->streams[stream_index]->time_base, st->time_base);
        mov_seek_stream(s, st, timestamp, flags);
    }
    return 0;
}

static const AVOption options[] = {
    {"use_absolute_path",
        "allow using absolute path when opening alias, this is a possible security issue",
        offsetof(MOVContext, use_absolute_path), FF_OPT_TYPE_INT, {.dbl = 0},
        0, 1, AV_OPT_FLAG_VIDEO_PARAM|AV_OPT_FLAG_DECODING_PARAM},
    {NULL}
};
static const AVClass class = {"mov,mp4,m4a,3gp,3g2,mj2", av_default_item_name, options, LIBAVUTIL_VERSION_INT};


AVInputFormat ff_mov_demuxer = {
    .name           = "mov,mp4,m4a,3gp,3g2,mj2",
    .long_name      = NULL_IF_CONFIG_SMALL("QuickTime/MPEG-4/Motion JPEG 2000 format"),
    .priv_data_size = sizeof(MOVContext),
    .read_probe     = mov_probe,
    .read_header    = mov_read_header,
    .read_packet    = mov_read_packet,
    .read_close     = mov_read_close,
    .read_seek      = mov_read_seek,
    .priv_class     = &class,
};<|MERGE_RESOLUTION|>--- conflicted
+++ resolved
@@ -1852,11 +1852,7 @@
         unsigned int stts_sample = 0;
         unsigned int sample_size;
         unsigned int distance = 0;
-<<<<<<< HEAD
-        int key_off = sc->keyframe_count && sc->keyframes[0] == 1;
-=======
-        int key_off = (sc->keyframes && sc->keyframes[0] > 0) || (sc->stps_data && sc->stps_data[0] > 0);
->>>>>>> d526c533
+        int key_off = (sc->keyframe_count && sc->keyframes[0] > 0) || (sc->stps_data && sc->stps_data[0] > 0);
 
         current_dts -= sc->dts_shift;
 
